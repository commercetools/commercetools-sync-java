--- conflicted
+++ resolved
@@ -10,15 +10,9 @@
 }
 
 ext{
-<<<<<<< HEAD
     commercetoolsJvmSdkVersion = '2.10.0'
-    commercetoolsJavaSdkV2Version = '10.0.0'
+    commercetoolsJavaSdkV2Version = '10.1.0'
     mockitoJunitJupiterVersion = '4.9.0'
-=======
-    commercetoolsJvmSdkVersion = '2.9.0'
-    commercetoolsJavaSdkV2Version = '10.1.0'
-    mockitoJunitJupiterVersion = '4.8.1'
->>>>>>> af234336
     jupiterApiVersion = '5.9.1'
     assertjVersion = '3.23.1'
     pmdVersion = '6.14.0'
