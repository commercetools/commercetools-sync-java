--- conflicted
+++ resolved
@@ -2,11 +2,8 @@
     ext {
         bintrayGradlePluginVersion = '1.7.3'
         gradleGitPublish = '0.3.0'
-<<<<<<< HEAD
         spotbugsVersion = '3.1.1'
-=======
         testLoggerVersion = '1.1.2'
->>>>>>> bac305a9
     }
     repositories {
         mavenCentral()
@@ -18,11 +15,8 @@
     dependencies {
         classpath "com.jfrog.bintray.gradle:gradle-bintray-plugin:${bintrayGradlePluginVersion}"
         classpath "org.ajoberstar:gradle-git-publish:${gradleGitPublish}"
-<<<<<<< HEAD
         classpath "gradle.plugin.com.github.spotbugs:gradlePlugin:${spotbugsVersion}"
-=======
         classpath "com.adarshr:gradle-test-logger-plugin:$testLoggerVersion"
->>>>>>> bac305a9
     }
 }
 
