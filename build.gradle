plugins {
    id 'org.ajoberstar.git-publish' version '4.1.1'
    id 'com.adarshr.test-logger' version '3.2.0'
    id 'org.ajoberstar.grgit' version '5.0.0'
    id "com.github.ben-manes.versions" version '0.43.0'
    id 'ru.vyarus.mkdocs' version '2.4.0'
    id "com.github.spotbugs" version "5.0.13"
    id 'com.diffplug.spotless' version '6.11.0'
    id 'io.github.gradle-nexus.publish-plugin' version '1.1.0'
}

ext{
<<<<<<< HEAD
    commercetoolsJvmSdkVersion = '2.8.0'
    commercetoolsJavaSdkV2Version = '8.10.0'
    mockitoJunitJupiterVersion = '4.6.1'
    jupiterApiVersion = '5.8.2'
=======
    commercetoolsJvmSdkVersion = '2.9.0'
    mockitoJunitJupiterVersion = '4.8.1'
    jupiterApiVersion = '5.9.1'
>>>>>>> ebcb5198
    assertjVersion = '3.23.1'
    pmdVersion = '6.14.0'
    jacocoVersion = '0.8.8'
    caffeineVersion = '3.1.1'
    nexusStagingPluginVersion = '0.22.0'
    commonTextVersion = '1.10.0'
}

apply from: "$rootDir/gradle-scripts/repositories.gradle"
apply from: "$rootDir/gradle-scripts/plugins.gradle"
apply from: "$rootDir/gradle-scripts/extensions.gradle"
apply from: "$rootDir/gradle-scripts/project-info.gradle"
apply from: "$rootDir/gradle-scripts/package.gradle"
apply from: "$rootDir/gradle-scripts/java-compile.gradle"
apply from: "$rootDir/gradle-scripts/integration-tests.gradle"
apply from: "$rootDir/gradle-scripts/test.gradle"
apply from: "$rootDir/gradle-scripts/benchmark.gradle"
apply from: "$rootDir/gradle-scripts/test-logger.gradle"
apply from: "$rootDir/gradle-scripts/pmd.gradle"
apply from: "$rootDir/gradle-scripts/jacoco.gradle"
apply from: "$rootDir/gradle-scripts/spotbugs.gradle"
apply from: "$rootDir/gradle-scripts/maven-publish.gradle"
apply from: "$rootDir/gradle-scripts/nexus-publish.gradle"
apply from: "$rootDir/gradle-scripts/javadocs-publish.gradle"
apply from: "$rootDir/gradle-scripts/set-library-version.gradle"
apply from: "$rootDir/gradle-scripts/execution-order.gradle"
apply from: "$rootDir/gradle-scripts/mkdocs.gradle"
apply from: "$rootDir/gradle-scripts/spotless.gradle"

dependencies {
    api "com.commercetools.sdk.jvm.core:commercetools-models:${commercetoolsJvmSdkVersion}"
    api "com.commercetools.sdk.jvm.core:commercetools-java-client-ahc-2_5:${commercetoolsJvmSdkVersion}"
    api "com.commercetools.sdk.jvm.core:commercetools-convenience:${commercetoolsJvmSdkVersion}"
    implementation "com.github.ben-manes.caffeine:caffeine:${caffeineVersion}"
    implementation "org.apache.commons:commons-text:${commonTextVersion}"
    api "com.commercetools.sdk:commercetools-sdk-compat-v1:${commercetoolsJavaSdkV2Version}"
    api "com.commercetools.sdk:commercetools-apachehttp-client:${commercetoolsJavaSdkV2Version}"
    testImplementation "org.mockito:mockito-junit-jupiter:${mockitoJunitJupiterVersion}"
    testImplementation "org.junit.jupiter:junit-jupiter-api:${jupiterApiVersion}"
    testImplementation "org.junit.jupiter:junit-jupiter-params:${jupiterApiVersion}"
    testRuntimeOnly "org.junit.jupiter:junit-jupiter-engine:${jupiterApiVersion}"
    testRuntimeOnly "org.junit.vintage:junit-vintage-engine:${jupiterApiVersion}"
    testImplementation "org.assertj:assertj-core:${assertjVersion}"
}<|MERGE_RESOLUTION|>--- conflicted
+++ resolved
@@ -10,16 +10,10 @@
 }
 
 ext{
-<<<<<<< HEAD
-    commercetoolsJvmSdkVersion = '2.8.0'
-    commercetoolsJavaSdkV2Version = '8.10.0'
-    mockitoJunitJupiterVersion = '4.6.1'
-    jupiterApiVersion = '5.8.2'
-=======
     commercetoolsJvmSdkVersion = '2.9.0'
+    commercetoolsJavaSdkV2Version = '9.4.0'
     mockitoJunitJupiterVersion = '4.8.1'
     jupiterApiVersion = '5.9.1'
->>>>>>> ebcb5198
     assertjVersion = '3.23.1'
     pmdVersion = '6.14.0'
     jacocoVersion = '0.8.8'
