plugins {
    id 'org.ajoberstar.git-publish' version '4.1.1'
    id 'com.adarshr.test-logger' version '3.2.0'
    id 'org.ajoberstar.grgit' version '5.0.0'
    id "com.github.ben-manes.versions" version '0.46.0'
    id 'ru.vyarus.mkdocs' version '3.0.0'
    id "com.github.spotbugs" version "5.0.14"
    id 'com.diffplug.spotless' version '6.18.0'
    id 'io.github.gradle-nexus.publish-plugin' version '1.3.0'
}

ext{
    commercetoolsJvmSdkVersion = '2.14.0'
<<<<<<< HEAD
    commercetoolsJavaSdkV2Version = '13.3.0'
    mockitoJunitJupiterVersion = '5.2.0'
=======
    commercetoolsJavaSdkV2Version = '14.0.0'
    mockitoJunitJupiterVersion = '5.3.1'
>>>>>>> 8237d37f
    jupiterApiVersion = '5.9.2'
    assertjVersion = '3.24.2'
    pmdVersion = '6.55.0'
    jacocoVersion = '0.8.8'
    caffeineVersion = '3.1.6'
    nexusStagingPluginVersion = '0.22.0'
    commonTextVersion = '1.9'
    commercetoolsJavaSDK2Version = '10.1.0'
}

apply from: "$rootDir/gradle-scripts/repositories.gradle"
apply from: "$rootDir/gradle-scripts/plugins.gradle"
apply from: "$rootDir/gradle-scripts/extensions.gradle"
apply from: "$rootDir/gradle-scripts/project-info.gradle"
apply from: "$rootDir/gradle-scripts/package.gradle"
apply from: "$rootDir/gradle-scripts/java-compile.gradle"
apply from: "$rootDir/gradle-scripts/integration-tests.gradle"
apply from: "$rootDir/gradle-scripts/test.gradle"
apply from: "$rootDir/gradle-scripts/benchmark.gradle"
apply from: "$rootDir/gradle-scripts/test-logger.gradle"
apply from: "$rootDir/gradle-scripts/pmd.gradle"
apply from: "$rootDir/gradle-scripts/jacoco.gradle"
apply from: "$rootDir/gradle-scripts/spotbugs.gradle"
apply from: "$rootDir/gradle-scripts/maven-publish.gradle"
apply from: "$rootDir/gradle-scripts/nexus-publish.gradle"
apply from: "$rootDir/gradle-scripts/javadocs-publish.gradle"
apply from: "$rootDir/gradle-scripts/set-library-version.gradle"
apply from: "$rootDir/gradle-scripts/execution-order.gradle"
apply from: "$rootDir/gradle-scripts/mkdocs.gradle"
apply from: "$rootDir/gradle-scripts/spotless.gradle"

dependencies {
    api "com.commercetools.sdk.jvm.core:commercetools-models:${commercetoolsJvmSdkVersion}"
    api "com.commercetools.sdk.jvm.core:commercetools-java-client-ahc-2_5:${commercetoolsJvmSdkVersion}"
    api "com.commercetools.sdk.jvm.core:commercetools-convenience:${commercetoolsJvmSdkVersion}"

    implementation "com.commercetools.sdk:commercetools-http-client:${commercetoolsJavaSDK2Version}"
    implementation "com.commercetools.sdk:commercetools-sdk-java-api:${commercetoolsJavaSDK2Version}"

    implementation "com.github.ben-manes.caffeine:caffeine:${caffeineVersion}"
    implementation "org.apache.commons:commons-text:${commonTextVersion}"
    api "com.commercetools.sdk:commercetools-sdk-compat-v1:${commercetoolsJavaSdkV2Version}"
    api "com.commercetools.sdk:commercetools-apachehttp-client:${commercetoolsJavaSdkV2Version}"
    testImplementation "org.mockito:mockito-junit-jupiter:${mockitoJunitJupiterVersion}"
    testImplementation "org.junit.jupiter:junit-jupiter-api:${jupiterApiVersion}"
    testImplementation "org.junit.jupiter:junit-jupiter-params:${jupiterApiVersion}"
    testRuntimeOnly "org.junit.jupiter:junit-jupiter-engine:${jupiterApiVersion}"
    testRuntimeOnly "org.junit.vintage:junit-vintage-engine:${jupiterApiVersion}"
    testImplementation "org.assertj:assertj-core:${assertjVersion}"
}<|MERGE_RESOLUTION|>--- conflicted
+++ resolved
@@ -11,13 +11,8 @@
 
 ext{
     commercetoolsJvmSdkVersion = '2.14.0'
-<<<<<<< HEAD
-    commercetoolsJavaSdkV2Version = '13.3.0'
-    mockitoJunitJupiterVersion = '5.2.0'
-=======
     commercetoolsJavaSdkV2Version = '14.0.0'
     mockitoJunitJupiterVersion = '5.3.1'
->>>>>>> 8237d37f
     jupiterApiVersion = '5.9.2'
     assertjVersion = '3.24.2'
     pmdVersion = '6.55.0'
