--- conflicted
+++ resolved
@@ -10,21 +10,12 @@
 }
 
 ext{
-<<<<<<< HEAD
-    commercetoolsJvmSdkVersion = '2.9.0'
-    commercetoolsJavaSdkV2Version = '12.1.0'
-    mockitoJunitJupiterVersion = '4.8.1'
-    jupiterApiVersion = '5.9.1'
-    assertjVersion = '3.23.1'
-    pmdVersion = '6.14.0'
-=======
     commercetoolsJvmSdkVersion = '2.14.0'
     commercetoolsJavaSdkV2Version = '13.0.0'
     mockitoJunitJupiterVersion = '5.2.0'
     jupiterApiVersion = '5.9.2'
     assertjVersion = '3.24.2'
     pmdVersion = '6.55.0'
->>>>>>> ec6c3cfc
     jacocoVersion = '0.8.8'
     caffeineVersion = '3.1.5'
     nexusStagingPluginVersion = '0.22.0'
