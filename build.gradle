plugins {
    id 'com.adarshr.test-logger' version '4.0.0'
    id 'org.ajoberstar.grgit' version '5.2.2'
    id "com.github.ben-manes.versions" version '0.51.0'
<<<<<<< HEAD
    id 'ru.vyarus.mkdocs' version '3.0.0'
    id "com.github.spotbugs" version "6.0.12"
=======
    id 'ru.vyarus.mkdocs' version '4.0.1' apply false
    id "com.github.spotbugs" version "6.0.9"
>>>>>>> d727c260
    id 'com.diffplug.spotless' version '6.25.0'
    id 'io.github.gradle-nexus.publish-plugin' version '2.0.0'
}

ext{
    commercetoolsJavaSdkV2Version = '17.28.0'
    mockitoJunitJupiterVersion = '5.16.1'
    jupiterApiVersion = '5.11.3'
    assertjVersion = '3.26.3'
    pmdVersion = '7.7.0'
    jacocoVersion = '0.8.12'
    caffeineVersion = '3.1.8'
    nexusStagingPluginVersion = '0.22.0'
    commonTextVersion = '1.12.0'
}

apply from: "$rootDir/gradle-scripts/repositories.gradle"
apply from: "$rootDir/gradle-scripts/plugins.gradle"
apply from: "$rootDir/gradle-scripts/extensions.gradle"
apply from: "$rootDir/gradle-scripts/project-info.gradle"
apply from: "$rootDir/gradle-scripts/package.gradle"
apply from: "$rootDir/gradle-scripts/java-compile.gradle"
apply from: "$rootDir/gradle-scripts/integration-tests.gradle"
apply from: "$rootDir/gradle-scripts/test.gradle"
apply from: "$rootDir/gradle-scripts/benchmark.gradle"
apply from: "$rootDir/gradle-scripts/test-logger.gradle"
apply from: "$rootDir/gradle-scripts/pmd.gradle"
apply from: "$rootDir/gradle-scripts/jacoco.gradle"
apply from: "$rootDir/gradle-scripts/spotbugs.gradle"
apply from: "$rootDir/gradle-scripts/maven-publish.gradle"
apply from: "$rootDir/gradle-scripts/nexus-publish.gradle"
apply from: "$rootDir/gradle-scripts/set-library-version.gradle"
apply from: "$rootDir/gradle-scripts/mkdocs.gradle"
apply from: "$rootDir/gradle-scripts/javadocs-publish.gradle"
apply from: "$rootDir/gradle-scripts/spotless.gradle"
apply from: "$rootDir/gradle-scripts/execution-order.gradle"

dependencies {
    implementation "com.commercetools.sdk:commercetools-http-client:${commercetoolsJavaSdkV2Version}"
    implementation "com.github.ben-manes.caffeine:caffeine:${caffeineVersion}"
    implementation "org.apache.commons:commons-text:${commonTextVersion}"
    api "com.commercetools.sdk:commercetools-sdk-java-api:${commercetoolsJavaSdkV2Version}"
    api 'commons-io:commons-io:2.16.1'
    api 'commons-codec:commons-codec:1.17.0'
    api 'com.google.code.findbugs:annotations:3.0.1'
    api 'com.neovisionaries:nv-i18n:1.29'
    testImplementation "org.mockito:mockito-junit-jupiter:${mockitoJunitJupiterVersion}"
    testImplementation "org.junit.jupiter:junit-jupiter-api:${jupiterApiVersion}"
    testImplementation "org.junit.jupiter:junit-jupiter-params:${jupiterApiVersion}"
    testRuntimeOnly "org.junit.jupiter:junit-jupiter-engine:${jupiterApiVersion}"
    testRuntimeOnly "org.junit.vintage:junit-vintage-engine:${jupiterApiVersion}"
    testImplementation "org.assertj:assertj-core:${assertjVersion}"
    testImplementation 'com.github.spotbugs:spotbugs-annotations:4.8.4'
}<|MERGE_RESOLUTION|>--- conflicted
+++ resolved
@@ -2,13 +2,8 @@
     id 'com.adarshr.test-logger' version '4.0.0'
     id 'org.ajoberstar.grgit' version '5.2.2'
     id "com.github.ben-manes.versions" version '0.51.0'
-<<<<<<< HEAD
-    id 'ru.vyarus.mkdocs' version '3.0.0'
+    id 'ru.vyarus.mkdocs' version '4.0.1' apply false
     id "com.github.spotbugs" version "6.0.12"
-=======
-    id 'ru.vyarus.mkdocs' version '4.0.1' apply false
-    id "com.github.spotbugs" version "6.0.9"
->>>>>>> d727c260
     id 'com.diffplug.spotless' version '6.25.0'
     id 'io.github.gradle-nexus.publish-plugin' version '2.0.0'
 }
