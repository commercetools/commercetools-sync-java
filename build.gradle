--- conflicted
+++ resolved
@@ -1,15 +1,10 @@
 plugins {
     id 'com.jfrog.bintray' version '1.8.4'
     id 'org.ajoberstar.git-publish' version '1.0.1'
-<<<<<<< HEAD
-    id 'com.adarshr.test-logger' version '1.3.1'
-    id 'org.ajoberstar.grgit' version '2.2.1'
-    id 'org.sonarqube' version '2.6.2'
-=======
     id 'com.adarshr.test-logger' version '1.5.0'
     id 'org.ajoberstar.grgit' version '2.3.0'
     id "com.github.ben-manes.versions" version '0.20.0'
->>>>>>> eb67c4d2
+    id 'org.sonarqube' version '2.6.2'
 }
 
 apply from: "$rootDir/gradle-scripts/plugins.gradle"
