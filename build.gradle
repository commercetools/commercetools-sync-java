plugins {
    id 'org.ajoberstar.git-publish' version '4.2.0'
    id 'com.adarshr.test-logger' version '3.2.0'
    id 'org.ajoberstar.grgit' version '5.2.0'
    id "com.github.ben-manes.versions" version '0.48.0'
    id 'ru.vyarus.mkdocs' version '3.0.0'
    id "com.github.spotbugs" version "5.1.3"
    id 'com.diffplug.spotless' version '6.21.0'
    id 'io.github.gradle-nexus.publish-plugin' version '1.3.0'
}

ext{
<<<<<<< HEAD
    commercetoolsJavaSdkV2Version = '14.4.0'
    mockitoJunitJupiterVersion = '5.3.1'
    jupiterApiVersion = '5.9.2'
=======
    commercetoolsJvmSdkVersion = '2.14.0'
    commercetoolsJavaSdkV2Version = '15.0.1'
    mockitoJunitJupiterVersion = '5.4.0'
    jupiterApiVersion = '5.10.0'
>>>>>>> 458fa829
    assertjVersion = '3.24.2'
    pmdVersion = '6.55.0'
    jacocoVersion = '0.8.10'
    caffeineVersion = '3.1.8'
    nexusStagingPluginVersion = '0.22.0'
    commonTextVersion = '1.9'
    commercetoolsJavaSDK2Version = '10.1.0'
}

apply from: "$rootDir/gradle-scripts/repositories.gradle"
apply from: "$rootDir/gradle-scripts/plugins.gradle"
apply from: "$rootDir/gradle-scripts/extensions.gradle"
apply from: "$rootDir/gradle-scripts/project-info.gradle"
apply from: "$rootDir/gradle-scripts/package.gradle"
apply from: "$rootDir/gradle-scripts/java-compile.gradle"
apply from: "$rootDir/gradle-scripts/integration-tests.gradle"
apply from: "$rootDir/gradle-scripts/test.gradle"
apply from: "$rootDir/gradle-scripts/benchmark.gradle"
apply from: "$rootDir/gradle-scripts/test-logger.gradle"
apply from: "$rootDir/gradle-scripts/pmd.gradle"
apply from: "$rootDir/gradle-scripts/jacoco.gradle"
apply from: "$rootDir/gradle-scripts/spotbugs.gradle"
apply from: "$rootDir/gradle-scripts/maven-publish.gradle"
apply from: "$rootDir/gradle-scripts/nexus-publish.gradle"
apply from: "$rootDir/gradle-scripts/javadocs-publish.gradle"
apply from: "$rootDir/gradle-scripts/set-library-version.gradle"
apply from: "$rootDir/gradle-scripts/execution-order.gradle"
apply from: "$rootDir/gradle-scripts/mkdocs.gradle"
apply from: "$rootDir/gradle-scripts/spotless.gradle"

dependencies {
    implementation "com.commercetools.sdk:commercetools-http-client:${commercetoolsJavaSDK2Version}"
    implementation "com.commercetools.sdk:commercetools-sdk-java-api:${commercetoolsJavaSDK2Version}"

    implementation "com.github.ben-manes.caffeine:caffeine:${caffeineVersion}"
    implementation "org.apache.commons:commons-text:${commonTextVersion}"
    api "com.commercetools.sdk:commercetools-sdk-compat-v1:${commercetoolsJavaSdkV2Version}"
    api "com.commercetools.sdk:commercetools-apachehttp-client:${commercetoolsJavaSdkV2Version}"
    testImplementation "org.mockito:mockito-junit-jupiter:${mockitoJunitJupiterVersion}"
    testImplementation "org.junit.jupiter:junit-jupiter-api:${jupiterApiVersion}"
    testImplementation "org.junit.jupiter:junit-jupiter-params:${jupiterApiVersion}"
    testRuntimeOnly "org.junit.jupiter:junit-jupiter-engine:${jupiterApiVersion}"
    testRuntimeOnly "org.junit.vintage:junit-vintage-engine:${jupiterApiVersion}"
    testImplementation "org.assertj:assertj-core:${assertjVersion}"
    testImplementation 'com.github.spotbugs:spotbugs-annotations:4.7.3'
}<|MERGE_RESOLUTION|>--- conflicted
+++ resolved
@@ -10,16 +10,9 @@
 }
 
 ext{
-<<<<<<< HEAD
-    commercetoolsJavaSdkV2Version = '14.4.0'
-    mockitoJunitJupiterVersion = '5.3.1'
-    jupiterApiVersion = '5.9.2'
-=======
-    commercetoolsJvmSdkVersion = '2.14.0'
     commercetoolsJavaSdkV2Version = '15.0.1'
     mockitoJunitJupiterVersion = '5.4.0'
     jupiterApiVersion = '5.10.0'
->>>>>>> 458fa829
     assertjVersion = '3.24.2'
     pmdVersion = '6.55.0'
     jacocoVersion = '0.8.10'
