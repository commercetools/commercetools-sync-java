plugins {
    id 'org.ajoberstar.git-publish' version '3.0.0'
    id 'com.adarshr.test-logger' version '3.1.0'
    id 'org.ajoberstar.grgit' version '4.1.1'
    id "com.github.ben-manes.versions" version '0.41.0'
    id 'ru.vyarus.mkdocs' version '3.0.0'
<<<<<<< HEAD
    id "com.github.spotbugs" version "5.0.5"
    id 'com.diffplug.spotless' version '6.2.0'
=======
    id "com.github.spotbugs" version "5.0.13"
    id 'com.diffplug.spotless' version '6.12.0'
>>>>>>> 601b2ca2
    id 'io.github.gradle-nexus.publish-plugin' version '1.1.0'
}

ext{
    commercetoolsJvmSdkVersion = '2.9.0'
    commercetoolsJavaSdkV2Version = '9.5.0'
    mockitoJunitJupiterVersion = '4.8.1'
    jupiterApiVersion = '5.9.1'
    assertjVersion = '3.23.1'
    pmdVersion = '6.14.0'
    jacocoVersion = '0.8.8'
    caffeineVersion = '3.1.2'
    nexusStagingPluginVersion = '0.22.0'
    commonTextVersion = '1.9'
    commercetoolsJavaSDK2Version = '7.6.0'
}

apply from: "$rootDir/gradle-scripts/repositories.gradle"
apply from: "$rootDir/gradle-scripts/plugins.gradle"
apply from: "$rootDir/gradle-scripts/extensions.gradle"
apply from: "$rootDir/gradle-scripts/project-info.gradle"
apply from: "$rootDir/gradle-scripts/package.gradle"
apply from: "$rootDir/gradle-scripts/java-compile.gradle"
apply from: "$rootDir/gradle-scripts/integration-tests.gradle"
apply from: "$rootDir/gradle-scripts/test.gradle"
apply from: "$rootDir/gradle-scripts/benchmark.gradle"
apply from: "$rootDir/gradle-scripts/test-logger.gradle"
apply from: "$rootDir/gradle-scripts/pmd.gradle"
apply from: "$rootDir/gradle-scripts/jacoco.gradle"
apply from: "$rootDir/gradle-scripts/spotbugs.gradle"
apply from: "$rootDir/gradle-scripts/maven-publish.gradle"
apply from: "$rootDir/gradle-scripts/nexus-publish.gradle"
apply from: "$rootDir/gradle-scripts/javadocs-publish.gradle"
apply from: "$rootDir/gradle-scripts/set-library-version.gradle"
apply from: "$rootDir/gradle-scripts/execution-order.gradle"
apply from: "$rootDir/gradle-scripts/mkdocs.gradle"
apply from: "$rootDir/gradle-scripts/spotless.gradle"

dependencies {
    api "com.commercetools.sdk.jvm.core:commercetools-models:${commercetoolsJvmSdkVersion}"
    api "com.commercetools.sdk.jvm.core:commercetools-java-client-ahc-2_5:${commercetoolsJvmSdkVersion}"
    api "com.commercetools.sdk.jvm.core:commercetools-convenience:${commercetoolsJvmSdkVersion}"

    implementation "com.commercetools.sdk:commercetools-http-client:${commercetoolsJavaSDK2Version}"
    implementation "com.commercetools.sdk:commercetools-sdk-java-api:${commercetoolsJavaSDK2Version}"

    implementation "com.github.ben-manes.caffeine:caffeine:${caffeineVersion}"
    implementation "org.apache.commons:commons-text:${commonTextVersion}"
    api "com.commercetools.sdk:commercetools-sdk-compat-v1:${commercetoolsJavaSdkV2Version}"
    api "com.commercetools.sdk:commercetools-apachehttp-client:${commercetoolsJavaSdkV2Version}"
    testImplementation "org.mockito:mockito-junit-jupiter:${mockitoJunitJupiterVersion}"
    testImplementation "org.junit.jupiter:junit-jupiter-api:${jupiterApiVersion}"
    testImplementation "org.junit.jupiter:junit-jupiter-params:${jupiterApiVersion}"
    testRuntimeOnly "org.junit.jupiter:junit-jupiter-engine:${jupiterApiVersion}"
    testRuntimeOnly "org.junit.vintage:junit-vintage-engine:${jupiterApiVersion}"
    testImplementation "org.assertj:assertj-core:${assertjVersion}"
}<|MERGE_RESOLUTION|>--- conflicted
+++ resolved
@@ -4,13 +4,8 @@
     id 'org.ajoberstar.grgit' version '4.1.1'
     id "com.github.ben-manes.versions" version '0.41.0'
     id 'ru.vyarus.mkdocs' version '3.0.0'
-<<<<<<< HEAD
-    id "com.github.spotbugs" version "5.0.5"
-    id 'com.diffplug.spotless' version '6.2.0'
-=======
     id "com.github.spotbugs" version "5.0.13"
     id 'com.diffplug.spotless' version '6.12.0'
->>>>>>> 601b2ca2
     id 'io.github.gradle-nexus.publish-plugin' version '1.1.0'
 }
 
