plugins {
    id 'com.adarshr.test-logger' version '4.0.0'
    id 'org.ajoberstar.grgit' version '5.2.2'
    id "com.github.ben-manes.versions" version '0.51.0'
    id 'ru.vyarus.mkdocs' version '4.0.1' apply false
    id "com.github.spotbugs" version "6.0.9"
    id 'com.diffplug.spotless' version '6.25.0'
    id 'io.github.gradle-nexus.publish-plugin' version '2.0.0'
}

ext{
<<<<<<< HEAD
    commercetoolsJavaSdkV2Version = '17.28.0'
    mockitoJunitJupiterVersion = '5.16.0'
=======
    commercetoolsJavaSdkV2Version = '17.18.0'
    mockitoJunitJupiterVersion = '5.16.1'
>>>>>>> 3569fda8
    jupiterApiVersion = '5.11.3'
    assertjVersion = '3.26.3'
    pmdVersion = '7.7.0'
    jacocoVersion = '0.8.12'
    caffeineVersion = '3.1.8'
    nexusStagingPluginVersion = '0.22.0'
    commonTextVersion = '1.12.0'
}

apply from: "$rootDir/gradle-scripts/repositories.gradle"
apply from: "$rootDir/gradle-scripts/plugins.gradle"
apply from: "$rootDir/gradle-scripts/extensions.gradle"
apply from: "$rootDir/gradle-scripts/project-info.gradle"
apply from: "$rootDir/gradle-scripts/package.gradle"
apply from: "$rootDir/gradle-scripts/java-compile.gradle"
apply from: "$rootDir/gradle-scripts/integration-tests.gradle"
apply from: "$rootDir/gradle-scripts/test.gradle"
apply from: "$rootDir/gradle-scripts/benchmark.gradle"
apply from: "$rootDir/gradle-scripts/test-logger.gradle"
apply from: "$rootDir/gradle-scripts/pmd.gradle"
apply from: "$rootDir/gradle-scripts/jacoco.gradle"
apply from: "$rootDir/gradle-scripts/spotbugs.gradle"
apply from: "$rootDir/gradle-scripts/maven-publish.gradle"
apply from: "$rootDir/gradle-scripts/nexus-publish.gradle"
apply from: "$rootDir/gradle-scripts/set-library-version.gradle"
apply from: "$rootDir/gradle-scripts/mkdocs.gradle"
apply from: "$rootDir/gradle-scripts/javadocs-publish.gradle"
apply from: "$rootDir/gradle-scripts/spotless.gradle"
apply from: "$rootDir/gradle-scripts/execution-order.gradle"

dependencies {
    implementation "com.commercetools.sdk:commercetools-http-client:${commercetoolsJavaSdkV2Version}"
    implementation "com.github.ben-manes.caffeine:caffeine:${caffeineVersion}"
    implementation "org.apache.commons:commons-text:${commonTextVersion}"
    api "com.commercetools.sdk:commercetools-sdk-java-api:${commercetoolsJavaSdkV2Version}"
    api 'commons-io:commons-io:2.16.1'
    api 'commons-codec:commons-codec:1.16.1'
    api 'com.google.code.findbugs:annotations:3.0.1'
    api 'com.neovisionaries:nv-i18n:1.29'
    testImplementation "org.mockito:mockito-junit-jupiter:${mockitoJunitJupiterVersion}"
    testImplementation "org.junit.jupiter:junit-jupiter-api:${jupiterApiVersion}"
    testImplementation "org.junit.jupiter:junit-jupiter-params:${jupiterApiVersion}"
    testRuntimeOnly "org.junit.jupiter:junit-jupiter-engine:${jupiterApiVersion}"
    testRuntimeOnly "org.junit.vintage:junit-vintage-engine:${jupiterApiVersion}"
    testImplementation "org.assertj:assertj-core:${assertjVersion}"
    testImplementation 'com.github.spotbugs:spotbugs-annotations:4.8.4'
}<|MERGE_RESOLUTION|>--- conflicted
+++ resolved
@@ -9,13 +9,8 @@
 }
 
 ext{
-<<<<<<< HEAD
     commercetoolsJavaSdkV2Version = '17.28.0'
-    mockitoJunitJupiterVersion = '5.16.0'
-=======
-    commercetoolsJavaSdkV2Version = '17.18.0'
     mockitoJunitJupiterVersion = '5.16.1'
->>>>>>> 3569fda8
     jupiterApiVersion = '5.11.3'
     assertjVersion = '3.26.3'
     pmdVersion = '7.7.0'
