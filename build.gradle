plugins {
    id 'com.jfrog.bintray' version '1.8.5'
    id 'org.ajoberstar.git-publish' version '3.0.0'
    id 'com.adarshr.test-logger' version '2.1.1'
    id 'org.ajoberstar.grgit' version '4.1.0'
    id "com.github.ben-manes.versions" version '0.36.0'
    id 'ru.vyarus.mkdocs' version '2.0.1'
    id "com.github.spotbugs" version "4.6.0"
<<<<<<< HEAD
    id 'com.diffplug.spotless' version '5.8.2'
=======
    id 'com.diffplug.spotless' version '5.9.0'
>>>>>>> becf19f9
}

ext{
    commercetoolsJvmSdkVersion = '1.56.0'
    mockitoJunitJupiterVersion = '3.7.7'
    jupiterApiVersion = '5.7.0'
    assertjVersion = '3.18.1'
    pmdVersion = '6.14.0'
    jacocoVersion = '0.8.4'
    caffeineVersion = '2.8.5'
}

apply from: "$rootDir/gradle-scripts/plugins.gradle"
apply from: "$rootDir/gradle-scripts/extensions.gradle"
apply from: "$rootDir/gradle-scripts/project-info.gradle"
apply from: "$rootDir/gradle-scripts/package.gradle"
apply from: "$rootDir/gradle-scripts/java-compile.gradle"
apply from: "$rootDir/gradle-scripts/repositories.gradle"
apply from: "$rootDir/gradle-scripts/integration-tests.gradle"
apply from: "$rootDir/gradle-scripts/test.gradle"
apply from: "$rootDir/gradle-scripts/benchmark.gradle"
apply from: "$rootDir/gradle-scripts/test-logger.gradle"
apply from: "$rootDir/gradle-scripts/pmd.gradle"
apply from: "$rootDir/gradle-scripts/jacoco.gradle"
apply from: "$rootDir/gradle-scripts/spotbugs.gradle"
apply from: "$rootDir/gradle-scripts/maven-publish.gradle"
apply from: "$rootDir/gradle-scripts/bintray-publish.gradle"
apply from: "$rootDir/gradle-scripts/oss-publish.gradle"
apply from: "$rootDir/gradle-scripts/javadocs-publish.gradle"
apply from: "$rootDir/gradle-scripts/set-library-version.gradle"
apply from: "$rootDir/gradle-scripts/execution-order.gradle"
apply from: "$rootDir/gradle-scripts/mkdocs.gradle"
apply from: "$rootDir/gradle-scripts/spotless.gradle"

dependencies {
    implementation "com.commercetools.sdk.jvm.core:commercetools-models:${commercetoolsJvmSdkVersion}"
    implementation "com.commercetools.sdk.jvm.core:commercetools-java-client:${commercetoolsJvmSdkVersion}"
    implementation "com.commercetools.sdk.jvm.core:commercetools-convenience:${commercetoolsJvmSdkVersion}"
    implementation "com.github.ben-manes.caffeine:caffeine:${caffeineVersion}"
    testImplementation "org.mockito:mockito-junit-jupiter:${mockitoJunitJupiterVersion}"
    testImplementation "org.junit.jupiter:junit-jupiter-api:${jupiterApiVersion}"
    testImplementation "org.junit.jupiter:junit-jupiter-params:${jupiterApiVersion}"
    testRuntimeOnly "org.junit.jupiter:junit-jupiter-engine:${jupiterApiVersion}"
    testRuntimeOnly "org.junit.vintage:junit-vintage-engine:${jupiterApiVersion}"
    testImplementation "org.assertj:assertj-core:${assertjVersion}"
}<|MERGE_RESOLUTION|>--- conflicted
+++ resolved
@@ -6,11 +6,8 @@
     id "com.github.ben-manes.versions" version '0.36.0'
     id 'ru.vyarus.mkdocs' version '2.0.1'
     id "com.github.spotbugs" version "4.6.0"
-<<<<<<< HEAD
-    id 'com.diffplug.spotless' version '5.8.2'
-=======
     id 'com.diffplug.spotless' version '5.9.0'
->>>>>>> becf19f9
+
 }
 
 ext{
