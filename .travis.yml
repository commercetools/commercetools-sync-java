sudo: false
addons:
  apt:
    packages:
    - oracle-java8-installer
language: java
dist: trusty
jdk:
- openjdk8
install: true # skips travis' default installation step which executes gradle assemble.
script: ./gradlew clean build
# The before_cache and the cache steps cache the gradle installation on travis.
before_cache:
- rm -f  $HOME/.gradle/caches/modules-2/modules-2.lock
- rm -fr $HOME/.gradle/caches/*/plugin-resolution/
cache:
  directories:
  - $HOME/.gradle/caches/
  - $HOME/.gradle/wrapper/
after_success:
- bash <(curl -s https://codecov.io/bash)
- ./gradlew clean -Dbuild.version=$TRAVIS_TAG gitPublishPush
- ./travis-build.sh
notifications:
  hipchat:
    template:
<<<<<<< HEAD
    - '%{repository}#%{build_number}<br>(%{branch} - %{commit} : %{author}): %{message}
      <br><b><a href="%{compare_url}">Commit diff</a><br><b><a href="%{build_url}">Build details</a><b>
      <br><b>Build duration:<b> %{duration}'
=======
    - '%{repository}#%{build_number} (%{branch} - %{commit} : %{author}): %{message}
      <a href="%{compare_url}">Commit diff</a>, <a href="%{build_url}">Build details</a>,
      Build duration: %{duration}'
>>>>>>> 19bd2fa7
    format: html
    on_pull_requests: false
    on_success: change
    on_failure: always
    rooms:
      secure: GamqCH6vg3VJJ8XypH+QvDtlfK8H3z+jhNswp4G1l4TLkkDIBwEC5Iu8GwQm3TjrgrNYGGNAtgcFrDNOJzDdQtsrYv7NyvJnHXzznX4kzjrIa8o+NmYpxw07s7g/2kzcRTzvOC7KvGz++a0BDMLa2Di/0UVM/Q12BFli0JuDxoVEzcD7ubqcv2MjEIjJcDRf7wrx4QPMcTZIvPPBC6Z/h7lU0WnQHeEj5qb3Uim4Z0qdzRgjxSM++37cCsiFxcV85ff0e9BmTeV2sdmS/GmCTY8bJ/FwH1ZuLUhbvwlOikHMJqvVxkeqeDto0p/sECn0tMkdS3dwx/T8L9G4YUHlL4N46khnNLZYISqUk36ncW+lGxe5sQU+kRL9Yv0Lk5BIB3vw00XMpIoKz+lsN7mgkTCyfeMM5+jgFk7gEnR/PtVulO2XIj1xwskip+EnyEZR7G+qzeGGPSMTJs2LzoEWYKwCh2aAQjYOLX4H3Gt6mhHkB4qIR51m2PINQYhQE/WXKGnJ4c+wOHavRo7foSYyWnB7CnyNkZZofqYqlTCQkIumkJ3vTGQmu+rkRSJ+NXoY6h1w0Bzz6GktCVofWd3Yg6h3eZ3Ge2HV73VCsyuPn72BZ4d+8/zpm6cGvLEJ6UnSbzDUrVHybaaAXaJcWYvKL6yVsWjXRR93EVKEp4ajdMs=<|MERGE_RESOLUTION|>--- conflicted
+++ resolved
@@ -24,15 +24,10 @@
 notifications:
   hipchat:
     template:
-<<<<<<< HEAD
-    - '%{repository}#%{build_number}<br>(%{branch} - %{commit} : %{author}): %{message}
-      <br><b><a href="%{compare_url}">Commit diff</a><br><b><a href="%{build_url}">Build details</a><b>
-      <br><b>Build duration:<b> %{duration}'
-=======
-    - '%{repository}#%{build_number} (%{branch} - %{commit} : %{author}): %{message}
-      <a href="%{compare_url}">Commit diff</a>, <a href="%{build_url}">Build details</a>,
-      Build duration: %{duration}'
->>>>>>> 19bd2fa7
+    - '<b><a href="https://github.com/commercetools/commercetools-sync-java">%{repository}</a></b>
+    #<a href="%{build_url}">%{build_number}</a>
+    <br>(%{branch} - <a href="%{compare_url}">%{commit}</a> : %{author}): <b>%{message}</b>
+      <br><b>Build duration:</b> %{duration}.'
     format: html
     on_pull_requests: false
     on_success: change
