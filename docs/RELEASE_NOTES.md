--- conflicted
+++ resolved
@@ -35,12 +35,6 @@
 - 🚧 **Breaking Changes** (1)
     - **Product Sync**: `ProductDraft.getState()` is changed from `Reference<State>` to `ResourceIdentifier<State>`, so as a library user you don't need to provide a key field in the id field of the Reference. (Now API and JVM SDK support `ResourceIdentifiers` and it supports id or key as a field). [#589](https://github.com/commercetools/commercetools-sync-java/pull/589)
 
-<<<<<<< HEAD
-- 🐞 **Bug Fixes** (1)
-    - **Commons** - Fixes the duration calculation of decorated retry sphere client `RetrySphereClientDecorator` created by `ClientConfigurationUtils`. [#610](https://github.com/commercetools/commercetools-sync-java/issues/610)
-
--->
-=======
 - 🎉 **New Features** (4)
     - **ShoppingList Sync** - Added support for syncing shopping lists between ctp projects. [#594](https://github.com/commercetools/commercetools-sync-java/issues/594)
     - **ShoppingList Sync** - Introduced `ShoppingListSyncUtils` which calculates all needed update actions after comparing a `ShoppingList` and a `ShoppingListDraft`. [#594](https://github.com/commercetools/commercetools-sync-java/issues/594)
@@ -48,7 +42,6 @@
     - **ShoppingList Sync** - Introduced `ShoppingListReferenceResolutionUtils` which resolves Type references from a ShoppingList to a ShoppingListDraft. [#594](https://github.com/commercetools/commercetools-sync-java/issues/594)
 
 
->>>>>>> 0cd28f9b
 ### 2.3.0 - Oct 15, 2020
 [Commits](https://github.com/commercetools/commercetools-sync-java/compare/2.2.1...2.3.0) |
 [Javadoc](https://commercetools.github.io/commercetools-sync-java/v/2.3.0/) |
