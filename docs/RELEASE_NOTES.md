# Release Notes

<!-- RELEASE NOTE FORMAT

1. Please use the following format for the release note subtitle
### {version} - {date}

2. link to commits of release.
3. link to Javadoc of release.
4. link to Jar of release.

5. Add a summary of the release that is not too detailed or technical.

6. Depending on the contents of the release use the subitems below to 
  document the new changes in the release accordingly. Please always include
  a link to the releated issue number. 
   **New Features** (n) 🎉 
   **Breaking Changes** (n) 🚧 
   **Enhancements** (n) ✨
   **Dependency Updates** (n) 🛠️ 
   **Documentation** (n) 📋
   **Critical Bug Fixes** (n) 🔥 
   **Bug Fixes** (n)🐞
   - **Category Sync** - Sync now supports product variant images syncing. [#114](https://github.com/commercetools/commercetools-sync-java/issues/114)
   - **Build Tools** - Convinient handelling of env vars for integration tests.

7. Add Migration guide section which specifies explicitly if there are breaking changes and how to tackle them.

-->

<!--
### 2.x.x - MM xx, 2020
[Commits](https://github.com/commercetools/commercetools-sync-java/compare/2.0.0...2.0.1) |
[Javadoc](https://commercetools.github.io/commercetools-sync-java/v/2.0.1/) | 
[Jar](https://bintray.com/commercetools/maven/commercetools-sync-java/2.0.1)
  
<<<<<<< HEAD

### 2.0.0 - (todo (ahmetoz) add release date here before the release.), 2020
=======
--> 

### 2.0.0 - Sept 14, 2020
>>>>>>> 0e019502
[Commits](https://github.com/commercetools/commercetools-sync-java/compare/1.9.1...2.0.0) |
[Javadoc](https://commercetools.github.io/commercetools-sync-java/v/2.0.0/) | 
[Jar](https://bintray.com/commercetools/maven/commercetools-sync-java/2.0.0)

<<<<<<< HEAD
- 🎉 **New Features** (1)
    - **Product Sync** - Added support for resolving custom object (key-value-document) references on attributes of type `Reference`, `Set` of `Reference`, `NestedType` or `Set` of `NestedType`. [#564](https://github.com/commercetools/commercetools-sync-java/issues/564)
=======
- 🚧 **Breaking Changes** (2)
    - Sync options:
        - The signatures of the `errorCallback` and `warningCallback` changed and their parameter lists are extended.
            From now on the resource draft of the source project, the resource of the target project and optionally the failed update actions
            passed to the callbacks. Refer [sync options](./usage/SYNC_OPTIONS.md) for more details. [#107](https://github.com/commercetools/commercetools-sync-java/issues/107)
    - Reference resolution utilities:
        - **Commons** - Renamed `replaceCustomTypeIdWithKeys` to `mapToCustomFieldsDraft`. [#138](https://github.com/commercetools/commercetools-sync-java/issues/138)
        - **Commons** - Renamed `replaceAssetsReferencesIdsWithKeys` to `mapToAssetDrafts`. [#138](https://github.com/commercetools/commercetools-sync-java/issues/138)
        - **Category Sync** - Renamed `replaceCategoriesReferenceIdsWithKeys` to `mapToCategoryDrafts`. [#138](https://github.com/commercetools/commercetools-sync-java/issues/138)
        - **CartDiscount Sync** - Renamed `replaceCartDiscountsReferenceIdsWithKeys` to `mapToCartDiscountDrafts`. [#138](https://github.com/commercetools/commercetools-sync-java/issues/138)
        - **Inventory Sync** - Renamed `replaceInventoriesReferenceIdsWithKeys` to `mapToInventoryEntryDrafts`. [#138](https://github.com/commercetools/commercetools-sync-java/issues/138)     
        - **Product Sync** - Renamed `replaceProductsReferenceIdsWithKeys` to `mapToProductDrafts`. [#138](https://github.com/commercetools/commercetools-sync-java/issues/138)
        - **State Sync** - Renamed `replaceStateReferenceIdsWithKeys` to `mapToStateDrafts`. [#138](https://github.com/commercetools/commercetools-sync-java/issues/138)
        - **ProductType Sync** - Renamed `replaceProductTypesReferenceIdsWithKeys` to `mapToProductTypeDrafts`. [#138](https://github.com/commercetools/commercetools-sync-java/issues/138)

- ✨ **Enhancements** (1)        
    -  The library will fail fast for the non-existing references that found during the reference resolution. [#219](https://github.com/commercetools/commercetools-sync-java/issues/219)

- 🛠️ **Dependency Updates** (4)
    - `commercetools-jvm-sdk` `1.52.0` -> [`1.53.0`](http://commercetools.github.io/commercetools-jvm-sdk/apidocs/io/sphere/sdk/meta/ReleaseNotes.html#v1_53_0)
    - `org.assertj.assertj-core` `3.16.0` ->  [`3.17.2`](https://assertj.github.io/doc/#assertj-core-3-17-2-release-notes)
    - `junit.jupiterApiVersion` `5.6.2` ->  [`5.7.0`](https://github.com/junit-team/junit5/releases/tag/r5.7.0)
    - `mockito-junit-jupiter` `3.4.4` -> [`3.5.10`](https://github.com/mockito/mockito/releases/tag/v3.5.10)
    - `com.github.ben-manes.versions` `0.29.0` -> [`0.33.0`](https://github.com/ben-manes/gradle-versions-plugin/releases/tag/v0.33.0) 
>>>>>>> 0e019502

- 🚧 **Breaking Changes** (2)
    - Sync options:
        - The signatures of the `errorCallback` and `warningCallback` changed and their parameter lists are extended.
            From now on the resource draft of the source project, the resource of the target project and optionally the failed update actions
            passed to the callbacks. Refer [sync options](./usage/SYNC_OPTIONS.md) for more details. [#107](https://github.com/commercetools/commercetools-sync-java/issues/107)
    - Reference resolution utilities:
        - **Commons** - Renamed `replaceCustomTypeIdWithKeys` to `mapToCustomFieldsDraft`. [#138](https://github.com/commercetools/commercetools-sync-java/issues/138)
        - **Commons** - Renamed `replaceAssetsReferencesIdsWithKeys` to `mapToAssetDrafts`. [#138](https://github.com/commercetools/commercetools-sync-java/issues/138)
        - **Category Sync** - Renamed `replaceCategoriesReferenceIdsWithKeys` to `mapToCategoryDrafts`. [#138](https://github.com/commercetools/commercetools-sync-java/issues/138)
        - **CartDiscount Sync** - Renamed `replaceCartDiscountsReferenceIdsWithKeys` to `mapToCartDiscountDrafts`. [#138](https://github.com/commercetools/commercetools-sync-java/issues/138)
        - **Inventory Sync** - Renamed `replaceInventoriesReferenceIdsWithKeys` to `mapToInventoryEntryDrafts`. [#138](https://github.com/commercetools/commercetools-sync-java/issues/138)     
        - **Product Sync** - Renamed `replaceProductsReferenceIdsWithKeys` to `mapToProductDrafts`. [#138](https://github.com/commercetools/commercetools-sync-java/issues/138)
        - **State Sync** - Renamed `replaceStateReferenceIdsWithKeys` to `mapToStateDrafts`. [#138](https://github.com/commercetools/commercetools-sync-java/issues/138)
        - **ProductType Sync** - Renamed `replaceProductTypesReferenceIdsWithKeys` to `mapToProductTypeDrafts`. [#138](https://github.com/commercetools/commercetools-sync-java/issues/138)

- ✨ **Enhancements** (1)        
    -  The library will fail fast for the non-existing references that found during the reference resolution. [#219](https://github.com/commercetools/commercetools-sync-java/issues/219)

// todo (ahmetoz) add dependency updates.

--> 
### 1.9.1 -  Aug 5, 2020
[Commits](https://github.com/commercetools/commercetools-sync-java/compare/1.9.0...1.9.1) |
[Javadoc](https://commercetools.github.io/commercetools-sync-java/v/1.9.1/) | 
[Jar](https://bintray.com/commercetools/maven/commercetools-sync-java/1.9.1)

- 🐞 **Bug Fixes** (1)
    - **Product Sync** - Fixed a bug in the `ProductSync` related to publish/unpublish of the product update actions,
    when a new product draft has publish flag set to true and the existing product is published already then no publish action will be created 
    which was not correct [#530](https://github.com/commercetools/commercetools-sync-java/issues/530)

### 1.9.0 -  July 27, 2020
[Commits](https://github.com/commercetools/commercetools-sync-java/compare/1.8.2...1.9.0) |
[Javadoc](https://commercetools.github.io/commercetools-sync-java/v/1.9.0/) | 
[Jar](https://bintray.com/commercetools/maven/commercetools-sync-java/1.9.0)

- 🎉 **New Features** (6)
    - **TaxCategory Sync** - Added support for syncing tax categories. [#417](https://github.com/commercetools/commercetools-sync-java/issues/417) For more info how to use it please refer to [TaxCategory usage doc](/docs/usage/TAX_CATEGORY_SYNC.md).
    - **TaxCategory Sync** - Exposed `TaxCategorySyncUtils#buildActions` which calculates all needed update actions after comparing a `TaxCategory` and a `TaxCategoryDraft`. [#417](https://github.com/commercetools/commercetools-sync-java/issues/417)
    - **TaxCategory Sync** - Exposed `TaxCategoryUpdateActionUtils` which contains utils for calculating needed update actions after comparing individual fields of a `TaxCategory` and a `TaxCategoryDraft`. [#417](https://github.com/commercetools/commercetools-sync-java/issues/417)
    - **State Sync** - Added support for syncing states. [#409](https://github.com/commercetools/commercetools-sync-java/issues/409) For more info how to use it please refer to [States usage doc](/docs/usage/STATE_SYNC.md).
    - **State Sync** - Exposed `StateSyncUtils#buildActions` which calculates all needed update actions after comparing a `State` and a `StateDraft`. [#409](https://github.com/commercetools/commercetools-sync-java/issues/409)
    - **State Sync** - Exposed `StateUpdateActionUtils` which contains utils for calculating needed update actions after comparing individual fields of a `State` and a `StateDraft`. [#409](https://github.com/commercetools/commercetools-sync-java/issues/409)
   Thanks, @jarzynp for the contributions!
        
- 🛠️ **Dependency Updates** (6)
    - `com.adarshr.test-logger` `2.0.0` -> [`2.1.0`](https://github.com/radarsh/gradle-test-logger-plugin/releases/tag/v2.1.0)
    - `org.assertj.assertj-core` `3.15.0` ->  [`3.16.0`](https://assertj.github.io/doc/#assertj-core-3-16-1-release-notes)
    - `junit.jupiterApiVersion` `5.6.1` ->  [`5.6.2`](https://github.com/junit-team/junit5/releases/tag/r5.6.2)
    - `commercetools-jvm-sdk` `1.51.0` -> [`1.52.0`](http://commercetools.github.io/commercetools-jvm-sdk/apidocs/io/sphere/sdk/meta/ReleaseNotes.html#v1_52_0)
    - `mockito-junit-jupiter` `3.3.3` -> [`3.4.4`](https://github.com/mockito/mockito/releases/tag/v3.4.4)
    - `com.github.ben-manes.versions` `0.28.0` -> [`0.29.0`](https://github.com/ben-manes/gradle-versions-plugin/releases/tag/v0.29.0) 
        
### 1.8.2 -  April 30, 2020
[Commits](https://github.com/commercetools/commercetools-sync-java/compare/1.8.1...1.8.2) |
[Javadoc](https://commercetools.github.io/commercetools-sync-java/v/1.8.2/) | 
[Jar](https://bintray.com/commercetools/maven/commercetools-sync-java/1.8.2)

- 🐞 **Bug Fixes** (2)
    - **Commons** - Fixed a bug in the Sync implementations causing the sync fail with throwing `ClassCastException`. [#466](https://github.com/commercetools/commercetools-sync-java/issues/466)
    - **Product Sync** - Fixed a bug in the `ProductSync` related to the ordering of variant update actions, which was not correct when there is `SetAttributeInAllVariants` action in update actions.
    Thanks, @ahmed-ali225, for the contributions! [#513](https://github.com/commercetools/commercetools-sync-java/issues/513)

### 1.8.1 -  April 22, 2020
[Commits](https://github.com/commercetools/commercetools-sync-java/compare/1.8.0...1.8.1) |
[Javadoc](https://commercetools.github.io/commercetools-sync-java/v/1.8.1/) | 
[Jar](https://bintray.com/commercetools/maven/commercetools-sync-java/1.8.1)

- ✨ **Enhancements** (1)
    - **Commons** - Remove final keyword on interface/abstract method params. [#165](https://github.com/commercetools/commercetools-sync-java/issues/165)
        
- 🐞 **Bug Fixes** (3)
    - **CartDiscount Sync** - Fixed a bug in the `CartDiscountSync` which generates a `changeValue` action when there is no change, causing the sync to fail for that cart discount.
    Thanks, @michaelbannister, for the contributions! [#494](https://github.com/commercetools/commercetools-sync-java/issues/494)
    - **Product Sync** - Fixed a bug in the `ProductSync` when `ensurePriceChannels` is enabled in ProductSyncOptions should not create a missing channel used on product variant price draft.
        [#499](https://github.com/commercetools/commercetools-sync-java/issues/499)
    - **Product/Category Sync** - Validate that asset keys are always defined on the supplied drafts and the existing target resources (products/categories).
        [#366](https://github.com/commercetools/commercetools-sync-java/issues/366)

- 🛠️ **Dependency Updates** (5)
    - `junit.jupiterApiVersion` `5.5.2` ->  [`5.6.1`](https://github.com/junit-team/junit5/releases/tag/r5.6.1)
    - `commercetools-jvm-sdk` `1.48.0` -> [`1.51.0`](http://commercetools.github.io/commercetools-jvm-sdk/apidocs/io/sphere/sdk/meta/ReleaseNotes.html#v1_51_0)
    - `org.assertj.assertj-core` `3.14.0` ->  [`3.15.0`](https://assertj.github.io/doc/#assertj-core-3-15-0-release-notes)
    - `mockito-junit-jupiter` `3.2.4` -> [`3.3.3`](https://github.com/mockito/mockito/releases/tag/v3.3.3)
    - `com.github.ben-manes.versions` `0.27.0` -> [`0.28.0`](https://github.com/ben-manes/gradle-versions-plugin/releases/tag/v0.28.0) 
    - `ru.vyarus.mkdocs` `2.0.0` -> [`2.0.1`](https://github.com/xvik/gradle-mkdocs-plugin/releases/tag/2.0.1) 
    - `org.ajoberstar.grgit` `4.0.1` -> [`4.0.2`](https://github.com/ajoberstar/grgit/releases/tag/4.0.2) 
    
### 1.8.0 -  Jan 17, 2020
[Commits](https://github.com/commercetools/commercetools-sync-java/compare/1.7.0...1.8.0) |
[Javadoc](https://commercetools.github.io/commercetools-sync-java/v/1.8.0/) | 
[Jar](https://bintray.com/commercetools/maven/commercetools-sync-java/1.8.0)

- ✨ **Enhancements** (1)
    - **Inventory Sync** - Only cache the needed keys of `Channel` references instead of 
    caching all keys of such resources. [#198](https://github.com/commercetools/commercetools-sync-java/issues/198) 
        **Note**: This might have performance implications on the inventory sync, since now every non cached key-id entry will be individually fetched. 
        However, issue [#235](https://github.com/commercetools/commercetools-sync-java/issues/235) should address this.

### 1.7.0 -  Jan 7, 2020
[Commits](https://github.com/commercetools/commercetools-sync-java/compare/1.6.1...1.7.0) |
[Javadoc](https://commercetools.github.io/commercetools-sync-java/v/1.7.0/) | 
[Jar](https://bintray.com/commercetools/maven/commercetools-sync-java/1.7.0)


- ✨ **Enhancements** (2)
    - **Product Sync** - Only cache the needed keys of `Category`, `ProductType` and `Type` references instead of 
    caching all keys of such resources. [#418](https://github.com/commercetools/commercetools-sync-java/issues/418) 
        **Note**: This might have performance implications on the product sync, since now every non cached key-id entry will be individually fetched. 
        However, issue [#235](https://github.com/commercetools/commercetools-sync-java/issues/235) should address this.
    
    - **Commons** - Refactor duplicate implementations in concrete services and generalise it in the `BaseService`. 
    Thanks, @jarzynp, for the contributions! [#418](https://github.com/commercetools/commercetools-sync-java/issues/418)
    
- 🐞 **Bug Fixes** (1)
    - **Product Sync** - Fixed a bug in the Product Sync where keys with special characters failed to be saved 
    for `CustomObject`s, as the characters weren't allowed on the commmercetools platform. 
    [#474](https://github.com/commercetools/commercetools-sync-java/issues/474)
    **Note**: 🚧 This is a breaking change. Previously stored custom objects representing product drafts with unresolved references, won't be   
    synced with this version, since the key is now treated differently. Make sure to sync such drafts again with this version of the library.

- 🛠️ **Dependency Updates** (5)
    - `org.ajoberstar.grgit` `3.1.1` ->  [`4.0.1`](https://github.com/ajoberstar/grgit/releases/tag/4.0.1)
    - `org.ajoberstar.git-publish` `2.1.1` ->  [`2.1.3`](https://github.com/ajoberstar/gradle-git-publish/releases/tag/2.1.3)
    - `mockito-junit-jupiter` `3.1.0` -> [`3.2.4`](https://github.com/mockito/mockito/releases/tag/v3.2.4)
    - `commercetools-jvm-sdk` `1.47.0` -> [`1.48.0`](http://commercetools.github.io/commercetools-jvm-sdk/apidocs/io/sphere/sdk/meta/ReleaseNotes.html#v1_48_0)
    - `org.assertj.assertj-core` `3.13.2` ->  [`3.14.0`](https://assertj.github.io/doc/#assertj-core-3-14-0-release-notes)

### 1.6.1 -  Oct 17, 2019
[Commits](https://github.com/commercetools/commercetools-sync-java/compare/1.6.0...1.6.1) |
[Javadoc](https://commercetools.github.io/commercetools-sync-java/v/1.6.1/) | 
[Jar](https://bintray.com/commercetools/maven/commercetools-sync-java/1.6.1)

- 🐞 **Bug Fixes** (3)
    - **Commons** - Fixed a bug in the `CtpQueryUtils` which was overwriting the query input query for every page after
the first page is fetched, eventually fetching more than needed. [#463](https://github.com/commercetools/commercetools-sync-java/issues/463)
    - **Product Sync** - Fixed a potential bug in reference resolution of attribute references in case a `null` reference
is passed in an attribute draft of type `Set` of `Reference`. [#441](https://github.com/commercetools/commercetools-sync-java/issues/441) 
    - **ProductType Sync** - Fixed a bug in the productType sync where the statistics `failed` counter was being counted on
failed fetches of missing references. [#426](https://github.com/commercetools/commercetools-sync-java/issues/426)

- 🛠️ **Dependency Updates** (4)
    - `mockito-junit-jupiter` `3.0.0` -> [`3.1.0`](https://github.com/mockito/mockito/releases/tag/v3.1.0)
    - `com.adarshr.test-logger` `1.7.1` -> [`2.0.0`](https://github.com/radarsh/gradle-test-logger-plugin/releases/tag/v2.0.0)
    - `com.github.ben-manes.versions` `0.25.0` -> [`0.27.0`](https://github.com/ben-manes/gradle-versions-plugin/releases/tag/v0.27.0) 
    - `commercetools-jvm-sdk` `1.46.0` -> [`1.47.0`](http://commercetools.github.io/commercetools-jvm-sdk/apidocs/io/sphere/sdk/meta/ReleaseNotes.html#v1_47_0)


### 1.6.0 -  Oct 10, 2019
[Commits](https://github.com/commercetools/commercetools-sync-java/compare/1.5.0...1.6.0) |
[Javadoc](https://commercetools.github.io/commercetools-sync-java/v/1.6.0/) | 
[Jar](https://bintray.com/commercetools/maven/commercetools-sync-java/1.6.0)

- 🎉 **New Features** (1)
    - **Product Sync** - Introduced support for syncing products with other product references as attributes in any order. [#447](https://github.com/commercetools/commercetools-sync-java/issues/447)

- 🛠️ **Dependency Updates** (1)
    - `com.adarshr.test-logger` 1.7.0 -> 1.7.1 [#456](https://github.com/commercetools/commercetools-sync-java/pull/456)

### 1.5.0 -  Sept 13, 2019
[Commits](https://github.com/commercetools/commercetools-sync-java/compare/1.4.1...1.5.0) |
[Javadoc](https://commercetools.github.io/commercetools-sync-java/v/1.5.0/) | 
[Jar](https://bintray.com/commercetools/maven/commercetools-sync-java/1.5.0)

- 🎉 **New Features** (4)
    - **Product Sync** - Added support for resolving `Product` references on attributes of type `Reference`, `Set` of `Reference`, `NestedType` or `Set` of `NestedType`. [#438](https://github.com/commercetools/commercetools-sync-java/issues/438)
    - **Product Sync** - Added support for resolving `Category` references on attributes of type `Reference`, `Set` of `Reference`, `NestedType` or `Set` of `NestedType`. [#440](https://github.com/commercetools/commercetools-sync-java/issues/440)
    - **Product Sync** - Added support for resolving `ProductType` references on attributes of type `Reference`, `Set` of `Reference`, `NestedType` or `Set` of `NestedType`. [#440](https://github.com/commercetools/commercetools-sync-java/issues/443)
    - **Commons** - Exposed `ResourceIdentifierUtils#isReferenceOfType` utility which checks if a JSON representation of a CTP `Reference` object is of a certain `typeId` or not. [#443](https://github.com/commercetools/commercetools-sync-java/issues/443)
    
- 🚧 **Breaking Changes** (1)
    - **Product Sync** - Unexposed the methods `VariantReferenceResolver#resolveAttributeReferences` and `VariantReferenceResolver#resolveAttributeReference` to be `private` as they are only meant for internal use of the library. [#440](https://github.com/commercetools/commercetools-sync-java/issues/440)
    
- 🛠️ **Dependency Updates** (5)
    - Gradle 5.6.1 -> [5.6.2](https://docs.gradle.org/5.6.2/release-notes.html)
    - `org.junit.jupiter:junit-jupiter-api` 5.5.1 -> [5.5.2](https://junit.org/junit5/docs/snapshot/release-notes/index.html#release-notes-5.5.2)
    - `org.junit.jupiter:junit-jupiter-engine` 5.5.1 -> [5.5.2](https://junit.org/junit5/docs/snapshot/release-notes/index.html#release-notes-5.5.2)
    - `org.junit.jupiter:junit-jupiter-params` 5.5.1 -> [5.5.2](https://junit.org/junit5/docs/snapshot/release-notes/index.html#release-notes-5.5.2)
    - `com.github.ben-manes.versions` 0.22.0 -> [0.25.0](https://github.com/ben-manes/gradle-versions-plugin/releases/tag/v0.25.0)

### 1.4.1 -  Sept 2, 2019
[Commits](https://github.com/commercetools/commercetools-sync-java/compare/1.4.0...1.4.1) |
[Javadoc](https://commercetools.github.io/commercetools-sync-java/v/1.4.1/) | 
[Jar](https://bintray.com/commercetools/maven/commercetools-sync-java/1.4.1)

- 🐞 **Bug Fixes** (1)
    - **Commons** - Fixed a bug in the custom fields update actions builders which generated duplicated unnecessary update actions for `null` custom field values. This affected any sync module where the resource contained custom fields (i.e. Product Sync, Category Sync, CartDiscount Sync and Inventory Sync). It also affected any update actions building utility in which the resource/sub-resource contained custom fields.  [#428](https://github.com/commercetools/commercetools-sync-java/issues/428)

- 🛠️ **Enhancements** (1)
    - **Commons** - Bumped commercetools-jvm-sdk to version [1.46.0](http://commercetools.github.io/commercetools-jvm-sdk/apidocs/io/sphere/sdk/meta/ReleaseNotes.html#v1_46_0) which includes a fix for a serialization bug in the `SetCustomField` action which was ignoring empty array values. [#430](https://github.com/commercetools/commercetools-sync-java/issues/430)

### 1.4.0 -  Aug 8, 2019
[Commits](https://github.com/commercetools/commercetools-sync-java/compare/1.3.0...1.4.0) |
[Javadoc](https://commercetools.github.io/commercetools-sync-java/v/1.4.0/) | 
[Jar](https://bintray.com/commercetools/maven/commercetools-sync-java/1.4.0)


- 🎉 **New Features** (5)
    - **ProductType Sync** - Introduced support for syncing product types with NestedType (or set of NestedType) attributes in any order. [#372](https://github.com/commercetools/commercetools-sync-java/issues/372)
    - **ProductType Sync** - Introduced the new `ProductTypeReferenceReplacementUtils#replaceProductTypesReferenceIdsWithKeys` which is a util that replaces the reference ids with keys in a list of productTypes. [#372](https://github.com/commercetools/commercetools-sync-java/issues/372)
    - **ProductType Sync** - Introduced the new `ProductTypeReferenceReplacementUtils#buildProductTypeQuery` utils to create a product type query with all needed reference expansions to fetch productTypes from a source CTP project for the sync. [#372](https://github.com/commercetools/commercetools-sync-java/issues/372)
    - **ProductType Sync** - Introduced the new `ProductTypeReferenceResolver` which resolves productType references on ProductTypeDrafts. [#372](https://github.com/commercetools/commercetools-sync-java/issues/372)
    - **ProductType Sync** - Introduced the new methods `ProductTypeSyncStatistics#getNumberOfProductTypesWithMissingNestedProductTypes` and `ProductTypeSyncStatistics#getProductTypeKeysWithMissingParents` which represents the nested product types which are still not resolved. [#372](https://github.com/commercetools/commercetools-sync-java/issues/372)

- 🛠️ **Enhancements** (8)
    - **Commons** - Bumped commercetools-jvm-sdk to version [1.45.0](http://commercetools.github.io/commercetools-jvm-sdk/apidocs/io/sphere/sdk/meta/ReleaseNotes.html#v1_45_0).
    - **Commons** - Bumped gradle to version [gradle-5.5.1](https://docs.gradle.org/5.5.1/release-notes.html)
    - **Commons** - Bumped `org.junit.jupiter:junit-jupiter-api` to 5.5.1.
    - **Commons** - Bumped `org.junit.jupiter:junit-jupiter-engine` to 5.5.1.
    - **Commons** - Bumped `org.junit.jupiter:junit-jupiter-params` to 5.5.1.
    - **Commons** - Bumped `mockito-junit-jupiter` dependency to 3.0.0.
    - **Commons** - Bumped `assertj` to 3.13.2.
    - **Commons** - Bumped `com.github.ben-manes.versions` to 0.22.0.

### 1.3.0 -  Jul 3, 2019
[Commits](https://github.com/commercetools/commercetools-sync-java/compare/1.2.0...1.3.0) |
[Javadoc](https://commercetools.github.io/commercetools-sync-java/v/1.3.0/) | 
[Jar](https://bintray.com/commercetools/maven/commercetools-sync-java/1.3.0)

- 🎉 **New Features** (6)
    - **CartDiscount Sync** - Added support for syncing cart discounts. [#379](https://github.com/commercetools/commercetools-sync-java/issues/379) For more info how to use it please refer to [CartDiscount usage doc](/docs/usage/CART_DISCOUNT_SYNC.md).
    - **CartDiscount Sync** - Introduced the new `CartDiscountSyncUtils#buildActions` which calculates all needed update actions after comparing a `CartDiscount` and a `CartDiscountDraft`. [#379](https://github.com/commercetools/commercetools-sync-java/issues/379)
    - **CartDiscount Sync** - Introduced the new `CartDiscountUpdateActionUtils` which contains utils for calculating needed update actions after comparing individual fields of a `CartDiscount` and a `CartDiscountDraft`. [#379](https://github.com/commercetools/commercetools-sync-java/issues/379)
    - **CartDiscount Sync** - Introduced the new `CartDiscountReferenceResolver` which resolves custom type references on CartDiscountDrafts. [#379](https://github.com/commercetools/commercetools-sync-java/issues/379)
    - **CartDiscount Sync** - Introduced the new `CartDiscountReferenceReplacementUtils#replaceCartDiscountsReferenceIdsWithKeys` which is a util that replaces the custom type ids with keys in a list of cartDiscounts. [#379](https://github.com/commercetools/commercetools-sync-java/issues/379)
    - **CartDiscount Sync** - Introduced the new `CartDiscountReferenceReplacementUtils#buildCartDiscountQuery` util to create a cart discount query with all needed reference expansions to fetch cart discounts from a source CTP project for the sync. [#379](https://github.com/commercetools/commercetools-sync-java/issues/379).
    
- 🐞 **Bug Fixes** (1)
    - **Commons** -  Fixed a bug in the `BaseSyncStatistics` which caused a wrong calculation of the `latestBatchProcessingTimeInMinutes`. [#378](https://github.com/commercetools/commercetools-sync-java/issues/378)

- 🛠️ **Enhancements** (6)
    - **CartDiscount Sync** - Added benchmarks for the `cartDiscount` sync to be able to compare the performance of the sync with the future releases. [#379](https://github.com/commercetools/commercetools-sync-java/issues/379)
    - **Commons** - Bumped commercetools-jvm-sdk to version [1.44.0](http://commercetools.github.io/commercetools-jvm-sdk/apidocs/io/sphere/sdk/meta/ReleaseNotes.html#v1_44_0).
    - **Commons** - Bumped gradle to version [gradle-5.5](https://docs.gradle.org/5.5/release-notes.html)
    - **Commons** - Bumped `org.junit.jupiter:junit-jupiter-api` to 5.5.0.
    - **Commons** - Bumped `org.junit.jupiter:junit-jupiter-engine` to 5.5.0.
    - **Commons** - Bumped `org.junit.jupiter:junit-jupiter-params` to 5.5.0.

### 1.2.0 -  Jun 14, 2019
[Commits](https://github.com/commercetools/commercetools-sync-java/compare/1.1.1...1.2.0) |
[Javadoc](https://commercetools.github.io/commercetools-sync-java/v/1.2.0/) | 
[Jar](https://bintray.com/commercetools/maven/commercetools-sync-java/1.2.0)

- 🚧 **Breaking Changes** (2)
    - **ProductType Sync** - Removed the unneeded `AttributeDefinitionCustomBuilder` which was an exposed but internal helper. [#377](https://github.com/commercetools/commercetools-sync-java/issues/377). 
    - **Commons** - `SyncUtils#replaceReferenceIdWithKey` is now renamed to `SyncUtils#getReferenceWithKeyReplaced`. [#394](https://github.com/commercetools/commercetools-sync-java/issues/394)

- 🎉 **New Features** (2)
    - **Commons** - Added the new `CommonTypeUpdateActionUtils#buildUpdateActionForReferences` which is used for comapring references/resourceIdentifiers and buiding an update action if needed. [#394](https://github.com/commercetools/commercetools-sync-java/issues/394)
    - **Commons** - Added the new `SyncUtils#getResourceIdentifierWithKeyReplaced` util. [#394](https://github.com/commercetools/commercetools-sync-java/issues/394)
    
- 🐞 **Bug Fixes** (1)
    - **Commons** - Fixed a bug where references and resource identifiers were not being compared correctly. [#394](https://github.com/commercetools/commercetools-sync-java/issues/394)

- 🛠️ **Enhancements** (13)
    - **Commons** - Bumped commercetools-jvm-sdk to version [1.43.0](http://commercetools.github.io/commercetools-jvm-sdk/apidocs/io/sphere/sdk/meta/ReleaseNotes.html#v1_43_0).
    - **Commons** - Bumped `mockito` to 2.27.0.
    - **Commons** - Bumped `assertj` to 3.12.2.
    - **Commons** - Bumped `org.junit.jupiter:junit-jupiter-api` to 5.4.2.
    - **Commons** - Bumped `org.junit.jupiter:junit-jupiter-engine` to 5.4.2.
    - **Commons** - Bumped `org.junit.jupiter:junit-jupiter-params` to 5.4.2.
    - **Commons** - Bumped `org.ajoberstar.git-publish` to 2.1.1.
    - **Commons** - Bumped `org.ajoberstar.grgit` to 3.1.1.
    - **Commons** - Bumped `com.github.ben-manes.versions` to 0.21.0.
    - **Commons** - Bumped gradle checkstyle plugin to 8.2.
    - **Commons** - Bumped mockito dependency to 2.28.2.
    - **Commons** - Bumped JaCoCo dependency to 0.8.4.
    - **Commons** - Bumped gradle to version [gradle-5.4.1](https://docs.gradle.org/5.4.1/release-notes.html)
    - **Commons** - Bumped `com.adarshr.test-logger` to 1.7.0.


### 1.1.1 -  Jan 16, 2019
[Commits](https://github.com/commercetools/commercetools-sync-java/compare/1.1.0...1.1.1) |
[Javadoc](https://commercetools.github.io/commercetools-sync-java/v/1.1.1/) | 
[Jar](https://bintray.com/commercetools/maven/commercetools-sync-java/1.1.1)

- 🐞 **Bug Fixes** (1)
    - **Product Sync** - Fixed a bug in the `product` sync which would fail on syncing attributes of type `Set` that has
    an empty set as a value. 


### 1.1.0 -  Dec 19, 2018
[Commits](https://github.com/commercetools/commercetools-sync-java/compare/1.0.0...1.1.0) |
[Javadoc](https://commercetools.github.io/commercetools-sync-java/v/1.1.0/) | 
[Jar](https://bintray.com/commercetools/maven/commercetools-sync-java/1.1.0)

- 🎉 **New Features** (4)
    - **Product Sync** - Added support for syncing assets of newly added variants. [#357](https://github.com/commercetools/commercetools-sync-java/issues/357).
    - **Product Sync** - `ProductSyncUtils#buildActions` and `ProductUpdateActionUtils#buildVariantsUpdateActions` now build `AddAsset` actions for every new asset on every new variant on the new `ProductDraft`. [#357](https://github.com/commercetools/commercetools-sync-java/issues/357).
    - **ProductType Sync** - Added support for syncing changes to an `AttributeDefinition` with a `SetType` of a subtype `LocalizableEnumType` or `EnumType` [#313](https://github.com/commercetools/commercetools-sync-java/issues/313)
    - **Type Sync** - Added support for syncing changes to a `FieldDefinition` with a `SetType` of a subtype `LocalizableEnumType` or `EnumType` [#313](https://github.com/commercetools/commercetools-sync-java/issues/313)

- 🐞 **Bug Fixes** (3)
    - **ProductType Sync** - Fixed a bug in the `productType` sync which would try to unset `isSearchable`, `inputHint` 
    and `attributeConstraint` values to `null` instead of their default values. [#354](https://github.com/commercetools/commercetools-sync-java/issues/354)
    - **ProductType Sync** - `ProductTypeSyncUtils#buildActions`, `ProductTypeUpdateActionUtils#buildAttributesUpdateActions`  
    now treat the values of the optional fields `isSearchable`, `inputHint` and `attributeConstraint` 
    as (`true`, `SingleLine` and `None` respectivley) if they are `null` or not passed. [#354](https://github.com/commercetools/commercetools-sync-java/issues/354)
    - **Commons** - Fixed a bug in the `beforeUpdateCallback` which caused the callback to be called even on an empty list of update actions. [#359](https://github.com/commercetools/commercetools-sync-java/issues/359)

- 🛠️ **Enhancements** (1)
    - **Commons** - Benchmarks are now run once on every merge to `master` with a lower number of resources for faster benchmarking. [#246](https://github.com/commercetools/commercetools-sync-java/issues/246)

- 📋 **Documentation** (2)
    - **Commons** - Added link to [documentation pages](https://commercetools.github.io/commercetools-sync-java) in README of the github repo.
    - **Commons** - Fixed link of [`beforeUpdateCallback` for keeping other variants](https://github.com/commercetools/commercetools-sync-java/tree/master/src/integration-test/java/com/commercetools/sync/integration/ctpprojectsource/products/templates/beforeupdatecallback/KeepOtherVariantsSyncIT.java) example in the [Sync Options](/docs/usage/SYNC_OPTIONS.md) doc page. [#360](https://github.com/commercetools/commercetools-sync-java/issues/360)

### 1.0.0 -  Dec 10, 2018
[Commits](https://github.com/commercetools/commercetools-sync-java/compare/v1.0.0-M14...1.0.0) |
[Javadoc](https://commercetools.github.io/commercetools-sync-java/v/1.0.0/) | 
[Jar](https://bintray.com/commercetools/maven/commercetools-sync-java/1.0.0)

##### The Beta is Over 🎉

We're happy to announce that the commercetools-sync-java is finally out of beta! Big thanks to all the users 
who were using it when it was still in beta. Your feedback was definitely valuable for us to reach the current state of 
the library. `1.0.0` is here for you to use with all new features, enhancements and bug fixes including:

- The library now supports importing/syncing [`types`](https://docs.commercetools.com/http-api-projects-types.html) into a CTP project from an external feed or another CTP project. [Read more](https://commercetools.github.io/commercetools-sync-java/doc/usage/TYPE_SYNC/).
- The library now handles concurrency modification exceptions for the `productType` sync.
- All new documentation pages including a [quick start guide](https://commercetools.github.io/commercetools-sync-java/doc/usage/QUICK_START/).
- Many more improvements and bug fixes. 

##### Full Release Notes

- 🎉 **New Features** (4)
    - **Type Sync** - Added support for syncing types. [#300](https://github.com/commercetools/commercetools-sync-java/issues/300) For more info how to use it please refer to [Type usage doc](/docs/usage/TYPE_SYNC.md).
    - **Type Sync** - Exposed `TypeSyncUtils#buildActions` which calculates all needed update actions after comparing a `Type` and a `TypeDraft`. [#300](https://github.com/commercetools/commercetools-sync-java/issues/300)
    - **Type Sync** - Exposed `TypeUpdateActionUtils` which contains utils for calculating needed update actions after comparing individual fields of a `Type` and a `TypeDraft`. [#300](https://github.com/commercetools/commercetools-sync-java/issues/300)
    - **Commons** - Added `OptionalUtils#filterEmptyOptionals` which are utility methods that filter out the empty optionals in a supplied list (with a varargs variation) returning a list of the contents of the non-empty 
    optionals. [#255](https://github.com/commercetools/commercetools-sync-java/issues/255)

- 🛠️ **Enhancements** (17)
    - **ProductType Sync** - Added concurrency modification exception handling. [#325](https://github.com/commercetools/commercetools-sync-java/issues/325)
    - **Commons** - `ProductSyncUtils#buildActions`, `CategorySyncUtils#buildActions`, `InventorySyncUtils#buildActions` and `ProductTypeSyncUtils#buildActions` now don't apply the `beforeUpdateCallback` implicitly. 
    If you want, you can apply it explicitly on the result of the `..#buildActions` method. [#302](https://github.com/commercetools/commercetools-sync-java/issues/302)
    - **Product Sync** - Reference keys are not validated if they are in UUID format anymore. [#166](https://github.com/commercetools/commercetools-sync-java/issues/166)
    - **Category Sync** - Reference keys are not validated if they are in UUID format anymore. [#166](https://github.com/commercetools/commercetools-sync-java/issues/166)
    - **Inventory Sync** - Reference keys are not validated if they are in UUID format anymore. [#166](https://github.com/commercetools/commercetools-sync-java/issues/166)
    - **ProductType Sync** - Added benchmarks for the `productType` sync to be able to compare the performance of the sync with the future releases. [#301](https://github.com/commercetools/commercetools-sync-java/issues/301)
    - **Commons** - Bumped commercetools-jvm-sdk to version [1.37.0](http://commercetools.github.io/commercetools-jvm-sdk/apidocs/io/sphere/sdk/meta/ReleaseNotes.html#v1_37_0).
    - **Commons** - Bumped `mockito` to 2.23.4.
    - **Commons** - Bumped `com.adarshr.test-logger` to 1.6.0.
    - **Commons** - Bumped `org.junit.jupiter:junit-jupiter-api` to 5.3.2.
    - **Commons** - Bumped `org.junit.jupiter:junit-jupiter-engine` to 5.3.2.
    - **Commons** - Bumped `org.junit.jupiter:junit-jupiter-params` to 5.3.2.
    - **Commons** - Bumped `org.ajoberstar.git-publish` to 2.0.0.
    - **Commons** - Bumped `org.ajoberstar.grgit` to 3.0.0.
    - **Commons** - Bumped gradle to version [gradle-5.0](https://docs.gradle.org/5.0/release-notes.html)
    - **Type Sync** - Added benchmarks for the `type` sync to be able to compare the performance of the sync with the future releases. [#300](https://github.com/commercetools/commercetools-sync-java/issues/300)
    
- 🚧 **Breaking Changes** (9) 
    - **Product Sync** - `allowUuid` option is now removed. [#166](https://github.com/commercetools/commercetools-sync-java/issues/166) 
    - **Category Sync** - `allowUuid` option is now removed. [#166](https://github.com/commercetools/commercetools-sync-java/issues/166) 
    - **Inventory Sync** - `allowUuid` option is now removed. [#166](https://github.com/commercetools/commercetools-sync-java/issues/166) 
    - **ProductType Sync** - `allowUuid` option is now removed. [#166](https://github.com/commercetools/commercetools-sync-java/issues/166) 
    - **ProductType Sync** - Renamed `ProductTypeUpdateAttributeDefinitionActionUtils` to `AttributeDefinitionsUpdateActionUtils`. It is also now meant to be **only used internally** by the library. 
    Its  behaviour is not guaranteed if used externally. [#302](https://github.com/commercetools/commercetools-sync-java/issues/302)
    - **ProductType Sync** - `AttributeDefinitionUpdateActionUtils` is now meant to be **only used internally** by the library. 
    Its  behaviour is not guaranteed if used externally. [#302](https://github.com/commercetools/commercetools-sync-java/issues/302)
    - **ProductType Sync** - `EnumsUpdateActionUtils` is now `EnumValuesUpdateActionUtils` and is meant to be **only used internally** by the library. 
    Its  behaviour is not guaranteed if used externally. [#300](https://github.com/commercetools/commercetools-sync-java/issues/300)
    - **ProductType Sync** - Utils that were in `ProductTypeUpdateLocalizedEnumActionUtils` and `LocalizedEnumsUpdateActionUtils.` are moved to `LocalizedEnumValueUpdateActionUtils`. [#300](https://github.com/commercetools/commercetools-sync-java/issues/300)
    - **ProductType Sync** - Utils that were in `ProductTypeUpdatePlainEnumActionUtils` and `PlainEnumUpdateActionsUtils.` are moved to `PlainEnumValueUpdateActionUtils`. [#300](https://github.com/commercetools/commercetools-sync-java/issues/300)

- 🐞 **Bug Fixes** (3)
    - **Product Sync** - Fixed a bug that caused the statistics not to be updated correctly on fetch failure. [#331](https://github.com/commercetools/commercetools-sync-java/issues/331)
    - **Category Sync** - Fixed a bug that caused the statistics not to be updated correctly on fetch failure. [#331](https://github.com/commercetools/commercetools-sync-java/issues/331)
    - **ProductType Sync** - Fixed a bug that caused the sync process to continue after failed fetch. [#331](https://github.com/commercetools/commercetools-sync-java/issues/331)
    
- 📋 **Documentation** (4)
    - **Commons** - Added the documentation github pages. https://commercetools.github.io/commercetools-sync-java 
    - **Commons** - Added a [Quick Start Guide](/docs/usage/QUICK_START.md) for a convenient entry into the library.
    - **Commons** - Moved documentation of sync options to a separate [doc](/docs/usage/SYNC_OPTIONS.md).
    - **Commons** - Added a the earliest compatible version of the commercetools-jvm-sdk](https://github.com/commercetools/commercetools-jvm-sdk) as a prerequisite for using the library.

### v1.0.0-M14 -  Oct 5, 2018
[Commits](https://github.com/commercetools/commercetools-sync-java/compare/v1.0.0-M13...v1.0.0-M14) |
[Javadoc](https://commercetools.github.io/commercetools-sync-java/v/v1.0.0-M14/) | 
[Jar](https://bintray.com/commercetools/maven/commercetools-sync-java/v1.0.0-M14)

- 🐞 **Bug Fixes** (1)
    - **Product Sync** - Fixed a bug where the removed attributes in the source product variant draft were not being removed from the target variant. [#238](https://github.com/commercetools/commercetools-sync-java/issues/308)

- 🛠 **Enhancements** (8)
    - **Product Sync** - Products create and update requests are now issued in parallel. This should lead to a performance improvement. [#238](https://github.com/commercetools/commercetools-sync-java/issues/238)
    - **Commons** - Bumped `com.adarshr.test-logger` to 1.5.0.
    - **Commons** - Bumped `mockito` to 2.22.0.
    - **Commons** - Bumped `org.junit.jupiter:junit-jupiter-api` to 5.3.1.
    - **Commons** - Bumped `org.junit.jupiter:junit-jupiter-engine` to 5.3.1.
    - **Commons** - Bumped `org.junit.jupiter:junit-jupiter-params` to 5.3.1.
    - **Commons** - `UnorderedCollectionSyncUtils#buildRemoveUpdateActions ensures no `null` elements in the resulting list and ignores `null` keys now. [#238](https://github.com/commercetools/commercetools-sync-java/issues/308)
    - **Commons** - Bumped gradle to version [gradle-4.10.2](https://docs.gradle.org/4.10.2/release-notes.html).

- 🚧 **Breaking Changes** (2)
    - **Product Sync** - `AttributeMetaData#isRequired` is now removed. [#308](https://github.com/commercetools/commercetools-sync-java/issues/308)
    - **Product Sync** - `ProductVariantAttributeUpdateActionUtils#buildProductVariantAttributeUpdateAction` now takes a map of all meta data instead of the specific metadata entry. [#308](https://github.com/commercetools/commercetools-sync-java/issues/308)


### v1.0.0-M13 -  Sept 5, 2018
[Commits](https://github.com/commercetools/commercetools-sync-java/compare/v1.0.0-M12...v1.0.0-M13) |
[Javadoc](https://commercetools.github.io/commercetools-sync-java/v/v1.0.0-M13/) | 
[Jar](https://bintray.com/commercetools/maven/commercetools-sync-java/v1.0.0-M13)

- 🎉 **New Features** (15)
    - **ProductType Sync** - Support for syncing productTypes. [#286](https://github.com/commercetools/commercetools-sync-java/issues/286) For more info how to use it please refer to [ProductType usage doc](/docs/usage/PRODUCT_TYPE_SYNC.md). 
    - **Product Sync** - Support for syncing product prices. [#101](https://github.com/commercetools/commercetools-sync-java/issues/101)
    - **Product Sync** - `ProductSyncUtils#buildActions` now also calculates variants' all price update actions needed. [#101](https://github.com/commercetools/commercetools-sync-java/issues/101)
    - **Product Sync** - `ProductUpdateActionUtils#buildVariantsUpdateActions` now also calculates variants' all price update actions needed. [#101](https://github.com/commercetools/commercetools-sync-java/issues/101)
    - **Product Sync** - Introduced new update action build utility for building all needed update actions between two variants' prices `ProductVariantUpdateActionUtils#buildProductVariantPricesUpdateActions`. [#101](https://github.com/commercetools/commercetools-sync-java/issues/101)
    - **ProductSync** - `PriceReferenceResolver` now resolves prices' CustomerGroup references on prices. [#101](https://github.com/commercetools/commercetools-sync-java/issues/101)
    - **InventoryEntry Sync** - `InventoryReferenceReplacementUtils#replaceInventoriesReferenceIdsWithKeys` now supports replacing channel reference ids with keys. [#101](https://github.com/commercetools/commercetools-sync-java/issues/101)
    - **ProductType Sync** - Exposed `ProductTypeSyncUtils#buildActions` which calculates all needed update actions after comparing a `ProductType` and a `ProductTypeDraft`. [#286](https://github.com/commercetools/commercetools-sync-java/issues/286)
    - **ProductType Sync** - Exposed `ProductTypeUpdateActionUtils` which contains utils for calculating needed update actions after comparing individual fields of a `ProductType` and a `ProductTypeDraft`. [#286](https://github.com/commercetools/commercetools-sync-java/issues/286)
    - **ProductType Sync** - Exposed `ProductTypeUpdateAttributeDefinitionActionUtils` which contains utils for calculating needed update actions after comparing a list of `AttributeDefinition`s and a list of `AttributeDefinitionDraft`s. [#286](https://github.com/commercetools/commercetools-sync-java/issues/286)
    - **ProductType Sync** - Exposed `ProductTypeUpdateLocalizedEnumActionUtils` which contains utils for calculating needed update actions after comparing two lists of `LocalizedEnumValue`s. [#286](https://github.com/commercetools/commercetools-sync-java/issues/286)
    - **ProductType Sync** - Exposed `ProductTypeUpdatePlainEnumActionUtils` which contains utils for calculating needed update actions after comparing two lists of `EnumValue`s. [#286](https://github.com/commercetools/commercetools-sync-java/issues/286)
    - **ProductType Sync** - Exposed `AttributeDefinitionUpdateActionUtils` which contains utils for calculating needed update actions after comparing an `AttributeDefinition` and an `AttributeDefinitionDraft`. [#286](https://github.com/commercetools/commercetools-sync-java/issues/286)
    - **ProductType Sync** - Exposed `LocalizedEnumUpdateActionsUtils` which contains utils for calculating needed update actions after comparing two `LocalizedEnumValue`s. [#286](https://github.com/commercetools/commercetools-sync-java/issues/286)
    - **ProductType Sync** - Exposed `PlainEnumUpdateActionsUtils` which contains utils for calculating needed update actions after comparing two `EnumValue`s. [#286](https://github.com/commercetools/commercetools-sync-java/issues/286)

-  🛠️ **Enhancements** (7)
    - **Commons** - Bumped gradle to version [gradle-4.10](https://docs.gradle.org/4.10/release-notes.html).
    - **Commons** - Bumped `com.jfrog.bintray` to 1.8.4.
    - **Commons** - Bumped `assertj` to 3.11.1.
    - **Commons** - Bumped `mockito` to 2.21.0.
    - **Commons** - Bumped `org.ajoberstar.grgit` to 2.3.0.
    - **Commons** - Bumped `com.adarshr.test-logger` to 1.4.0.
    - **Commons** - Switched to Junit5 using both `junit-jupiter-engine` and `junit-vintage-engine` for backward compatibility.

-  🛠️ **Breaking Changes** (3)
    - **Product Sync** - Removed redundant `ProductUpdateActionUtils#buildRemoveVariantUpdateActions`. [#3](https://github.com/commercetools/commercetools-sync-java/issues/3)
    - **Commons** - Moved `SyncUtils#replaceCustomTypeIdWithKeys` to `CustomTypeReferenceReplacementUtils#replaceCustomTypeIdWithKeys`. [#101](https://github.com/commercetools/commercetools-sync-java/issues/101).
    - **Commons** - Moved `SyncUtils#replaceAssetsReferencesIdsWithKeys` to `AssetReferenceReplacementUtils#replaceAssetsReferencesIdsWithKeys`. [#101](https://github.com/commercetools/commercetools-sync-java/issues/101).


### v1.0.0-M12 -  Jun 05, 2018
[Commits](https://github.com/commercetools/commercetools-sync-java/compare/v1.0.0-M11...v1.0.0-M12) |
[Javadoc](https://commercetools.github.io/commercetools-sync-java/v/v1.0.0-M12/) | 
[Jar](https://bintray.com/commercetools/maven/commercetools-sync-java/v1.0.0-M12)

- 🛠️ **Enhancements** (13)
    - **Product Sync** - Support for syncing price custom fields. [#277](https://github.com/commercetools/commercetools-sync-java/issues/277)
    - **Product Sync** - `VariantReferenceResolver` now resolves prices' custom type references on all variants. [#277](https://github.com/commercetools/commercetools-sync-java/issues/277)
    - **Product Sync** - `ProductReferenceReplacementUtils#buildProductQuery` now expands custom types on prices. [#277](https://github.com/commercetools/commercetools-sync-java/issues/277)
    - **Product Sync** - `VariantReferenceReplacementUtils#replacePricesReferencesIdsWithKeys` now supports replacing price custom reference ids with keys. [#277](https://github.com/commercetools/commercetools-sync-java/issues/277)
    - **Commons** - Bumped commercetools-jvm-sdk to version [1.32.0](http://commercetools.github.io/commercetools-jvm-sdk/apidocs/io/sphere/sdk/meta/ReleaseNotes.html#v1_32_0).
    - **Commons** - Bumped gradle to version [gradle-4.8](https://docs.gradle.org/4.8/release-notes.html).
    - **Commons** - Bumped `com.jfrog.bintray` to 1.8.0.
    - **Commons** - Bumped `org.ajoberstar.git-publish` to 1.0.0.
    - **Commons** - Bumped `com.adarshr.test-logger` to 1.2.0.
    - **Commons** - Bumped `org.ajoberstar.grgit` to 2.2.1.
    - **Commons** - Bumped gradle checkstyle plugin to 8.10.1.
    - **Commons** - Bumped mockito dependency to 2.18.3.
    - **Commons** - Bumped JaCoCo dependency to 0.8.1.


### v1.0.0-M11 -  Mar 08, 2018
[Commits](https://github.com/commercetools/commercetools-sync-java/compare/v1.0.0-M10...v1.0.0-M11) |
[Javadoc](https://commercetools.github.io/commercetools-sync-java/v/v1.0.0-M11/) | 
[Jar](https://bintray.com/commercetools/maven/commercetools-sync-java/v1.0.0-M11)

- 🎉 **New Features** (19)
    - **Category Sync** - Support of categories' asset syncing. [#3](https://github.com/commercetools/commercetools-sync-java/issues/3)
    - **Product Sync** - Support of product variants' asset syncing. [#3](https://github.com/commercetools/commercetools-sync-java/issues/3)
    - **Category Sync** - `CategorySyncUtils#buildActions` now also calculates all asset update actions needed. [#3](https://github.com/commercetools/commercetools-sync-java/issues/3)
    - **Product Sync** - `ProductSyncUtils#buildActions` now also calculates variants' all asset update actions needed. [#3](https://github.com/commercetools/commercetools-sync-java/issues/3)
    - **Product Sync** - `ProductUpdateActionUtils#buildVariantsUpdateActions` now also calculates variants' all asset update actions needed. [#3](https://github.com/commercetools/commercetools-sync-java/issues/3)
    - **Product Sync** - Introduced the new ActionGroup: `ASSETS` which can be used in blacklisting/whitelisting assets syncing during the product sync. [#3](https://github.com/commercetools/commercetools-sync-java/issues/3)
    - **Category Sync** - Introduced new update action build utility for building all needed update actions between two categories' assets `ProductVariantUpdateActionUtils#buildProductVariantAssetsUpdateActions`. [#3](https://github.com/commercetools/commercetools-sync-java/issues/3)
    - **Product Sync** - Introduced new update action build utility for building all needed update actions between two variants' assets `ProductVariantUpdateActionUtils#buildProductVariantAssetsUpdateActions`. [#3](https://github.com/commercetools/commercetools-sync-java/issues/3)
    - **Category Sync** - Introduced new update action granular build utils for category asset fields in `CategoryAssetUpdateActionUtils`. [#3](https://github.com/commercetools/commercetools-sync-java/issues/3)
    - **Product Sync** - Introduced new update action granular build utils for product variant assets fields in `ProductVariantAssetUpdateActionUtils`. [#3](https://github.com/commercetools/commercetools-sync-java/issues/3)
    - **Commons** - Introduced `AssetReferenceResolver` which is a helper that can resolve all the references of an AssetDraft. [#3](https://github.com/commercetools/commercetools-sync-java/issues/3)
    - **Commons** - `VariantReferenceResolver` and `CategoryReferenceResolver` now also resolve all the containing AssetDrafts references. [#3](https://github.com/commercetools/commercetools-sync-java/issues/3)
    - **Commons** - Support for custom update actions calculation for secondary resources (e.g. prices, product assets and category assets). [#3](https://github.com/commercetools/commercetools-sync-java/issues/3)
    - **Product Sync** - `ProductReferenceReplacementUtils#replaceProductsReferenceIdsWithKeys` and `VariantReferenceReplacementUtils#replaceVariantsReferenceIdsWithKeys` now support replacing asset custom reference ids with keys. [#3](https://github.com/commercetools/commercetools-sync-java/issues/3)
    - **Category Sync** - `CategoryReferenceReplacementUtils#replaceCategoriesReferenceIdsWithKeys` now supports replacing asset custom reference ids with keys. [#3](https://github.com/commercetools/commercetools-sync-java/issues/3)
    - **Commons** - Introduced new `SyncUtils#replaceAssetsReferenceIdsWithKeys` which is a util that replaces the custom type ids with keys in a list of assets. [#3](https://github.com/commercetools/commercetools-sync-java/issues/3)
    - **Product Sync** - `ProductReferenceReplacementUtils#buildProductQuery` now expands custom types on assets. [#3](https://github.com/commercetools/commercetools-sync-java/issues/3)
    - **Category Sync** - `CategoryReferenceReplacementUtils#buildCategoryQuery` now expands custom types on assets. [#3](https://github.com/commercetools/commercetools-sync-java/issues/3)
    - **Commons** - Introduced new `ResourceIdentifierUtils#toResourceIdentifierIfNotNull`. [#262](https://github.com/commercetools/commercetools-sync-java/issues/262) 

- **Changes** (5)
    - **Commons** - `CustomUpdateActionUtils#buildCustomUpdateActions` is now 
    `CustomUpdateActionUtils#buildPrimaryResourceCustomUpdateActions`. It now takes a new third parameter `customActionBuilder` 
    which represents the concrete builder of custom update actions. For a list of concrete builder options check the 
    implementors of the `GenericCustomActionBuilder` interface. [#3](https://github.com/commercetools/commercetools-sync-java/issues/3)
    - **Commons** - `CustomUpdateActionUtils#buildCustomUpdateActions` can now be used to build custom update actions
    for secondary resources (e.g. assets and prices). [#3](https://github.com/commercetools/commercetools-sync-java/issues/3)
    - **Commons** - New Custom Type Id is now validated against being empty/null. [#3](https://github.com/commercetools/commercetools-sync-java/issues/3)
    - **Product Sync** - `ProductSyncUtils#buildCoreActions` is now removed. `ProductSyncUtils#buildActions` should be used instead. [#3](https://github.com/commercetools/commercetools-sync-java/issues/3)
    - **Category Sync** - `CategorySyncUtils#buildCoreActions` is now removed. `CategorySyncUtils#buildActions` should be used instead. [#3](https://github.com/commercetools/commercetools-sync-java/issues/3)

- 🛠️ **Enhancements** (1)
    - **Build Tools** - Bumped commercetools-jvm-sdk to version [1.30.0](http://commercetools.github.io/commercetools-jvm-sdk/apidocs/io/sphere/sdk/meta/ReleaseNotes.html#v1_30_0). [#262](https://github.com/commercetools/commercetools-sync-java/issues/262)

- 🐞 **Bug Fixes** (1)
    - **Build Tools** - Fixed bug where jar and Codecov were triggered on benchmark stages of the build when they should 
only be triggered on the full build. [#249](https://github.com/commercetools/commercetools-sync-java/issues/249)


### v1.0.0-M10 -  Feb 13, 2018
[Commits](https://github.com/commercetools/commercetools-sync-java/compare/v1.0.0-M9...v1.0.0-M10) |
[Javadoc](https://commercetools.github.io/commercetools-sync-java/v/v1.0.0-M10/) | 
[Jar](https://bintray.com/commercetools/maven/commercetools-sync-java/v1.0.0-M10)

- 🎉 **New Features** (1)
    - **Commons** - Added [benchmarking setup](/docs/BENCHMARKS.md) for the library on every release. [#155](https://github.com/commercetools/commercetools-sync-java/issues/155)

- **Changes** (3)
    - **Commons** - Statistics counters are now of type `AtomicInteger` instead of int to support concurrency. [#242](https://github.com/commercetools/commercetools-sync-java/issues/242)
    - **Category Sync** - `categoryKeysWithMissingParents` in the `CategorySyncStatistics` is now of type `ConcurrentHashMap<String, Set<String>` instead of `Map<String, List<String>`. [#242](https://github.com/commercetools/commercetools-sync-java/issues/242)
    - **Category Sync** - `CategorySyncStatistics` now exposes the methods `removeChildCategoryKeyFromMissingParentsMap`, `getMissingParentKey` and `putMissingParentCategoryChildKey` to support manipulating `categoryKeysWithMissingParents` map. [#242](https://github.com/commercetools/commercetools-sync-java/issues/242)

### v1.0.0-M9 -  Jan 22, 2018
[Commits](https://github.com/commercetools/commercetools-sync-java/compare/v1.0.0-M8...v1.0.0-M9) |
[Javadoc](https://commercetools.github.io/commercetools-sync-java/v/v1.0.0-M9/) | 
[Jar](https://bintray.com/commercetools/maven/commercetools-sync-java/v1.0.0-M9)

- 🎉 **New Features** (1)
    - **Commons** - Added `getSyncOptions` to the `ProductSync`, `CategorySync` and `InventorySync`. [#230](https://github.com/commercetools/commercetools-sync-java/issues/230)

- **Changes** (1)
    - **Product Sync** - Added validation for product drafts' SKUs as a required field on the input product drafts since SKUs will be used for product matching in the future. [#230](https://github.com/commercetools/commercetools-sync-java/issues/230)

- 🛠️ **Enhancements** (1)
    - **Product Sync** - Changed the product sync to cache product ids per batch as opposed to caching the entire products ids before syncing products. [#230](https://github.com/commercetools/commercetools-sync-java/issues/230) 

- 🐞 **Bug Fixes** (1)
    - **Commons** - Fixed library version in User-Agent headers of JVM SDK clients using the library. Now it is not fetched
     from the JAR manifest but injected by gradle-scripts/set-release-version.gradle. [#227](https://github.com/commercetools/commercetools-sync-java/issues/227)


### v1.0.0-M8 -  Dec 29, 2017
[Commits](https://github.com/commercetools/commercetools-sync-java/compare/v1.0.0-M7...v1.0.0-M8) |
[Javadoc](https://commercetools.github.io/commercetools-sync-java/v/v1.0.0-M8/) | 
[Jar](https://bintray.com/commercetools/maven/commercetools-sync-java/v1.0.0-M8)

- 🎉 **New Features** (1)
    - **Category Sync** - Exposed new method `CategorySyncStatistics#getNumberOfCategoriesWithMissingParents` which gets the
    total number of categories with missing parents from the statistics instance. [#186](https://github.com/commercetools/commercetools-sync-java/issues/186)

- **Changes** (2)
    - **Product Sync** - Changed product sync statistics report message wording. [#186](https://github.com/commercetools/commercetools-sync-java/issues/186)
    - **Product Sync** - Exposed new methods `ProductReferenceResolver#resolveStateReference`, `ProductReferenceResolver#resolveTaxCategoryReference`, `ProductReferenceResolver#resolveCategoryReferences` and `ProductReferenceResolver#resolveProductTypeReference`.
    [#218](https://github.com/commercetools/commercetools-sync-java/issues/218)

- 🛠 **Enhancements** (1) 
    - **Build Tools** - Bumped Gradle to version 4.4. [#205](https://github.com/commercetools/commercetools-sync-java/issues/205)


### v1.0.0-M7 -  Dec 15, 2017
[Commits](https://github.com/commercetools/commercetools-sync-java/compare/v1.0.0-M6...v1.0.0-M7) |
[Javadoc](https://commercetools.github.io/commercetools-sync-java/v/v1.0.0-M7/) | 
[Jar](https://bintray.com/commercetools/maven/commercetools-sync-java/v1.0.0-M7)

- 🐞 **Bug Fixes** (1)
    - **Commons** - Changed offset-based pagination of querying all elements to a limit-based with sorted ids approach 
    to mitigate problems of previous approach. [#210](https://github.com/commercetools/commercetools-sync-java/issues/210)


### v1.0.0-M6 -  Dec 5, 2017
[Commits](https://github.com/commercetools/commercetools-sync-java/compare/v1.0.0-M5...v1.0.0-M6) |
[Javadoc](https://commercetools.github.io/commercetools-sync-java/v/v1.0.0-M6/) | 
[Jar](https://bintray.com/commercetools/maven/commercetools-sync-java/v1.0.0-M6)

-  🎉 **New Features** (3)
    - **Category Sync** - Introduced `beforeCreateCallback` option which is callback applied on a category draft before a request to create it on CTP is issued. [#183](https://github.com/commercetools/commercetools-sync-java/issues/183)
    - **Product Sync** - Introduced `beforeCreateCallback` option which is callback applied on a product draft before a request to create it on CTP is issued. [#183](https://github.com/commercetools/commercetools-sync-java/issues/183)
    - **Inventory Sync** - Introduced `beforeCreateCallback` option which is callback applied on a inventoryEntry draft before a request to create it on CTP is issued. [#183](https://github.com/commercetools/commercetools-sync-java/issues/183)

- ✨ **Major Enhancements** (2)
    - **Category Sync** - Introduced batching on update action requests to allow for requesting updates of more than 500 actions. [#21](https://github.com/commercetools/commercetools-sync-java/issues/21)
    - **Product Sync** - Introduced batching on update action requests to allow for requesting updates of more than 500 actions. [#21](https://github.com/commercetools/commercetools-sync-java/issues/21)

- 🐞 **Bug Fixes** (1)
    - **Commons** - Fixed library version in User-Agent headers of JVM SDK clients using the library. [#191](https://github.com/commercetools/commercetools-sync-java/issues/191)

- 📋 **Documentation** (1)
    - **Commons** - Added [Code of Conduct](/docs/CODE_OF_CONDUCT.md) doc.

- 🚧 **Migration guide** (6)
    - **Product Sync** - Removed `removeOtherVariants` option which is already done by the sync by default. Removal of 
    variants can be prevented through the beforeUpdateCallback. Please check [here](https://github.com/commercetools/commercetools-sync-java/tree/master/src/integration-test/java/com/commercetools/sync/integration/ctpprojectsource/products/templates/beforeupdatecallback/KeepOtherVariantsSyncIT.java)
    an example of how this can be done. [#26](https://github.com/commercetools/commercetools-sync-java/issues/26)
    - **Commons** - Removed `removeOtherSetEntries`, `removeOtherCollectionEntries` and `removeOtherProperties` options 
    which are already done by the sync by default. The aforementioned options (and even more use cases) can now be covered with help of the beforeCreateCallback and beforeUpdateCallback. Please 
    check [here](https://github.com/commercetools/commercetools-sync-java/tree/master/src/integration-test/java/com/commercetools/sync/integration/ctpprojectsource/products/templates/beforeupdatecallback/KeepOtherVariantsSyncIT.java) 
    an example of how removal of variants can be disabled. [#26](https://github.com/commercetools/commercetools-sync-java/issues/26)
    - **Commons** - Removed website and emergency contact e-mail appened in User-Agent headers of JVM SDK clients using the 
    library. [#191](https://github.com/commercetools/commercetools-sync-java/issues/191)
    - **Category Sync** - `beforeUpdateCallback` now treats a null return as an empty list of update actions. [#183](https://github.com/commercetools/commercetools-sync-java/issues/183)
    - **Product Sync** - `beforeUpdateCallback` now treats a null return as an empty list of update actions. [#183](https://github.com/commercetools/commercetools-sync-java/issues/183)
    - **Inventory Sync** - `beforeUpdateCallback` now treats a null return as an empty list of update actions. [#183](https://github.com/commercetools/commercetools-sync-java/issues/183)


### v1.0.0-M5 -  Nov 16, 2017
[Commits](https://github.com/commercetools/commercetools-sync-java/compare/v1.0.0-M4...v1.0.0-M5) |
[Javadoc](https://commercetools.github.io/commercetools-sync-java/v/v1.0.0-M5/) | 
[Jar](https://bintray.com/commercetools/maven/commercetools-sync-java/v1.0.0-M5)

- 🎉 **New Features** (3)
    - **Inventory Sync** - Introduced `beforeUpdateCallback` which is applied after generation of update actions and before 
    actual InventoryEntry update. [#169](https://github.com/commercetools/commercetools-sync-java/issues/169)
    - **Build Tools** - Added `Add Release Notes entry` checkbox in PR template on Github repo. [#161](https://github.com/commercetools/commercetools-sync-java/issues/161)
    - **Commons** - Appended library name and version to User-Agent headers of JVM SDK clients using the library. [#142](https://github.com/commercetools/commercetools-sync-java/issues/142)

- 🛠️ **Enhancements** (3)
    - **Commons** - `setUpdateActionsCallback` has been renamed to `beforeUpdateCallback` and now takes a TriFunction instead 
    of Function, which adds more information about the generated list of update actions, namely, the old resource being 
    updated and the new resource draft. [#169](https://github.com/commercetools/commercetools-sync-java/issues/169)
    - **Build Tools** - Explicitly specified gradle tasks execution order in execution-order.gradle. [#161](https://github.com/commercetools/commercetools-sync-java/issues/161)
    - **Build Tools** - Set PMD to run before Integration tests. [#161](https://github.com/commercetools/commercetools-sync-java/issues/161)
    - **Commons** - Appended library name and version to User-Agent headers of JVM SDK clients using the library. [#142](https://github.com/commercetools/commercetools-sync-java/issues/142)

- 📋 **Documentation** (1)
    - **Build Tools** - Added Snyk vulnerabilities badge to repo README. [#188](https://github.com/commercetools/commercetools-sync-java/pull/188)

- 🚧 **Migration guide** (8)
    - **Commons** - Renamed `setUpdateActionsCallback` to `beforeUpdateCallback`. [#169](https://github.com/commercetools/commercetools-sync-java/issues/169)
    - **Commons** - Renamed `setAllowUuid` to `allowUuid`. [#169](https://github.com/commercetools/commercetools-sync-java/issues/169)
    - **Commons** - Renamed `setWarningCallBack` to `warningCallback`. [#169](https://github.com/commercetools/commercetools-sync-java/issues/169)
    - **Commons** - Renamed `setErrorCallBack` to `errorCallback`. [#169](https://github.com/commercetools/commercetools-sync-java/issues/169)
    - **Commons** - Renamed `setBatchSize` to `batchSize`. [#169](https://github.com/commercetools/commercetools-sync-java/issues/169)
    - **Commons** - Removed `setRemoveOtherLocales` option. [#169](https://github.com/commercetools/commercetools-sync-java/issues/169)
    - **Commons** - Renamed `setRemoveOtherSetEntries`, `setRemoveOtherCollectionEntries` and `setRemoveOtherProperties` 
    to `removeOtherSetEntries`, `removeOtherCollectionEntries` and `removeOtherProperties`. [#169](https://github.com/commercetools/commercetools-sync-java/issues/169)
    - **Product Sync** - Renamed `setSyncFilter` to `syncFilter`. [#169](https://github.com/commercetools/commercetools-sync-java/issues/169)

### v1.0.0-M4 -  Nov 7, 2017
[Commits](https://github.com/commercetools/commercetools-sync-java/compare/v1.0.0-M3...v1.0.0-M4) |
[Javadoc](https://commercetools.github.io/commercetools-sync-java/v/v1.0.0-M4/) | 
[Jar](https://bintray.com/commercetools/maven/commercetools-sync-java/v1.0.0-M4)

- 🔥 **Hotfix** (1)
    - **Product Sync** - Fixed an issue with `replaceAttributesReferencesIdsWithKeys` which nullifies localized text attributes due 
to JSON parsing not throwing exception on parsing it to reference set. [#179](https://github.com/commercetools/commercetools-sync-java/issues/179)


### v1.0.0-M3 -  Nov 3, 2017
[Commits](https://github.com/commercetools/commercetools-sync-java/compare/v1.0.0-M2...v1.0.0-M3) |
[Javadoc](https://commercetools.github.io/commercetools-sync-java/v/v1.0.0-M3/) | 
[Jar](https://bintray.com/commercetools/maven/commercetools-sync-java/v1.0.0-M3)

- 🎉 **New Features** (7)
    - **ProductSync** - Introduced Product TaxCategory reference resolution and syncing. [#120](https://github.com/commercetools/commercetools-sync-java/issues/120).
    - **ProductSync** - Introduced Product State reference resolution and syncing. [#120](https://github.com/commercetools/commercetools-sync-java/issues/120).
    - **ProductSync** - Exposed `ProductReferenceReplacementUtils#buildProductQuery` util to create a product query with all needed reference expansions to fetch products from a source CTP project for the sync. [#120](https://github.com/commercetools/commercetools-sync-java/issues/120).
    - **ProductSync** - Exposed `VariantReferenceReplacementUtils#replaceVariantsReferenceIdsWithKeys` which provides utils to replace reference ids with keys on variants (price and attriute references) coming from a source CTP project to make it ready for reference resolution. [#160](https://github.com/commercetools/commercetools-sync-java/issues/160).
    - **ProductSync** - Exposed `VariantReferenceResolver` which is a helper that resolves the price and attribute references on a ProductVariantDraft. (Note: This is used now by the already existing ProductReferenceResolver) [#160](https://github.com/commercetools/commercetools-sync-java/issues/160).
    - **CategorySync** - Exposed `CategoryReferenceReplacementUtils#buildCategoryQuery` util to create a category query with all needed reference expansions to fetch categories from a source CTP project for the sync. [#120](https://github.com/commercetools/commercetools-sync-java/issues/120).
    - **Commons** - Exposed `replaceCustomTypeIdWithKeys` and `replaceReferenceIdWithKey`. [#120](https://github.com/commercetools/commercetools-sync-java/issues/120).

- 🐞 **Bug Fixes** (1) 
    - **Category Sync** - Fixes an issue where retrying on concurrent modification exception wasn't re-fetching the latest 
    Category and rebuilding build update actions. [#94](https://github.com/commercetools/commercetools-sync-java/issues/94)

 - 📋 **Documentation** (6)
    - **Product Sync** - Documented the reason behind having the latest batch processing time. [#119](https://github.com/commercetools/commercetools-sync-java/issues/119)
    - **Category Sync** - Documented the reason behind having the latest batch processing time. [#119](https://github.com/commercetools/commercetools-sync-java/issues/119)
    - **Category Sync** - Fixed the statistics summary string used in the documentation. [#119](https://github.com/commercetools/commercetools-sync-java/issues/119)
    - **Inventory Sync** - Documented the reason behind having the latest batch processing time. [#119](https://github.com/commercetools/commercetools-sync-java/issues/119)
    - **Product Sync** - Fixed some typos. [#172](https://github.com/commercetools/commercetools-sync-java/issues/172)
    - **Commons** - Provided inline example of how to use logging in callbacks. [#172](https://github.com/commercetools/commercetools-sync-java/issues/172)

- 🚧 **Migration guide** (9)
    - **Product Sync** - Moved `replaceProductsReferenceIdsWithKeys` from `SyncUtils` to `ProductReferenceReplacementUtils`. [#120](https://github.com/commercetools/commercetools-sync-java/issues/120)
    - **Product Sync** - Removed `replaceProductDraftsCategoryReferenceIdsWithKeys` which is not needed anymore. [#120](https://github.com/commercetools/commercetools-sync-java/issues/120)
    - **Product Sync** - Removed `replaceProductDraftCategoryReferenceIdsWithKeys` which is not needed anymore. [#120](https://github.com/commercetools/commercetools-sync-java/issues/120)
    - **Product Sync** - Removed `replaceCategoryOrderHintCategoryIdsWithKeys` which is not needed anymore. [#120](https://github.com/commercetools/commercetools-sync-java/issues/120)
    - **Product Sync** - Moved `getDraftBuilderFromStagedProduct` from `SyncUtils` to `ProductReferenceReplacementUtils`. [#120](https://github.com/commercetools/commercetools-sync-java/issues/120)
    - **Category Sync** - Moved `replaceCategoriesReferenceIdsWithKeys` from `SyncUtils` to `CategoryReferenceReplacementUtils`. [#120](https://github.com/commercetools/commercetools-sync-java/issues/120)
    - **Inventory Sync** - Moved `replaceInventoriesReferenceIdsWithKeys` from `SyncUtils` to `InventoryReferenceReplacementUtils`. [#120](https://github.com/commercetools/commercetools-sync-java/issues/120)
    - **Commons** - Removed slf4j-simple dependency. [#172](https://github.com/commercetools/commercetools-sync-java/issues/172)
    - **Commons** - Used implementation instead of compile configuration for dependencies. [#172](https://github.com/commercetools/commercetools-sync-java/issues/172)


### v1.0.0-M2 -  Oct 12, 2017 

[Commits](https://github.com/commercetools/commercetools-sync-java/compare/v1.0.0-M2-beta...v1.0.0-M2) |
[Javadoc](https://commercetools.github.io/commercetools-sync-java/v/v1.0.0-M2/) | 
[Jar](https://bintray.com/commercetools/maven/commercetools-sync-java/v1.0.0-M2)

- 🎉 **New Features** (3)
    - **Product Sync** - Supported syncing entire product variant images, putting order into consideration. [#114](https://github.com/commercetools/commercetools-sync-java/issues/114)
    - **Product Sync** - Exposed `ProductVariantUpdateActionUtils#buildProductVariantImagesUpdateActions` and `ProductVariantUpdateActionUtils#buildMoveImageToPositionUpdateActions` action build util. [#114](https://github.com/commercetools/commercetools-sync-java/issues/114)
    - **Product Sync** - Supported Blacklisting/Whitelisting update action groups on sync. [#122](https://github.com/commercetools/commercetools-sync-java/issues/122)

- 🐞 **Bug Fixes** (4)
    - **Build Tools** - Fixed issue were JavaDoc jar was not built. [#117](https://github.com/commercetools/commercetools-sync-java/issues/117)
    - **Build Tools** - Fixed issue were JavaDoc was not published on github. [#118](https://github.com/commercetools/commercetools-sync-java/issues/118)
    - **Product Sync** - Fixed a potential bug where an exisitng master variant key could be blank.[#122](https://github.com/commercetools/commercetools-sync-java/issues/122)
    - **Product Sync** - Fixed a potential bug where a product draft could be provided with no master variant set. [#122](https://github.com/commercetools/commercetools-sync-java/issues/122)

- 🛠 **Enhancements** (2)️
    - **Build Tools** - Integration tests project credentials can now be set on a properties file not only as environment variables and give error messages if not set. [#105](https://github.com/commercetools/commercetools-sync-java/issues/105)
    - **Product Sync** - Validated the SKU before making a `ChangeMasterVariant` request by SKU. [#122](https://github.com/commercetools/commercetools-sync-java/issues/122)

 - 📋 **Documentation** (5)
     - **Build Tools** - Added bintray badge to repo. [#126](https://github.com/commercetools/commercetools-sync-java/issues/126)
     - **Product Sync** - Added usage documentation. [#121](https://github.com/commercetools/commercetools-sync-java/issues/121)
     - **Commons** - Separated contributing README into own README not in the main one. [#121](https://github.com/commercetools/commercetools-sync-java/issues/121)
     - **Commons** - Added release notes doc. [#125](https://github.com/commercetools/commercetools-sync-java/issues/125)
     - **Build Tools** - Added JavaDoc badge to repo. [#145](https://github.com/commercetools/commercetools-sync-java/issues/145)

### v1.0.0-M2-beta -  Sep 28, 2017 
[Commits](https://github.com/commercetools/commercetools-sync-java/compare/v1.0.0-M1...v1.0.0-M2-beta) | 
[Jar](https://bintray.com/commercetools/maven/commercetools-sync-java/v1.0.0-M2-beta)


- **Beta Features** (11)
    - **Product Sync** - Introduced syncing products name, categories, categoryOrderHints, description, slug,  metaTitle, 
    metaDescription, metaKeywords, masterVariant and searchKeywords. [#57](https://github.com/commercetools/commercetools-sync-java/issues/57)
    - **Product Sync** -  Exposed update action build utils for products name, categories, categoryOrderHints, description, slug,  metaTitle, 
    metaDescription, metaKeywords, masterVariant and searchKeywords. [#57](https://github.com/commercetools/commercetools-sync-java/issues/57)
    - **Product Sync** -  Introduced reference resolution support for product categories, productType and prices. [#95](https://github.com/commercetools/commercetools-sync-java/issues/95)
    [#96](https://github.com/commercetools/commercetools-sync-java/issues/96)
    - **Product Sync** -  Introduced syncing products publish state. [#97](https://github.com/commercetools/commercetools-sync-java/issues/97)
    - **Product Sync** -  Exposed update action build utils for products publish state. [#97](https://github.com/commercetools/commercetools-sync-java/issues/97)
    - **Product Sync** -  Introduced syncing products variant attributes. [#98](https://github.com/commercetools/commercetools-sync-java/issues/98)
    - **Product Sync** -  Exposed update action build utils for products variant attributes. [#98](https://github.com/commercetools/commercetools-sync-java/issues/98)
    - **Product Sync** -  Introduced syncing products variant prices without update action calculation. [#99](https://github.com/commercetools/commercetools-sync-java/issues/99)
    - **Product Sync** -  Introduced syncing products variant images. [#100](https://github.com/commercetools/commercetools-sync-java/issues/100)
    - **Product Sync** -  Exposed update action build utils for products variant images. [#100](https://github.com/commercetools/commercetools-sync-java/issues/100)
    - **Product Sync** -  Introduced syncing products against staged projection. [#93](https://github.com/commercetools/commercetools-sync-java/issues/93)


### v1.0.0-M1 -  Sep 06, 2017
[Commits](https://github.com/commercetools/commercetools-sync-java/commits/v1.0.0-M1) | 
[Javadoc](https://commercetools.github.io/commercetools-sync-java/v/v1.0.0-M1/) | 
[Jar](https://bintray.com/commercetools/maven/commercetools-sync-java/v1.0.0-M1)

- 🎉 **New Features** (16) 
    - **Category Sync** - Introduced syncing category name, description, orderHint, metaDescription, metaTitle, 
    customFields and parent category. [#2](https://github.com/commercetools/commercetools-sync-java/issues/2)
    - **Category Sync** - Exposed update action build utils for category name, description, orderHint, metaDescription, metaTitle, 
    customFields and parent category. [#2](https://github.com/commercetools/commercetools-sync-java/issues/2)
    - **Category Sync** - Introduced sync options builders. [#5](https://github.com/commercetools/commercetools-sync-java/issues/5)
    - **Category Sync** - Introduced support of syncing categories in any order. [#28](https://github.com/commercetools/commercetools-sync-java/issues/28)
    - **Category Sync** - Added concurrency modification exception repeater. [#30](https://github.com/commercetools/commercetools-sync-java/issues/30)
    - **Category Sync** - Used category keys for matching. [#45](https://github.com/commercetools/commercetools-sync-java/issues/45)
    - **Category Sync** - Introduced reference resolution support. [#47](https://github.com/commercetools/commercetools-sync-java/issues/47)
    - **Category Sync** - Introduced Batch processing support. [#73](https://github.com/commercetools/commercetools-sync-java/issues/73)
    - **Category Sync** - Added info about missing parent categories in statistics. [#73](https://github.com/commercetools/commercetools-sync-java/issues/76)
    - **Commons** - Introduced sync statistics support. [#6](https://github.com/commercetools/commercetools-sync-java/issues/6)
    - **Commons** - Sync ITs should now use client that repeats on 5xx errors. [#31](https://github.com/commercetools/commercetools-sync-java/issues/31)
    - **Commons** - Sync only accepts drafts. [#46](https://github.com/commercetools/commercetools-sync-java/issues/46)
    - **Build Tools** - Travis setup as CI tool. [#1](https://github.com/commercetools/commercetools-sync-java/issues/1)
    - **Build Tools** - Setup Bintray release and publising process. [#24](https://github.com/commercetools/commercetools-sync-java/issues/24)
    - **Build Tools** - Setup CheckStyle, PMD, FindBugs, Jacoco and CodeCov. [#25](https://github.com/commercetools/commercetools-sync-java/issues/25)
    - **Build Tools** - Setup repo PR and issue templates. [#29](https://github.com/commercetools/commercetools-sync-java/issues/29)

- **Beta Features** (5)
    - **Inventory Sync** - Introduced syncing inventory supplyChannel, quantityOnStock, restockableInDays, expectedDelivery 
    and customFields. [#17](https://github.com/commercetools/commercetools-sync-java/issues/17)
    - **Inventory Sync** - Exposed update action build utils for inventory supplyChannel, quantityOnStock, restockableInDays, expectedDelivery 
    and customFields. [#17](https://github.com/commercetools/commercetools-sync-java/issues/17)
    - **Inventory Sync** - Introduced sync options builder support. [#15](https://github.com/commercetools/commercetools-sync-java/issues/15)
    - **Inventory Sync** - Introduced reference resolution support. [#47](https://github.com/commercetools/commercetools-sync-java/issues/47)
    - **Inventory Sync** - Introduced batch processing support. [#73](https://github.com/commercetools/commercetools-sync-java/issues/73)<|MERGE_RESOLUTION|>--- conflicted
+++ resolved
@@ -34,22 +34,13 @@
 [Javadoc](https://commercetools.github.io/commercetools-sync-java/v/2.0.1/) | 
 [Jar](https://bintray.com/commercetools/maven/commercetools-sync-java/2.0.1)
   
-<<<<<<< HEAD
-
-### 2.0.0 - (todo (ahmetoz) add release date here before the release.), 2020
-=======
 --> 
 
 ### 2.0.0 - Sept 14, 2020
->>>>>>> 0e019502
 [Commits](https://github.com/commercetools/commercetools-sync-java/compare/1.9.1...2.0.0) |
 [Javadoc](https://commercetools.github.io/commercetools-sync-java/v/2.0.0/) | 
 [Jar](https://bintray.com/commercetools/maven/commercetools-sync-java/2.0.0)
 
-<<<<<<< HEAD
-- 🎉 **New Features** (1)
-    - **Product Sync** - Added support for resolving custom object (key-value-document) references on attributes of type `Reference`, `Set` of `Reference`, `NestedType` or `Set` of `NestedType`. [#564](https://github.com/commercetools/commercetools-sync-java/issues/564)
-=======
 - 🚧 **Breaking Changes** (2)
     - Sync options:
         - The signatures of the `errorCallback` and `warningCallback` changed and their parameter lists are extended.
@@ -74,29 +65,7 @@
     - `junit.jupiterApiVersion` `5.6.2` ->  [`5.7.0`](https://github.com/junit-team/junit5/releases/tag/r5.7.0)
     - `mockito-junit-jupiter` `3.4.4` -> [`3.5.10`](https://github.com/mockito/mockito/releases/tag/v3.5.10)
     - `com.github.ben-manes.versions` `0.29.0` -> [`0.33.0`](https://github.com/ben-manes/gradle-versions-plugin/releases/tag/v0.33.0) 
->>>>>>> 0e019502
-
-- 🚧 **Breaking Changes** (2)
-    - Sync options:
-        - The signatures of the `errorCallback` and `warningCallback` changed and their parameter lists are extended.
-            From now on the resource draft of the source project, the resource of the target project and optionally the failed update actions
-            passed to the callbacks. Refer [sync options](./usage/SYNC_OPTIONS.md) for more details. [#107](https://github.com/commercetools/commercetools-sync-java/issues/107)
-    - Reference resolution utilities:
-        - **Commons** - Renamed `replaceCustomTypeIdWithKeys` to `mapToCustomFieldsDraft`. [#138](https://github.com/commercetools/commercetools-sync-java/issues/138)
-        - **Commons** - Renamed `replaceAssetsReferencesIdsWithKeys` to `mapToAssetDrafts`. [#138](https://github.com/commercetools/commercetools-sync-java/issues/138)
-        - **Category Sync** - Renamed `replaceCategoriesReferenceIdsWithKeys` to `mapToCategoryDrafts`. [#138](https://github.com/commercetools/commercetools-sync-java/issues/138)
-        - **CartDiscount Sync** - Renamed `replaceCartDiscountsReferenceIdsWithKeys` to `mapToCartDiscountDrafts`. [#138](https://github.com/commercetools/commercetools-sync-java/issues/138)
-        - **Inventory Sync** - Renamed `replaceInventoriesReferenceIdsWithKeys` to `mapToInventoryEntryDrafts`. [#138](https://github.com/commercetools/commercetools-sync-java/issues/138)     
-        - **Product Sync** - Renamed `replaceProductsReferenceIdsWithKeys` to `mapToProductDrafts`. [#138](https://github.com/commercetools/commercetools-sync-java/issues/138)
-        - **State Sync** - Renamed `replaceStateReferenceIdsWithKeys` to `mapToStateDrafts`. [#138](https://github.com/commercetools/commercetools-sync-java/issues/138)
-        - **ProductType Sync** - Renamed `replaceProductTypesReferenceIdsWithKeys` to `mapToProductTypeDrafts`. [#138](https://github.com/commercetools/commercetools-sync-java/issues/138)
-
-- ✨ **Enhancements** (1)        
-    -  The library will fail fast for the non-existing references that found during the reference resolution. [#219](https://github.com/commercetools/commercetools-sync-java/issues/219)
-
-// todo (ahmetoz) add dependency updates.
-
---> 
+
 ### 1.9.1 -  Aug 5, 2020
 [Commits](https://github.com/commercetools/commercetools-sync-java/compare/1.9.0...1.9.1) |
 [Javadoc](https://commercetools.github.io/commercetools-sync-java/v/1.9.1/) | 
