# Release Notes

<!-- RELEASE NOTE FORMAT

1. Please use the following format for the release note subtitle
### {version} - {date}

2. link to commits of release.
3. link to Javadoc of release.
4. link to Jar of release.

4. Add a summary of the release that is not too detailed or technical.

5. Depending on the contents of the release use the subtitles below to 
  document the new changes in the release accordingly. Please always include
  a link to the releated issue number. 
   **New Features** (n) 🎉 
   **Breaking Changes** (n) 🚧 
   **Major Enhancements** (n) ✨
   **Enhancements** (n) 🛠️ 
   **Documentation** (n) 📋
   **Critical Bug Fixes** (n) 🔥 
   **Bug Fixes** (n)🐞
   - **Category Sync** - Sync now supports product variant images syncing. [#114](https://github.com/commercetools/commercetools-sync-java/issues/114)
   - **Build Tools** - Convinient handelling of env vars for integration tests.

6. Add Migration guide section which specifies explicitly if there are breaking changes and how to tackle them.

-->

<!--
### v1.0.0-M15 -  Oct 20, 2018
[Commits](https://github.com/commercetools/commercetools-sync-java/compare/v1.0.0-M14...v1.0.0-M15) |
[Javadoc](https://commercetools.github.io/commercetools-sync-java/v/v1.0.0-M15/) | 
[Jar](https://bintray.com/commercetools/maven/commercetools-sync-java/v1.0.0-M15)

- 🎉 **New Features** (9)
    - **Commons** - Added `OptionalUtils#filterEmptyOptionals` which are utility methods that filter out the 
    empty optionals in a supplied list (with a varargs variation) returning a list of the contents of the non-empty 
    optionals. [#255](https://github.com/commercetools/commercetools-sync-java/issues/255)
    - **Type Sync** - Support for syncing types. [#300](https://github.com/commercetools/commercetools-sync-java/issues/300) For more info how to use it please refer to [Type usage doc](/docs/usage/TYPE_SYNC.md). 
    - **Type Sync** - Exposed `TypeSyncUtils#buildActions` which calculates all needed update actions after comparing a `Type` and a `TypeDraft`. [#300](https://github.com/commercetools/commercetools-sync-java/issues/300)
    - **Type Sync** - Exposed `TypeUpdateActionUtils` which contains utils for calculating needed update actions after comparing individual fields of a `Type` and a `TypeDraft`. [#300](https://github.com/commercetools/commercetools-sync-java/issues/300)
    - **Type Sync** - Exposed `LocalizedEnumValueUpdateActionUtils` which contains utils for calculating needed update actions after comparing two lists of `LocalizedEnumValue`s. [#300](https://github.com/commercetools/commercetools-sync-java/issues/300)
    - **Type Sync** - Exposed `PlainEnumValueUpdateActionUtils` which contains utils for calculating needed update actions after comparing two lists of `EnumValue`s. [#300](https://github.com/commercetools/commercetools-sync-java/issues/300)
    - **Type Sync** - Exposed `FieldDefinitionsUpdateActionUtils` which contains utils for calculating needed update actions after comparing a list of `FieldDefinition`s and a list of `FieldDefinition`s. [#300](https://github.com/commercetools/commercetools-sync-java/issues/300)
    - **Type Sync** - Exposed `FieldDefinitionUpdateActionUtils` which contains utils for calculating needed update actions after comparing a `FieldDefinition` and a `FieldDefinition`. [#300](https://github.com/commercetools/commercetools-sync-java/issues/300)
    - **Commons** - Exposed `EnumValuesUpdateActionUtils` which contains generic utilities for calculating needed update actions after comparing two lists of `EnumValue`s or `LocalizedEnumValue`s. [#300](https://github.com/commercetools/commercetools-sync-java/issues/300)

- 📋 **Documentation** (4)
    - **Commons** - Added the documentation github pages. https://commercetools.github.io/commercetools-sync-java 
    - **Commons** - Added a [Quick Start Guide](/docs/usage/QUICK_START.md) for a convinient entry into the library.
    - **Commons** - Moved documentation of sync options to a separate [doc](/docs/usage/SYNC_OPTIONS.md).
    - **Commons** - Added a the earliest compatible version of the commercetools-jvm-sdk](https://github.com/commercetools/commercetools-jvm-sdk) as a prerequisite for using the library.

<<<<<<< HEAD
- 🛠️ **Enhancements** (13)
    - **ProductType Sync** - Added `ProductTypeSyncBenchmark` to benchmark the product type sync, to be able to compare the performance of the sync with the future releases. [#301](https://github.com/commercetools/commercetools-sync-java/issues/301)
=======
- 🛠️ **Enhancements** (16)
    - **ProductType Sync** - Added concurrency modification exception handling. [#325](https://github.com/commercetools/commercetools-sync-java/issues/325)
    - **Commons** - `ProductSyncUtils#buildActions`, `CategorySyncUtils#buildActions`, `InventorySyncUtils#buildActions` and `ProductTypeSyncUtils#buildActions` now don't apply the `beforeUpdateCallback` implicitly. 
    If you want, you can apply it explicitly on the result of the `..#buildActions` method. [#302](https://github.com/commercetools/commercetools-sync-java/issues/302)
>>>>>>> 11b9b19a
    - **Product Sync** - Reference keys are not validated if they are in UUID format anymore. [#166](https://github.com/commercetools/commercetools-sync-java/issues/166)
    - **Category Sync** - Reference keys are not validated if they are in UUID format anymore. [#166](https://github.com/commercetools/commercetools-sync-java/issues/166)
    - **Inventory Sync** - Reference keys are not validated if they are in UUID format anymore. [#166](https://github.com/commercetools/commercetools-sync-java/issues/166)
    - **ProductType Sync** - Added `ProductTypeSyncBenchmark` to benchmark the product type sync, to be able to compare the performance of the sync with the future releases. [#301](https://github.com/commercetools/commercetools-sync-java/issues/301)
    - **Commons** - Bumped commercetools-jvm-sdk to version [1.37.0](http://commercetools.github.io/commercetools-jvm-sdk/apidocs/io/sphere/sdk/meta/ReleaseNotes.html#v1_37_0).
    - **Commons** - Bumped `mockito` to 2.23.4.
    - **Commons** - Bumped `com.adarshr.test-logger` to 1.6.0.
    - **Commons** - Bumped `org.junit.jupiter:junit-jupiter-api` to 5.3.2.
    - **Commons** - Bumped `org.junit.jupiter:junit-jupiter-engine` to 5.3.2.
    - **Commons** - Bumped `org.junit.jupiter:junit-jupiter-params` to 5.3.2.
    - **Commons** - Bumped `org.ajoberstar.git-publish` to 2.0.0.
    - **Commons** - Bumped `com.adarshr.test-logger` to 1.6.0.
    - **Commons** - Bumped `org.ajoberstar.grgit` to 3.0.0.
    - **Commons** - Bumped gradle to version [gradle-5.0](https://docs.gradle.org/5.0/release-notes.html)
    - **Type Sync** - Added `TypeSyncBenchmark` to benchmark the type sync, to be able to compare the performance of the sync with the future releases. [#300](https://github.com/commercetools/commercetools-sync-java/issues/300)
    - **ProductType Sync** - Added `ProductTypeSyncBenchmark` to benchmark the product type sync, to be able to compare the performance of the sync with the future releases. [#301](https://github.com/commercetools/commercetools-sync-java/issues/301)

- 🚧 **Breaking Changes** (11) 
    - **Product Sync** - `allowUuid` option is now removed. [#166](https://github.com/commercetools/commercetools-sync-java/issues/166) 
    - **Category Sync** - `allowUuid` option is now removed. [#166](https://github.com/commercetools/commercetools-sync-java/issues/166) 
    - **Inventory Sync** - `allowUuid` option is now removed. [#166](https://github.com/commercetools/commercetools-sync-java/issues/166) 
    - **ProductType Sync** - `allowUuid` option is now removed. [#166](https://github.com/commercetools/commercetools-sync-java/issues/166) 
    - **ProductType Sync** - Renamed `ProductTypeUpdateAttributeDefinitionActionUtils` to `AttributeDefinitionsUpdateActionUtils`. It is also now meant to be **only used internally** by the library. 
    Its  behaviour is not guaranteed if used externally. [#302](https://github.com/commercetools/commercetools-sync-java/issues/302)
    - **ProductType Sync** - `AttributeDefinitionUpdateActionUtils` is now meant to be **only used internally** by the library. 
    Its  behaviour is not guaranteed if used externally. [#302](https://github.com/commercetools/commercetools-sync-java/issues/302)
    - **ProductType Sync** - `EnumsUpdateActionUtils` is now meant to be **only used internally** by the library. 
    Its  behaviour is not guaranteed if used externally. [#302](https://github.com/commercetools/commercetools-sync-java/issues/302)
    - **ProductType Sync** - Renamed `ProductTypeUpdateLocalizedEnumActionUtils` to `LocalizedEnumsUpdateActionUtils.` [#302](https://github.com/commercetools/commercetools-sync-java/issues/302)
    - **ProductType Sync** - Renamed `ProductTypeUpdatePlainEnumActionUtils` to `PlainEnumsUpdateActionUtils`. [#302](https://github.com/commercetools/commercetools-sync-java/issues/302)
    - **ProductType Sync** - Renamed `LocalizedEnumUpdateActionsUtils` to `LocalizedEnumUpdateActionUtils`. [#302](https://github.com/commercetools/commercetools-sync-java/issues/302)
    - **ProductType Sync** - Renamed `PlainEnumUpdateActionsUtils` to `PlainEnumUpdateActionUtils`. [#302](https://github.com/commercetools/commercetools-sync-java/issues/302)

- 🐞 **Bug Fixes** (3)
    - **Product Sync** - Fixed a bug that caused the statistics not to be updated correctly on fetch failure. [#331](https://github.com/commercetools/commercetools-sync-java/issues/331)
    - **Category Sync** - Fixed a bug that caused the statistics not to be updated correctly on fetch failure. [#331](https://github.com/commercetools/commercetools-sync-java/issues/331)
    - **ProductType Sync** - Fixed a bug that caused the sync process to continue after failed fetch. [#331](https://github.com/commercetools/commercetools-sync-java/issues/331)
-->


### v1.0.0-M14 -  Oct 5, 2018
[Commits](https://github.com/commercetools/commercetools-sync-java/compare/v1.0.0-M13...v1.0.0-M14) |
[Javadoc](https://commercetools.github.io/commercetools-sync-java/v/v1.0.0-M14/) | 
[Jar](https://bintray.com/commercetools/maven/commercetools-sync-java/v1.0.0-M14)

- 🐞 **Bug Fixes** (1)
    - **Product Sync** - Fixed a bug where the removed attributes in the source product variant draft were not being removed from the target variant. [#238](https://github.com/commercetools/commercetools-sync-java/issues/308)

- 🛠 **Enhancements** (8)
    - **Product Sync** - Products create and update requests are now issued in parallel. This should lead to a performance improvement. [#238](https://github.com/commercetools/commercetools-sync-java/issues/238)
    - **Commons** - Bumped `com.adarshr.test-logger` to 1.5.0.
    - **Commons** - Bumped `mockito` to 2.22.0.
    - **Commons** - Bumped `org.junit.jupiter:junit-jupiter-api` to 5.3.1.
    - **Commons** - Bumped `org.junit.jupiter:junit-jupiter-engine` to 5.3.1.
    - **Commons** - Bumped `org.junit.jupiter:junit-jupiter-params` to 5.3.1.
    - **Commons** - `UnorderedCollectionSyncUtils#buildRemoveUpdateActions ensures no `null` elements in the resulting list and ignores `null` keys now. [#238](https://github.com/commercetools/commercetools-sync-java/issues/308)
    - **Commons** - Bumped gradle to version [gradle-4.10.2](https://docs.gradle.org/4.10.2/release-notes.html).

- 🚧 **Breaking Changes** (2)
    - **Product Sync** - `AttributeMetaData#isRequired` is now removed. [#308](https://github.com/commercetools/commercetools-sync-java/issues/308)
    - **Product Sync** - `ProductVariantAttributeUpdateActionUtils#buildProductVariantAttributeUpdateAction` now takes a map of all meta data instead of the specific metadata entry. [#308](https://github.com/commercetools/commercetools-sync-java/issues/308)


### v1.0.0-M13 -  Sept 5, 2018
[Commits](https://github.com/commercetools/commercetools-sync-java/compare/v1.0.0-M12...v1.0.0-M13) |
[Javadoc](https://commercetools.github.io/commercetools-sync-java/v/v1.0.0-M13/) | 
[Jar](https://bintray.com/commercetools/maven/commercetools-sync-java/v1.0.0-M13)

- 🎉 **New Features** (15)
    - **ProductType Sync** - Support for syncing productTypes. [#286](https://github.com/commercetools/commercetools-sync-java/issues/286) For more info how to use it please refer to [ProductType usage doc](/docs/usage/PRODUCT_TYPE_SYNC.md). 
    - **Product Sync** - Support for syncing product prices. [#101](https://github.com/commercetools/commercetools-sync-java/issues/101)
    - **Product Sync** - `ProductSyncUtils#buildActions` now also calculates variants' all price update actions needed. [#101](https://github.com/commercetools/commercetools-sync-java/issues/101)
    - **Product Sync** - `ProductUpdateActionUtils#buildVariantsUpdateActions` now also calculates variants' all price update actions needed. [#101](https://github.com/commercetools/commercetools-sync-java/issues/101)
    - **Product Sync** - Introduced new update action build utility for building all needed update actions between two variants' prices `ProductVariantUpdateActionUtils#buildProductVariantPricesUpdateActions`. [#101](https://github.com/commercetools/commercetools-sync-java/issues/101)
    - **ProductSync** - `PriceReferenceResolver` now resolves prices' CustomerGroup references on prices. [#101](https://github.com/commercetools/commercetools-sync-java/issues/101)
    - **InventoryEntry Sync** - `InventoryReferenceReplacementUtils#replaceInventoriesReferenceIdsWithKeys` now supports replacing channel reference ids with keys. [#101](https://github.com/commercetools/commercetools-sync-java/issues/101)
    - **ProductType Sync** - Exposed `ProductTypeSyncUtils#buildActions` which calculates all needed update actions after comparing a `ProductType` and a `ProductTypeDraft`. [#286](https://github.com/commercetools/commercetools-sync-java/issues/286)
    - **ProductType Sync** - Exposed `ProductTypeUpdateActionUtils` which contains utils for calculating needed update actions after comparing individual fields of a `ProductType` and a `ProductTypeDraft`. [#286](https://github.com/commercetools/commercetools-sync-java/issues/286)
    - **ProductType Sync** - Exposed `ProductTypeUpdateAttributeDefinitionActionUtils` which contains utils for calculating needed update actions after comparing a list of `AttributeDefinition`s and a list of `AttributeDefinitionDraft`s. [#286](https://github.com/commercetools/commercetools-sync-java/issues/286)
    - **ProductType Sync** - Exposed `ProductTypeUpdateLocalizedEnumActionUtils` which contains utils for calculating needed update actions after comparing two lists of `LocalizedEnumValue`s. [#286](https://github.com/commercetools/commercetools-sync-java/issues/286)
    - **ProductType Sync** - Exposed `ProductTypeUpdatePlainEnumActionUtils` which contains utils for calculating needed update actions after comparing two lists of `EnumValue`s. [#286](https://github.com/commercetools/commercetools-sync-java/issues/286)
    - **ProductType Sync** - Exposed `AttributeDefinitionUpdateActionUtils` which contains utils for calculating needed update actions after comparing an `AttributeDefinition` and an `AttributeDefinitionDraft`. [#286](https://github.com/commercetools/commercetools-sync-java/issues/286)
    - **ProductType Sync** - Exposed `LocalizedEnumUpdateActionsUtils` which contains utils for calculating needed update actions after comparing two `LocalizedEnumValue`s. [#286](https://github.com/commercetools/commercetools-sync-java/issues/286)
    - **ProductType Sync** - Exposed `PlainEnumUpdateActionsUtils` which contains utils for calculating needed update actions after comparing two `EnumValue`s. [#286](https://github.com/commercetools/commercetools-sync-java/issues/286)

-  🛠️ **Enhancements** (7)
    - **Commons** - Bumped gradle to version [gradle-4.10](https://docs.gradle.org/4.10/release-notes.html).
    - **Commons** - Bumped `com.jfrog.bintray` to 1.8.4.
    - **Commons** - Bumped `assertj` to 3.11.1.
    - **Commons** - Bumped `mockito` to 2.21.0.
    - **Commons** - Bumped `org.ajoberstar.grgit` to 2.3.0.
    - **Commons** - Bumped `com.adarshr.test-logger` to 1.4.0.
    - **Commons** - Switched to Junit5 using both `junit-jupiter-engine` and `junit-vintage-engine` for backward compatibility.

-  🛠️ **Breaking Changes** (3)
    - **Product Sync** - Removed redundant `ProductUpdateActionUtils#buildRemoveVariantUpdateActions`. [#3](https://github.com/commercetools/commercetools-sync-java/issues/3)
    - **Commons** - Moved `SyncUtils#replaceCustomTypeIdWithKeys` to `CustomTypeReferenceReplacementUtils#replaceCustomTypeIdWithKeys`. [#101](https://github.com/commercetools/commercetools-sync-java/issues/101).
    - **Commons** - Moved `SyncUtils#replaceAssetsReferencesIdsWithKeys` to `AssetReferenceReplacementUtils#replaceAssetsReferencesIdsWithKeys`. [#101](https://github.com/commercetools/commercetools-sync-java/issues/101).


### v1.0.0-M12 -  Jun 05, 2018
[Commits](https://github.com/commercetools/commercetools-sync-java/compare/v1.0.0-M11...v1.0.0-M12) |
[Javadoc](https://commercetools.github.io/commercetools-sync-java/v/v1.0.0-M12/) | 
[Jar](https://bintray.com/commercetools/maven/commercetools-sync-java/v1.0.0-M12)

- 🛠️ **Enhancements** (13)
    - **Product Sync** - Support for syncing price custom fields. [#277](https://github.com/commercetools/commercetools-sync-java/issues/277)
    - **Product Sync** - `VariantReferenceResolver` now resolves prices' custom type references on all variants. [#277](https://github.com/commercetools/commercetools-sync-java/issues/277)
    - **Product Sync** - `ProductReferenceReplacementUtils#buildProductQuery` now expands custom types on prices. [#277](https://github.com/commercetools/commercetools-sync-java/issues/277)
    - **Product Sync** - `VariantReferenceReplacementUtils#replacePricesReferencesIdsWithKeys` now supports replacing price custom reference ids with keys. [#277](https://github.com/commercetools/commercetools-sync-java/issues/277)
    - **Commons** - Bumped commercetools-jvm-sdk to version [1.32.0](http://commercetools.github.io/commercetools-jvm-sdk/apidocs/io/sphere/sdk/meta/ReleaseNotes.html#v1_32_0).
    - **Commons** - Bumped gradle to version [gradle-4.8](https://docs.gradle.org/4.8/release-notes.html).
    - **Commons** - Bumped `com.jfrog.bintray` to 1.8.0.
    - **Commons** - Bumped `org.ajoberstar.git-publish` to 1.0.0.
    - **Commons** - Bumped `com.adarshr.test-logger` to 1.2.0.
    - **Commons** - Bumped `org.ajoberstar.grgit` to 2.2.1.
    - **Commons** - Bumped gradle checkstyle plugin to 8.10.1.
    - **Commons** - Bumped mockito dependency to 2.18.3.
    - **Commons** - Bumped JaCoCo dependency to 0.8.1.


### v1.0.0-M11 -  Mar 08, 2018
[Commits](https://github.com/commercetools/commercetools-sync-java/compare/v1.0.0-M10...v1.0.0-M11) |
[Javadoc](https://commercetools.github.io/commercetools-sync-java/v/v1.0.0-M11/) | 
[Jar](https://bintray.com/commercetools/maven/commercetools-sync-java/v1.0.0-M11)

- 🎉 **New Features** (19)
    - **Category Sync** - Support of categories' asset syncing. [#3](https://github.com/commercetools/commercetools-sync-java/issues/3)
    - **Product Sync** - Support of product variants' asset syncing. [#3](https://github.com/commercetools/commercetools-sync-java/issues/3)
    - **Category Sync** - `CategorySyncUtils#buildActions` now also calculates all asset update actions needed. [#3](https://github.com/commercetools/commercetools-sync-java/issues/3)
    - **Product Sync** - `ProductSyncUtils#buildActions` now also calculates variants' all asset update actions needed. [#3](https://github.com/commercetools/commercetools-sync-java/issues/3)
    - **Product Sync** - `ProductUpdateActionUtils#buildVariantsUpdateActions` now also calculates variants' all asset update actions needed. [#3](https://github.com/commercetools/commercetools-sync-java/issues/3)
    - **Product Sync** - Introduced the new ActionGroup: `ASSETS` which can be used in blacklisting/whitelisting assets syncing during the product sync. [#3](https://github.com/commercetools/commercetools-sync-java/issues/3)
    - **Category Sync** - Introduced new update action build utility for building all needed update actions between two categories' assets `ProductVariantUpdateActionUtils#buildProductVariantAssetsUpdateActions`. [#3](https://github.com/commercetools/commercetools-sync-java/issues/3)
    - **Product Sync** - Introduced new update action build utility for building all needed update actions between two variants' assets `ProductVariantUpdateActionUtils#buildProductVariantAssetsUpdateActions`. [#3](https://github.com/commercetools/commercetools-sync-java/issues/3)
    - **Category Sync** - Introduced new update action granular build utils for category asset fields in `CategoryAssetUpdateActionUtils`. [#3](https://github.com/commercetools/commercetools-sync-java/issues/3)
    - **Product Sync** - Introduced new update action granular build utils for product variant assets fields in `ProductVariantAssetUpdateActionUtils`. [#3](https://github.com/commercetools/commercetools-sync-java/issues/3)
    - **Commons** - Introduced `AssetReferenceResolver` which is a helper that can resolve all the references of an AssetDraft. [#3](https://github.com/commercetools/commercetools-sync-java/issues/3)
    - **Commons** - `VariantReferenceResolver` and `CategoryReferenceResolver` now also resolve all the containing AssetDrafts references. [#3](https://github.com/commercetools/commercetools-sync-java/issues/3)
    - **Commons** - Support for custom update actions calculation for secondary resources (e.g. prices, product assets and category assets). [#3](https://github.com/commercetools/commercetools-sync-java/issues/3)
    - **Product Sync** - `ProductReferenceReplacementUtils#replaceProductsReferenceIdsWithKeys` and `VariantReferenceReplacementUtils#replaceVariantsReferenceIdsWithKeys` now support replacing asset custom reference ids with keys. [#3](https://github.com/commercetools/commercetools-sync-java/issues/3)
    - **Category Sync** - `CategoryReferenceReplacementUtils#replaceCategoriesReferenceIdsWithKeys` now supports replacing asset custom reference ids with keys. [#3](https://github.com/commercetools/commercetools-sync-java/issues/3)
    - **Commons** - Introduced new `SyncUtils#replaceAssetsReferenceIdsWithKeys` which is a util that replaces the custom type ids with keys in a list of assets. [#3](https://github.com/commercetools/commercetools-sync-java/issues/3)
    - **Product Sync** - `ProductReferenceReplacementUtils#buildProductQuery` now expands custom types on assets. [#3](https://github.com/commercetools/commercetools-sync-java/issues/3)
    - **Category Sync** - `CategoryReferenceReplacementUtils#buildCategoryQuery` now expands custom types on assets. [#3](https://github.com/commercetools/commercetools-sync-java/issues/3)
    - **Commons** - Introduced new `ResourceIdentifierUtils#toResourceIdentifierIfNotNull`. [#262](https://github.com/commercetools/commercetools-sync-java/issues/262) 

- **Changes** (5)
    - **Commons** - `CustomUpdateActionUtils#buildCustomUpdateActions` is now 
    `CustomUpdateActionUtils#buildPrimaryResourceCustomUpdateActions`. It now takes a new third parameter `customActionBuilder` 
    which represents the concrete builder of custom update actions. For a list of concrete builder options check the 
    implementors of the `GenericCustomActionBuilder` interface. [#3](https://github.com/commercetools/commercetools-sync-java/issues/3)
    - **Commons** - `CustomUpdateActionUtils#buildCustomUpdateActions` can now be used to build custom update actions
    for secondary resources (e.g. assets and prices). [#3](https://github.com/commercetools/commercetools-sync-java/issues/3)
    - **Commons** - New Custom Type Id is now validated against being empty/null. [#3](https://github.com/commercetools/commercetools-sync-java/issues/3)
    - **Product Sync** - `ProductSyncUtils#buildCoreActions` is now removed. `ProductSyncUtils#buildActions` should be used instead. [#3](https://github.com/commercetools/commercetools-sync-java/issues/3)
    - **Category Sync** - `CategorySyncUtils#buildCoreActions` is now removed. `CategorySyncUtils#buildActions` should be used instead. [#3](https://github.com/commercetools/commercetools-sync-java/issues/3)

- 🛠️ **Enhancements** (1)
    - **Build Tools** - Bumped commercetools-jvm-sdk to version [1.30.0](http://commercetools.github.io/commercetools-jvm-sdk/apidocs/io/sphere/sdk/meta/ReleaseNotes.html#v1_30_0). [#262](https://github.com/commercetools/commercetools-sync-java/issues/262)

- 🐞 **Bug Fixes** (1)
    - **Build Tools** - Fixed bug where jar and Codecov were triggered on benchmark stages of the build when they should 
only be triggered on the full build. [#249](https://github.com/commercetools/commercetools-sync-java/issues/249)


### v1.0.0-M10 -  Feb 13, 2018
[Commits](https://github.com/commercetools/commercetools-sync-java/compare/v1.0.0-M9...v1.0.0-M10) |
[Javadoc](https://commercetools.github.io/commercetools-sync-java/v/v1.0.0-M10/) | 
[Jar](https://bintray.com/commercetools/maven/commercetools-sync-java/v1.0.0-M10)

- 🎉 **New Features** (1)
    - **Commons** - Added [benchmarking setup](/docs/BENCHMARKS.md) for the library on every release. [#155](https://github.com/commercetools/commercetools-sync-java/issues/155)

- **Changes** (3)
    - **Commons** - Statistics counters are now of type `AtomicInteger` instead of int to support concurrency. [#242](https://github.com/commercetools/commercetools-sync-java/issues/242)
    - **Category Sync** - `categoryKeysWithMissingParents` in the `CategorySyncStatistics` is now of type `ConcurrentHashMap<String, Set<String>` instead of `Map<String, List<String>`. [#242](https://github.com/commercetools/commercetools-sync-java/issues/242)
    - **Category Sync** - `CategorySyncStatistics` now exposes the methods `removeChildCategoryKeyFromMissingParentsMap`, `getMissingParentKey` and `putMissingParentCategoryChildKey` to support manipulating `categoryKeysWithMissingParents` map. [#242](https://github.com/commercetools/commercetools-sync-java/issues/242)

### v1.0.0-M9 -  Jan 22, 2018
[Commits](https://github.com/commercetools/commercetools-sync-java/compare/v1.0.0-M8...v1.0.0-M9) |
[Javadoc](https://commercetools.github.io/commercetools-sync-java/v/v1.0.0-M9/) | 
[Jar](https://bintray.com/commercetools/maven/commercetools-sync-java/v1.0.0-M9)

- 🎉 **New Features** (1)
    - **Commons** - Added `getSyncOptions` to the `ProductSync`, `CategorySync` and `InventorySync`. [#230](https://github.com/commercetools/commercetools-sync-java/issues/230)

- **Changes** (1)
    - **Product Sync** - Added validation for product drafts' SKUs as a required field on the input product drafts since SKUs will be used for product matching in the future. [#230](https://github.com/commercetools/commercetools-sync-java/issues/230)

- 🛠️ **Enhancements** (1)
    - **Product Sync** - Changed the product sync to cache product ids per batch as opposed to caching the entire products ids before syncing products. [#230](https://github.com/commercetools/commercetools-sync-java/issues/230) 

- 🐞 **Bug Fixes** (1)
    - **Commons** - Fixed library version in User-Agent headers of JVM SDK clients using the library. Now it is not fetched
     from the JAR manifest but injected by gradle-scripts/set-release-version.gradle. [#227](https://github.com/commercetools/commercetools-sync-java/issues/227)


### v1.0.0-M8 -  Dec 29, 2017
[Commits](https://github.com/commercetools/commercetools-sync-java/compare/v1.0.0-M7...v1.0.0-M8) |
[Javadoc](https://commercetools.github.io/commercetools-sync-java/v/v1.0.0-M8/) | 
[Jar](https://bintray.com/commercetools/maven/commercetools-sync-java/v1.0.0-M8)

- 🎉 **New Features** (1)
    - **Category Sync** - Exposed new method `CategorySyncStatistics#getNumberOfCategoriesWithMissingParents` which gets the
    total number of categories with missing parents from the statistics instance. [#186](https://github.com/commercetools/commercetools-sync-java/issues/186)

- **Changes** (2)
    - **Product Sync** - Changed product sync statistics report message wording. [#186](https://github.com/commercetools/commercetools-sync-java/issues/186)
    - **Product Sync** - Exposed new methods `ProductReferenceResolver#resolveStateReference`, `ProductReferenceResolver#resolveTaxCategoryReference`, `ProductReferenceResolver#resolveCategoryReferences` and `ProductReferenceResolver#resolveProductTypeReference`.
    [#218](https://github.com/commercetools/commercetools-sync-java/issues/218)

- 🛠 **Enhancements** (1) 
    - **Build Tools** - Bumped Gradle to version 4.4. [#205](https://github.com/commercetools/commercetools-sync-java/issues/205)


### v1.0.0-M7 -  Dec 15, 2017
[Commits](https://github.com/commercetools/commercetools-sync-java/compare/v1.0.0-M6...v1.0.0-M7) |
[Javadoc](https://commercetools.github.io/commercetools-sync-java/v/v1.0.0-M7/) | 
[Jar](https://bintray.com/commercetools/maven/commercetools-sync-java/v1.0.0-M7)

- 🐞 **Bug Fixes** (1)
    - **Commons** - Changed offset-based pagination of querying all elements to a limit-based with sorted ids approach 
    to mitigate problems of previous approach. [#210](https://github.com/commercetools/commercetools-sync-java/issues/210)


### v1.0.0-M6 -  Dec 5, 2017
[Commits](https://github.com/commercetools/commercetools-sync-java/compare/v1.0.0-M5...v1.0.0-M6) |
[Javadoc](https://commercetools.github.io/commercetools-sync-java/v/v1.0.0-M6/) | 
[Jar](https://bintray.com/commercetools/maven/commercetools-sync-java/v1.0.0-M6)

-  🎉 **New Features** (3)
    - **Category Sync** - Introduced `beforeCreateCallback` option which is callback applied on a category draft before a request to create it on CTP is issued. [#183](https://github.com/commercetools/commercetools-sync-java/issues/183)
    - **Product Sync** - Introduced `beforeCreateCallback` option which is callback applied on a product draft before a request to create it on CTP is issued. [#183](https://github.com/commercetools/commercetools-sync-java/issues/183)
    - **Inventory Sync** - Introduced `beforeCreateCallback` option which is callback applied on a inventoryEntry draft before a request to create it on CTP is issued. [#183](https://github.com/commercetools/commercetools-sync-java/issues/183)

- ✨ **Major Enhancements** (2)
    - **Category Sync** - Introduced batching on update action requests to allow for requesting updates of more than 500 actions. [#21](https://github.com/commercetools/commercetools-sync-java/issues/21)
    - **Product Sync** - Introduced batching on update action requests to allow for requesting updates of more than 500 actions. [#21](https://github.com/commercetools/commercetools-sync-java/issues/21)

- 🐞 **Bug Fixes** (1)
    - **Commons** - Fixed library version in User-Agent headers of JVM SDK clients using the library. [#191](https://github.com/commercetools/commercetools-sync-java/issues/191)

- 📋 **Documentation** (1)
    - **Commons** - Added [Code of Conduct](/docs/CODE_OF_CONDUCT.md) doc.

- 🚧 **Migration guide** (6)
    - **Product Sync** - Removed `removeOtherVariants` option which is already done by the sync by default. Removal of 
    variants can be prevented through the beforeUpdateCallback. Please check [here](https://github.com/commercetools/commercetools-sync-java/tree/master/src/integration-test/java/com/commercetools/sync/integration/ctpprojectsource/products/templates/beforeupdatecallback/KeepOtherVariantsSyncIT.java)
    an example of how this can be done. [#26](https://github.com/commercetools/commercetools-sync-java/issues/26)
    - **Commons** - Removed `removeOtherSetEntries`, `removeOtherCollectionEntries` and `removeOtherProperties` options 
    which are already done by the sync by default. The aforementioned options (and even more use cases) can now be covered with help of the beforeCreateCallback and beforeUpdateCallback. Please 
    check [here](https://github.com/commercetools/commercetools-sync-java/tree/master/src/integration-test/java/com/commercetools/sync/integration/ctpprojectsource/products/templates/beforeupdatecallback/KeepOtherVariantsSyncIT.java) 
    an example of how removal of variants can be disabled. [#26](https://github.com/commercetools/commercetools-sync-java/issues/26)
    - **Commons** - Removed website and emergency contact e-mail appened in User-Agent headers of JVM SDK clients using the 
    library. [#191](https://github.com/commercetools/commercetools-sync-java/issues/191)
    - **Category Sync** - `beforeUpdateCallback` now treats a null return as an empty list of update actions. [#183](https://github.com/commercetools/commercetools-sync-java/issues/183)
    - **Product Sync** - `beforeUpdateCallback` now treats a null return as an empty list of update actions. [#183](https://github.com/commercetools/commercetools-sync-java/issues/183)
    - **Inventory Sync** - `beforeUpdateCallback` now treats a null return as an empty list of update actions. [#183](https://github.com/commercetools/commercetools-sync-java/issues/183)


### v1.0.0-M5 -  Nov 16, 2017
[Commits](https://github.com/commercetools/commercetools-sync-java/compare/v1.0.0-M4...v1.0.0-M5) |
[Javadoc](https://commercetools.github.io/commercetools-sync-java/v/v1.0.0-M5/) | 
[Jar](https://bintray.com/commercetools/maven/commercetools-sync-java/v1.0.0-M5)

- 🎉 **New Features** (3)
    - **Inventory Sync** - Introduced `beforeUpdateCallback` which is applied after generation of update actions and before 
    actual InventoryEntry update. [#169](https://github.com/commercetools/commercetools-sync-java/issues/169)
    - **Build Tools** - Added `Add Release Notes entry` checkbox in PR template on Github repo. [#161](https://github.com/commercetools/commercetools-sync-java/issues/161)
    - **Commons** - Appended library name and version to User-Agent headers of JVM SDK clients using the library. [#142](https://github.com/commercetools/commercetools-sync-java/issues/142)

- 🛠️ **Enhancements** (3)
    - **Commons** - `setUpdateActionsCallback` has been renamed to `beforeUpdateCallback` and now takes a TriFunction instead 
    of Function, which adds more information about the generated list of update actions, namely, the old resource being 
    updated and the new resource draft. [#169](https://github.com/commercetools/commercetools-sync-java/issues/169)
    - **Build Tools** - Explicitly specified gradle tasks execution order in execution-order.gradle. [#161](https://github.com/commercetools/commercetools-sync-java/issues/161)
    - **Build Tools** - Set PMD to run before Integration tests. [#161](https://github.com/commercetools/commercetools-sync-java/issues/161)
    - **Commons** - Appended library name and version to User-Agent headers of JVM SDK clients using the library. [#142](https://github.com/commercetools/commercetools-sync-java/issues/142)

- 📋 **Documentation** (1)
    - **Build Tools** - Added Snyk vulnerabilities badge to repo README. [#188](https://github.com/commercetools/commercetools-sync-java/pull/188)

- 🚧 **Migration guide** (8)
    - **Commons** - Renamed `setUpdateActionsCallback` to `beforeUpdateCallback`. [#169](https://github.com/commercetools/commercetools-sync-java/issues/169)
    - **Commons** - Renamed `setAllowUuid` to `allowUuid`. [#169](https://github.com/commercetools/commercetools-sync-java/issues/169)
    - **Commons** - Renamed `setWarningCallBack` to `warningCallback`. [#169](https://github.com/commercetools/commercetools-sync-java/issues/169)
    - **Commons** - Renamed `setErrorCallBack` to `errorCallback`. [#169](https://github.com/commercetools/commercetools-sync-java/issues/169)
    - **Commons** - Renamed `setBatchSize` to `batchSize`. [#169](https://github.com/commercetools/commercetools-sync-java/issues/169)
    - **Commons** - Removed `setRemoveOtherLocales` option. [#169](https://github.com/commercetools/commercetools-sync-java/issues/169)
    - **Commons** - Renamed `setRemoveOtherSetEntries`, `setRemoveOtherCollectionEntries` and `setRemoveOtherProperties` 
    to `removeOtherSetEntries`, `removeOtherCollectionEntries` and `removeOtherProperties`. [#169](https://github.com/commercetools/commercetools-sync-java/issues/169)
    - **Product Sync** - Renamed `setSyncFilter` to `syncFilter`. [#169](https://github.com/commercetools/commercetools-sync-java/issues/169)

### v1.0.0-M4 -  Nov 7, 2017
[Commits](https://github.com/commercetools/commercetools-sync-java/compare/v1.0.0-M3...v1.0.0-M4) |
[Javadoc](https://commercetools.github.io/commercetools-sync-java/v/v1.0.0-M4/) | 
[Jar](https://bintray.com/commercetools/maven/commercetools-sync-java/v1.0.0-M4)

- 🔥 **Hotfix** (1)
    - **Product Sync** - Fixed an issue with `replaceAttributesReferencesIdsWithKeys` which nullifies localized text attributes due 
to JSON parsing not throwing exception on parsing it to reference set. [#179](https://github.com/commercetools/commercetools-sync-java/issues/179)


### v1.0.0-M3 -  Nov 3, 2017
[Commits](https://github.com/commercetools/commercetools-sync-java/compare/v1.0.0-M2...v1.0.0-M3) |
[Javadoc](https://commercetools.github.io/commercetools-sync-java/v/v1.0.0-M3/) | 
[Jar](https://bintray.com/commercetools/maven/commercetools-sync-java/v1.0.0-M3)

- 🎉 **New Features** (7)
    - **ProductSync** - Introduced Product TaxCategory reference resolution and syncing. [#120](https://github.com/commercetools/commercetools-sync-java/issues/120).
    - **ProductSync** - Introduced Product State reference resolution and syncing. [#120](https://github.com/commercetools/commercetools-sync-java/issues/120).
    - **ProductSync** - Exposed `ProductReferenceReplacementUtils#buildProductQuery` util to create a product query with all needed reference expansions to fetch products from a source CTP project for the sync. [#120](https://github.com/commercetools/commercetools-sync-java/issues/120).
    - **ProductSync** - Exposed `VariantReferenceReplacementUtils#replaceVariantsReferenceIdsWithKeys` which provides utils to replace reference ids with keys on variants (price and attriute references) coming from a source CTP project to make it ready for reference resolution. [#160](https://github.com/commercetools/commercetools-sync-java/issues/160).
    - **ProductSync** - Exposed `VariantReferenceResolver` which is a helper that resolves the price and attribute references on a ProductVariantDraft. (Note: This is used now by the already existing ProductReferenceResolver) [#160](https://github.com/commercetools/commercetools-sync-java/issues/160).
    - **CategorySync** - Exposed `CategoryReferenceReplacementUtils#buildCategoryQuery` util to create a category query with all needed reference expansions to fetch categories from a source CTP project for the sync. [#120](https://github.com/commercetools/commercetools-sync-java/issues/120).
    - **Commons** - Exposed `replaceCustomTypeIdWithKeys` and `replaceReferenceIdWithKey`. [#120](https://github.com/commercetools/commercetools-sync-java/issues/120).

- 🐞 **Bug Fixes** (1) 
    - **Category Sync** - Fixes an issue where retrying on concurrent modification exception wasn't re-fetching the latest 
    Category and rebuilding build update actions. [#94](https://github.com/commercetools/commercetools-sync-java/issues/94)

 - 📋 **Documentation** (6)
    - **Product Sync** - Documented the reason behind having the latest batch processing time. [#119](https://github.com/commercetools/commercetools-sync-java/issues/119)
    - **Category Sync** - Documented the reason behind having the latest batch processing time. [#119](https://github.com/commercetools/commercetools-sync-java/issues/119)
    - **Category Sync** - Fixed the statistics summary string used in the documentation. [#119](https://github.com/commercetools/commercetools-sync-java/issues/119)
    - **Inventory Sync** - Documented the reason behind having the latest batch processing time. [#119](https://github.com/commercetools/commercetools-sync-java/issues/119)
    - **Product Sync** - Fixed some typos. [#172](https://github.com/commercetools/commercetools-sync-java/issues/172)
    - **Commons** - Provided inline example of how to use logging in callbacks. [#172](https://github.com/commercetools/commercetools-sync-java/issues/172)

- 🚧 **Migration guide** (9)
    - **Product Sync** - Moved `replaceProductsReferenceIdsWithKeys` from `SyncUtils` to `ProductReferenceReplacementUtils`. [#120](https://github.com/commercetools/commercetools-sync-java/issues/120)
    - **Product Sync** - Removed `replaceProductDraftsCategoryReferenceIdsWithKeys` which is not needed anymore. [#120](https://github.com/commercetools/commercetools-sync-java/issues/120)
    - **Product Sync** - Removed `replaceProductDraftCategoryReferenceIdsWithKeys` which is not needed anymore. [#120](https://github.com/commercetools/commercetools-sync-java/issues/120)
    - **Product Sync** - Removed `replaceCategoryOrderHintCategoryIdsWithKeys` which is not needed anymore. [#120](https://github.com/commercetools/commercetools-sync-java/issues/120)
    - **Product Sync** - Moved `getDraftBuilderFromStagedProduct` from `SyncUtils` to `ProductReferenceReplacementUtils`. [#120](https://github.com/commercetools/commercetools-sync-java/issues/120)
    - **Category Sync** - Moved `replaceCategoriesReferenceIdsWithKeys` from `SyncUtils` to `CategoryReferenceReplacementUtils`. [#120](https://github.com/commercetools/commercetools-sync-java/issues/120)
    - **Inventory Sync** - Moved `replaceInventoriesReferenceIdsWithKeys` from `SyncUtils` to `InventoryReferenceReplacementUtils`. [#120](https://github.com/commercetools/commercetools-sync-java/issues/120)
    - **Commons** - Removed slf4j-simple dependency. [#172](https://github.com/commercetools/commercetools-sync-java/issues/172)
    - **Commons** - Used implementation instead of compile configuration for dependencies. [#172](https://github.com/commercetools/commercetools-sync-java/issues/172)


### v1.0.0-M2 -  Oct 12, 2017 

[Commits](https://github.com/commercetools/commercetools-sync-java/compare/v1.0.0-M2-beta...v1.0.0-M2) |
[Javadoc](https://commercetools.github.io/commercetools-sync-java/v/v1.0.0-M2/) | 
[Jar](https://bintray.com/commercetools/maven/commercetools-sync-java/v1.0.0-M2)

- 🎉 **New Features** (3)
    - **Product Sync** - Supported syncing entire product variant images, putting order into consideration. [#114](https://github.com/commercetools/commercetools-sync-java/issues/114)
    - **Product Sync** - Exposed `ProductVariantUpdateActionUtils#buildProductVariantImagesUpdateActions` and `ProductVariantUpdateActionUtils#buildMoveImageToPositionUpdateActions` action build util. [#114](https://github.com/commercetools/commercetools-sync-java/issues/114)
    - **Product Sync** - Supported Blacklisting/Whitelisting update action groups on sync. [#122](https://github.com/commercetools/commercetools-sync-java/issues/122)

- 🐞 **Bug Fixes** (4)
    - **Build Tools** - Fixed issue were JavaDoc jar was not built. [#117](https://github.com/commercetools/commercetools-sync-java/issues/117)
    - **Build Tools** - Fixed issue were JavaDoc was not published on github. [#118](https://github.com/commercetools/commercetools-sync-java/issues/118)
    - **Product Sync** - Fixed a potential bug where an exisitng master variant key could be blank.[#122](https://github.com/commercetools/commercetools-sync-java/issues/122)
    - **Product Sync** - Fixed a potential bug where a product draft could be provided with no master variant set. [#122](https://github.com/commercetools/commercetools-sync-java/issues/122)

- 🛠 **Enhancements** (2)️
    - **Build Tools** - Integration tests project credentials can now be set on a properties file not only as environment variables and give error messages if not set. [#105](https://github.com/commercetools/commercetools-sync-java/issues/105)
    - **Product Sync** - Validated the SKU before making a `ChangeMasterVariant` request by SKU. [#122](https://github.com/commercetools/commercetools-sync-java/issues/122)

 - 📋 **Documentation** (5)
     - **Build Tools** - Added bintray badge to repo. [#126](https://github.com/commercetools/commercetools-sync-java/issues/126)
     - **Product Sync** - Added usage documentation. [#121](https://github.com/commercetools/commercetools-sync-java/issues/121)
     - **Commons** - Separated contributing README into own README not in the main one. [#121](https://github.com/commercetools/commercetools-sync-java/issues/121)
     - **Commons** - Added release notes doc. [#125](https://github.com/commercetools/commercetools-sync-java/issues/125)
     - **Build Tools** - Added JavaDoc badge to repo. [#145](https://github.com/commercetools/commercetools-sync-java/issues/145)

### v1.0.0-M2-beta -  Sep 28, 2017 
[Commits](https://github.com/commercetools/commercetools-sync-java/compare/v1.0.0-M1...v1.0.0-M2-beta) | 
[Jar](https://bintray.com/commercetools/maven/commercetools-sync-java/v1.0.0-M2-beta)


- **Beta Features** (11)
    - **Product Sync** - Introduced syncing products name, categories, categoryOrderHints, description, slug,  metaTitle, 
    metaDescription, metaKeywords, masterVariant and searchKeywords. [#57](https://github.com/commercetools/commercetools-sync-java/issues/57)
    - **Product Sync** -  Exposed update action build utils for products name, categories, categoryOrderHints, description, slug,  metaTitle, 
    metaDescription, metaKeywords, masterVariant and searchKeywords. [#57](https://github.com/commercetools/commercetools-sync-java/issues/57)
    - **Product Sync** -  Introduced reference resolution support for product categories, productType and prices. [#95](https://github.com/commercetools/commercetools-sync-java/issues/95)
    [#96](https://github.com/commercetools/commercetools-sync-java/issues/96)
    - **Product Sync** -  Introduced syncing products publish state. [#97](https://github.com/commercetools/commercetools-sync-java/issues/97)
    - **Product Sync** -  Exposed update action build utils for products publish state. [#97](https://github.com/commercetools/commercetools-sync-java/issues/97)
    - **Product Sync** -  Introduced syncing products variant attributes. [#98](https://github.com/commercetools/commercetools-sync-java/issues/98)
    - **Product Sync** -  Exposed update action build utils for products variant attributes. [#98](https://github.com/commercetools/commercetools-sync-java/issues/98)
    - **Product Sync** -  Introduced syncing products variant prices without update action calculation. [#99](https://github.com/commercetools/commercetools-sync-java/issues/99)
    - **Product Sync** -  Introduced syncing products variant images. [#100](https://github.com/commercetools/commercetools-sync-java/issues/100)
    - **Product Sync** -  Exposed update action build utils for products variant images. [#100](https://github.com/commercetools/commercetools-sync-java/issues/100)
    - **Product Sync** -  Introduced syncing products against staged projection. [#93](https://github.com/commercetools/commercetools-sync-java/issues/93)


### v1.0.0-M1 -  Sep 06, 2017
[Commits](https://github.com/commercetools/commercetools-sync-java/commits/v1.0.0-M1) | 
[Javadoc](https://commercetools.github.io/commercetools-sync-java/v/v1.0.0-M1/) | 
[Jar](https://bintray.com/commercetools/maven/commercetools-sync-java/v1.0.0-M1)

- 🎉 **New Features** (16) 
    - **Category Sync** - Introduced syncing category name, description, orderHint, metaDescription, metaTitle, 
    customFields and parent category. [#2](https://github.com/commercetools/commercetools-sync-java/issues/2)
    - **Category Sync** - Exposed update action build utils for category name, description, orderHint, metaDescription, metaTitle, 
    customFields and parent category. [#2](https://github.com/commercetools/commercetools-sync-java/issues/2)
    - **Category Sync** - Introduced sync options builders. [#5](https://github.com/commercetools/commercetools-sync-java/issues/5)
    - **Category Sync** - Introduced support of syncing categories in any order. [#28](https://github.com/commercetools/commercetools-sync-java/issues/28)
    - **Category Sync** - Added concurrency modification exception repeater. [#30](https://github.com/commercetools/commercetools-sync-java/issues/30)
    - **Category Sync** - Used category keys for matching. [#45](https://github.com/commercetools/commercetools-sync-java/issues/45)
    - **Category Sync** - Introduced reference resolution support. [#47](https://github.com/commercetools/commercetools-sync-java/issues/47)
    - **Category Sync** - Introduced Batch processing support. [#73](https://github.com/commercetools/commercetools-sync-java/issues/73)
    - **Category Sync** - Added info about missing parent categories in statistics. [#73](https://github.com/commercetools/commercetools-sync-java/issues/76)
    - **Commons** - Introduced sync statistics support. [#6](https://github.com/commercetools/commercetools-sync-java/issues/6)
    - **Commons** - Sync ITs should now use client that repeats on 5xx errors. [#31](https://github.com/commercetools/commercetools-sync-java/issues/31)
    - **Commons** - Sync only accepts drafts. [#46](https://github.com/commercetools/commercetools-sync-java/issues/46)
    - **Build Tools** - Travis setup as CI tool. [#1](https://github.com/commercetools/commercetools-sync-java/issues/1)
    - **Build Tools** - Setup Bintray release and publising process. [#24](https://github.com/commercetools/commercetools-sync-java/issues/24)
    - **Build Tools** - Setup CheckStyle, PMD, FindBugs, Jacoco and CodeCov. [#25](https://github.com/commercetools/commercetools-sync-java/issues/25)
    - **Build Tools** - Setup repo PR and issue templates. [#29](https://github.com/commercetools/commercetools-sync-java/issues/29)

- **Beta Features** (5)
    - **Inventory Sync** - Introduced syncing inventory supplyChannel, quantityOnStock, restockableInDays, expectedDelivery 
    and customFields. [#17](https://github.com/commercetools/commercetools-sync-java/issues/17)
    - **Inventory Sync** - Exposed update action build utils for inventory supplyChannel, quantityOnStock, restockableInDays, expectedDelivery 
    and customFields. [#17](https://github.com/commercetools/commercetools-sync-java/issues/17)
    - **Inventory Sync** - Introduced sync options builder support. [#15](https://github.com/commercetools/commercetools-sync-java/issues/15)
    - **Inventory Sync** - Introduced reference resolution support. [#47](https://github.com/commercetools/commercetools-sync-java/issues/47)
    - **Inventory Sync** - Introduced batch processing support. [#73](https://github.com/commercetools/commercetools-sync-java/issues/73)<|MERGE_RESOLUTION|>--- conflicted
+++ resolved
@@ -53,15 +53,10 @@
     - **Commons** - Moved documentation of sync options to a separate [doc](/docs/usage/SYNC_OPTIONS.md).
     - **Commons** - Added a the earliest compatible version of the commercetools-jvm-sdk](https://github.com/commercetools/commercetools-jvm-sdk) as a prerequisite for using the library.
 
-<<<<<<< HEAD
-- 🛠️ **Enhancements** (13)
-    - **ProductType Sync** - Added `ProductTypeSyncBenchmark` to benchmark the product type sync, to be able to compare the performance of the sync with the future releases. [#301](https://github.com/commercetools/commercetools-sync-java/issues/301)
-=======
-- 🛠️ **Enhancements** (16)
+- 🛠️ **Enhancements** (17)
     - **ProductType Sync** - Added concurrency modification exception handling. [#325](https://github.com/commercetools/commercetools-sync-java/issues/325)
     - **Commons** - `ProductSyncUtils#buildActions`, `CategorySyncUtils#buildActions`, `InventorySyncUtils#buildActions` and `ProductTypeSyncUtils#buildActions` now don't apply the `beforeUpdateCallback` implicitly. 
     If you want, you can apply it explicitly on the result of the `..#buildActions` method. [#302](https://github.com/commercetools/commercetools-sync-java/issues/302)
->>>>>>> 11b9b19a
     - **Product Sync** - Reference keys are not validated if they are in UUID format anymore. [#166](https://github.com/commercetools/commercetools-sync-java/issues/166)
     - **Category Sync** - Reference keys are not validated if they are in UUID format anymore. [#166](https://github.com/commercetools/commercetools-sync-java/issues/166)
     - **Inventory Sync** - Reference keys are not validated if they are in UUID format anymore. [#166](https://github.com/commercetools/commercetools-sync-java/issues/166)
@@ -77,8 +72,7 @@
     - **Commons** - Bumped `org.ajoberstar.grgit` to 3.0.0.
     - **Commons** - Bumped gradle to version [gradle-5.0](https://docs.gradle.org/5.0/release-notes.html)
     - **Type Sync** - Added `TypeSyncBenchmark` to benchmark the type sync, to be able to compare the performance of the sync with the future releases. [#300](https://github.com/commercetools/commercetools-sync-java/issues/300)
-    - **ProductType Sync** - Added `ProductTypeSyncBenchmark` to benchmark the product type sync, to be able to compare the performance of the sync with the future releases. [#301](https://github.com/commercetools/commercetools-sync-java/issues/301)
-
+    
 - 🚧 **Breaking Changes** (11) 
     - **Product Sync** - `allowUuid` option is now removed. [#166](https://github.com/commercetools/commercetools-sync-java/issues/166) 
     - **Category Sync** - `allowUuid` option is now removed. [#166](https://github.com/commercetools/commercetools-sync-java/issues/166) 
