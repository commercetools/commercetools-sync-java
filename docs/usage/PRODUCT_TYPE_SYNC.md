--- conflicted
+++ resolved
@@ -56,7 +56,6 @@
 a filter function which can be applied on a product type draft before a request to create it on CTP is issued. It allows the
 user to intercept product type create requests modify the draft before the create request is sent to CTP API.
 
-<<<<<<< HEAD
 - `allowUuid`
 a flag, if set to `true`, enables the user to use keys with UUID format for references. By default, it is set to `false`.
 
@@ -66,8 +65,6 @@
 `batchSize` product types from the input list, then fetches the corresponding product types from the target CTP project
 in a single request. Playing with this option can slightly improve or reduce processing speed. (The default value is `50`).
 
-=======
->>>>>>> 72881d1c
 Example of options usage, that sets the error and warning callbacks to output the message to the log error and warning
 streams, would look as follows:
 ```java
