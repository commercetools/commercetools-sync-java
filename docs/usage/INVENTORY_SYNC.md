# commercetools inventory sync

A utility which provides an API for building CTP inventory update actions and inventory synchronisation.

<!-- START doctoc generated TOC please keep comment here to allow auto update -->
<!-- DON'T EDIT THIS SECTION, INSTEAD RE-RUN doctoc TO UPDATE -->


- [Usage](#usage)
  - [Sync list of inventory entry drafts](#sync-list-of-inventory-entry-drafts)
    - [Prerequisites](#prerequisites)
    - [Running the sync](#running-the-sync)
  - [Build all update actions](#build-all-update-actions)
  - [Build particular update action(s)](#build-particular-update-actions)
- [Caveats](#caveats)

<!-- END doctoc generated TOC please keep comment here to allow auto update -->

## Usage

### Sync list of inventory entry drafts

<!-- TODO - GITHUB ISSUE#138: Split into explanation of how to "sync from project to project" vs "import from feed"-->

#### Prerequisites
1. The sync expects a list of `InventoryEntryDraft` objects that have their `sku` fields set,
   otherwise the sync will trigger an `errorCallback` function set by the user (more on it can be found down below in the options explanations).

2. Every inventory entry may have a reference to a supply `Channel` and a reference to the `Type` of its custom fields. These
   references are matched by their `key`. Therefore, in order for the sync to resolve the actual ids of those references,
   their `key`s has to be supplied in the following way:
   - Provide the `key` value on the `id` field of the reference. This means that calling `getId()` on the
   reference would return its `key`. 
     
        **Note**: This library provides you with a utility method 
         [`replaceInventoriesReferenceIdsWithKeys`](https://commercetools.github.io/commercetools-sync-java/v/v1.0.0-M14/com/commercetools/sync/inventories/utils/InventoryReferenceReplacementUtils.html#replaceInventoriesReferenceIdsWithKeys-java.util.List-)
         that replaces the references id fields with keys, in order to make them ready for reference resolution by the sync:
         ````java
         // Puts the keys in the reference id fields to prepare for reference resolution
         final List<InventoryEntryDraft> inventoryEntryDrafts = replaceInventoriesReferenceIdsWithKeys(inventoryEntries);
         ````
     
3. It is an important responsibility of the user of the library to instantiate a `sphereClient` that has the following properties:
    - Limits the amount of concurrent requests done to CTP. This can be done by decorating the `sphereClient` with 
   [QueueSphereClientDecorator](http://commercetools.github.io/commercetools-jvm-sdk/apidocs/io/sphere/sdk/client/QueueSphereClientDecorator.html) 
    - Retries on 5xx errors with a retry strategy. This can be achieved by decorating the `sphereClient` with the 
   [RetrySphereClientDecorator](http://commercetools.github.io/commercetools-jvm-sdk/apidocs/io/sphere/sdk/client/RetrySphereClientDecorator.html)
   
   You can use the same client instantiating used in the integration tests for this library found 
   [here](/src/main/java/com/commercetools/sync/commons/utils/ClientConfigurationUtils.java#L45).

4. After the `sphereClient` is setup, a `InventorySyncOptions` should be be built as follows: 
````java
// instantiating a InventorySyncOptions
final InventorySyncOptions inventorySyncOptions = InventorySyncOptionsBuilder.of(sphereClient).build();
````

Additional optional configuration for the sync can be configured on the `InventorySyncOptionsBuilder` instance, according to your need:

- `ensureChannels`
a flag which represents a strategy to handle syncing inventory entries with missing supply channels.
Having an inventory entry, with a missing supply channel reference, could be processed in either of the following ways:
    - If `ensureChannels` is set to `false` this inventory entry won't be synced and the `errorCallback` will be triggered.
    An example of use can be found [here](https://github.com/commercetools/commercetools-sync-java/blob/master/src/integration-test/java/com/commercetools/sync/integration/inventories/InventorySyncIT.java#L310).
    - If `ensureChannels` is set to `true` the sync will attempt to create the missing channel with the given key.
      If it fails to create the supply channel, the inventory entry won't sync and `errorCallback` will be triggered.
      An example of use can be found [here](https://github.com/commercetools/commercetools-sync-java/blob/master/src/integration-test/java/com/commercetools/sync/integration/inventories/InventorySyncIT.java#L286).
    - If not provided, it is set to `false` by default.

- `errorCallBack`
a callback that is called whenever an error event occurs during the sync process.

- `warningCallBack` 
a callback that is called whenever a warning event occurs during the sync process.

- `beforeUpdateCallback`
a filter function which can be applied on a generated list of update actions. It allows the user to intercept inventory 
entry updates and modify (add/remove) update actions just before they are sent to CTP API.

- `beforeCreateCallback`
a filter function which can be applied on a inventoryEntry draft before a request to create it on CTP is issued. It allows the 
user to intercept inventoryEntry create requests modify the draft before the create request is sent to CTP API.

- `batchSize`
a number that could be used to set the batch size with which inventory entries are fetched and processed with,
as inventory entries are obtained from the target CTP project in batches for better performance. The algorithm accumulates up to
`batchSize` inventory entries from the input list, then fetches the corresponding inventory entries from the target CTP project
in a single request. Playing with this option can slightly improve or reduce processing speed. (The default value is `150`).

Example of options usage, that sets the error and warning callbacks to output the message to the log error and warning 
streams, would look as follows:
 ```java
 final Logger logger = LoggerFactory.getLogger(MySync.class);
 final InventorySyncOptions inventorySyncOptions = InventorySyncOptionsBuilder.of(sphereClient)
                                                                              .errorCallBack(logger::error)
                                                                              .warningCallBack(logger::warn)
                                                                              .build();
 ```

#### Running the sync
After all the aforementioned points in the previous section have been fulfilled, to run the sync:
````java
// instantiating an inventory sync
final InventorySync inventorySync = new InventorySync(inventorySyncOptions);

// execute the sync on your list of inventories
CompletionStage<InventorySyncStatistics> syncStatisticsStage = inventorySync.sync(inventoryEntryDrafts);
````
<<<<<<< HEAD
The result of the completing the `syncStatisticsStage` in the previous code snippet contains a `InventorySyncStatistics`
which contains all the stats of the sync process; which includes a report message, the total number of updated, created, 
failed, processed categories and the processing time of the sync in different time units and in a
human readable format.
=======

**Note:** We encourage you to use `QueueSphereClientDecorator` as `sphereClient` implementation. It will reduce the number 
of concurrent requests to CTP, thus will improve its performance. An example of use can be found [here](https://github.com/commercetools/commercetools-sync-java/blob/master/src/integration-test/java/com/commercetools/sync/inventories/InventorySyncItTest.java#L345).

**Preconditions:** The sync expects a list of `InventoryEntryDraft` objects that have their `sku` fields set,
otherwise, the sync will trigger an `errorCallback` function set by the user (more on it can be found down below in the options explanations).

Every inventory entry may have a reference to a supply `Channel` and a reference to the `Type` of its custom fields. These
references are matched by their `key`. Therefore, in order for the sync to resolve the actual ids of those references,
their `key`s has to be supplied in the following way:
- Provide the `key` value on the `id` field of the reference. This means that calling `getId()` on the
reference would return its `key`.

The sync results in a `CompletionStage` that contains an `InventorySyncStatistics` object. This object contains all
the stats of the sync process: a report message, the total number of updated, created, failed, processed inventory entries
and the processing time of the sync in different time units and in a human-readable format. An example of how it looks like can be found
[here](https://github.com/commercetools/commercetools-sync-java/blob/master/src/integration-test/java/com/commercetools/sync/inventories/InventorySyncItTest.java#L366).

<!-- TODO: Update above after resolving #23 -->
<!-- TODO: Consider if getStatistics() is needed. Express your doubts in a #23 -->
>>>>>>> 56b617f1
````java
final InventorySyncStatistics stats = syncStatisticsStage.toCompletebleFuture().join();
stats.getReportMessage(); 
/*"Summary: 25 inventory entries were processed in total (9 created, 5 updated, 2 failed to sync)."*/
````

__Note__ The statistics object contains the processing time of the last batch only. This is due to two reasons:
 1. The sync processing time should not take into account the time between supplying batches to the sync. 
 2. It is not known by the sync which batch is going to be the last one supplied.

<<<<<<< HEAD
=======
Additional optional configuration for the sync can be configured on the `InventorySyncOptions` instance, according to your need:

- `ensureChannels`
a flag which represents a strategy to handle syncing inventory entries with missing supply channels.
Having an inventory entry, with a missing supply channel reference, could be processed in either of the following ways:
    - If `ensureChannels` is set to `false` this inventory entry won't be synced and the `errorCallback` will be triggered.
    An example of use can be found [here](https://github.com/commercetools/commercetools-sync-java/blob/master/src/integration-test/java/com/commercetools/sync/inventories/InventorySyncItTest.java#L301).
    - If `ensureChannels` is set to `true` the sync will attempt to create the missing channel with the given key.
      If it fails to create the supply channel, the inventory entry won't sync and `errorCallback` will be triggered.
      An example of use can be found [here](https://github.com/commercetools/commercetools-sync-java/blob/master/src/integration-test/java/com/commercetools/sync/inventories/InventorySyncItTest.java#L284).
    - If not provided, it is set to `false` by default.

- `batchSize`
a number that could be used to set the batch size with which inventory entries are fetched and processed with,
as inventory entries are obtained from the target CTP project in batches for better performance. The algorithm accumulates up to
`batchSize` inventory entries from the input list, then fetches the corresponding inventory entries from the target CTP project
in a single request and then performs the update actions needed. Playing with this option can slightly improve or reduce processing speed.
An example of use can be found [here](https://github.com/commercetools/commercetools-sync-java/blob/master/src/integration-test/java/com/commercetools/sync/inventories/InventorySyncItTest.java#L318).
    - If not provided, it is set to `30` by default.
>>>>>>> 56b617f1

More examples of how to use the sync [here](/src/integration-test/java/com/commercetools/sync/integration/inventories/InventorySyncIT.java).

### Build all update actions

<<<<<<< HEAD
A utility method provided by the library to compare an InventoryEntry with a new InventoryEntryDraft and results in a list of InventoryEntry
 update actions. 
```java
List<UpdateAction<InventoryEntry>> updateActions = InventorySyncUtils.buildActions(oldEntry, newEntry, inventorySyncOptions);
```

Examples of its usage can be found in the tests 
[here](/src/test/java/com/commercetools/sync/inventories/utils/InventorySyncUtilsTest.java).
=======
- `beforeUpdateCallback`
a filter function which can be applied on a generated list of update actions. It allows the user to intercept inventory 
entry **_update_** actions just before they are sent to CTP API.

- `beforeCreateCallback`
a filter function which can be applied on an inventoryEntry draft before a request to create it on CTP is issued. It allows the 
user to intercept inventoryEntry **_create_** requests to modify the draft before the create request is sent to CTP API.
>>>>>>> 56b617f1

### Build particular update action(s)

Utility methods provided by the library to compare the specific fields of an InventoryEntry and a new InventoryEntryDraft, and in turn builds
 the update action. One example is the `buildChangeQuantityAction` which compares quantities:
  
````java
Optional<UpdateAction<InventoryEntry>> updateAction = buildChangeQuantityAction(oldEntry, newEntry);
````

<<<<<<< HEAD
## Caveats

1. The tool matches inventories by their `sku` and `supplyChannel` key. Inventories are either created or updated. 
Currently the tool does not support inventory deletion.
2. The sync library is not meant to be executed in a parallel fashion. For example:
    ````java
    final InventorySync inventorySync = new InventorySync(syncOptions);
    final CompletableFuture<InventorySyncStatistics> syncFuture1 = inventorySync.sync(batch1).toCompletableFuture();
    final CompletableFuture<InventorySyncStatistics> syncFuture2 = inventorySync.sync(batch2).toCompletableFuture();
    CompletableFuture.allOf(syncFuture1, syncFuture2).join;
    ````
    The aforementioned example demonstrates how the library should **not** be used. The library, however, should be instead
    used in a sequential fashion:
    ````java
    final InventorySync inventorySync = new InventorySync(syncOptions);
    inventorySync.sync(batch1)
                .thenCompose(result -> inventorySync.sync(batch2))
                .toCompletableFuture()
                .join();
    ````
    By design, scaling the sync process should **not** be done by executing the batches themselves in parallel. However, it can be done either by:
      - Changing the number of [max parallel requests](/src/main/java/com/commercetools/sync/commons/utils/ClientConfigurationUtils.java#L116) within the `sphereClient` configuration. It defines how many requests the client can execute in parallel.
      - or changing the draft [batch size](https://commercetools.github.io/commercetools-sync-java/v/v1.0.0-M14/com/commercetools/sync/commons/BaseSyncOptionsBuilder.html#batchSize-int-). It defines how many drafts can one batch constitute.
     
    The current overridable default [configuration](/src/main/java/com/commercetools/sync/commons/utils/ClientConfigurationUtils.java#L45) of the `sphereClient` 
    is the recommended good balance for stability and performance for the sync process.
3. The library will sync all field types of custom fields, except `ReferenceType`. [#87](https://github.com/commercetools/commercetools-sync-java/issues/3). 
=======
The tool matches categories by their `sku` and `supplyChannel` key. Based on that inventories are created or updated.
Currently, the tool does not support inventory deletion.
>>>>>>> 56b617f1
<|MERGE_RESOLUTION|>--- conflicted
+++ resolved
@@ -75,17 +75,23 @@
 
 - `beforeUpdateCallback`
 a filter function which can be applied on a generated list of update actions. It allows the user to intercept inventory 
-entry updates and modify (add/remove) update actions just before they are sent to CTP API.
+entry **_update_** actions just before they are sent to CTP API.
 
 - `beforeCreateCallback`
-a filter function which can be applied on a inventoryEntry draft before a request to create it on CTP is issued. It allows the 
-user to intercept inventoryEntry create requests modify the draft before the create request is sent to CTP API.
+a filter function which can be applied on an inventoryEntry draft before a request to create it on CTP is issued. It allows the 
+user to intercept inventoryEntry **_create_** requests to modify the draft before the create request is sent to CTP API.
 
 - `batchSize`
 a number that could be used to set the batch size with which inventory entries are fetched and processed with,
 as inventory entries are obtained from the target CTP project in batches for better performance. The algorithm accumulates up to
 `batchSize` inventory entries from the input list, then fetches the corresponding inventory entries from the target CTP project
-in a single request. Playing with this option can slightly improve or reduce processing speed. (The default value is `150`).
+in a single request and then performs the update actions needed. Playing with this option can slightly improve or reduce processing speed.
+An example of use can be found [here](https://github.com/commercetools/commercetools-sync-java/blob/master/src/integration-test/java/com/commercetools/sync/inventories/InventorySyncItTest.java#L318).
+    - If not provided, it is set to `30` by default.
+
+- `errorCallBack`
+a callback that is called whenever an event occurs during the sync process that represents an error.
+An example of use can be found [here](https://github.com/commercetools/commercetools-sync-java/blob/master/src/integration-test/java/com/commercetools/sync/inventories/InventorySyncItTest.java#L391)..
 
 Example of options usage, that sets the error and warning callbacks to output the message to the log error and warning 
 streams, would look as follows:
@@ -106,33 +112,10 @@
 // execute the sync on your list of inventories
 CompletionStage<InventorySyncStatistics> syncStatisticsStage = inventorySync.sync(inventoryEntryDrafts);
 ````
-<<<<<<< HEAD
 The result of the completing the `syncStatisticsStage` in the previous code snippet contains a `InventorySyncStatistics`
 which contains all the stats of the sync process; which includes a report message, the total number of updated, created, 
 failed, processed categories and the processing time of the sync in different time units and in a
 human readable format.
-=======
-
-**Note:** We encourage you to use `QueueSphereClientDecorator` as `sphereClient` implementation. It will reduce the number 
-of concurrent requests to CTP, thus will improve its performance. An example of use can be found [here](https://github.com/commercetools/commercetools-sync-java/blob/master/src/integration-test/java/com/commercetools/sync/inventories/InventorySyncItTest.java#L345).
-
-**Preconditions:** The sync expects a list of `InventoryEntryDraft` objects that have their `sku` fields set,
-otherwise, the sync will trigger an `errorCallback` function set by the user (more on it can be found down below in the options explanations).
-
-Every inventory entry may have a reference to a supply `Channel` and a reference to the `Type` of its custom fields. These
-references are matched by their `key`. Therefore, in order for the sync to resolve the actual ids of those references,
-their `key`s has to be supplied in the following way:
-- Provide the `key` value on the `id` field of the reference. This means that calling `getId()` on the
-reference would return its `key`.
-
-The sync results in a `CompletionStage` that contains an `InventorySyncStatistics` object. This object contains all
-the stats of the sync process: a report message, the total number of updated, created, failed, processed inventory entries
-and the processing time of the sync in different time units and in a human-readable format. An example of how it looks like can be found
-[here](https://github.com/commercetools/commercetools-sync-java/blob/master/src/integration-test/java/com/commercetools/sync/inventories/InventorySyncItTest.java#L366).
-
-<!-- TODO: Update above after resolving #23 -->
-<!-- TODO: Consider if getStatistics() is needed. Express your doubts in a #23 -->
->>>>>>> 56b617f1
 ````java
 final InventorySyncStatistics stats = syncStatisticsStage.toCompletebleFuture().join();
 stats.getReportMessage(); 
@@ -143,34 +126,11 @@
  1. The sync processing time should not take into account the time between supplying batches to the sync. 
  2. It is not known by the sync which batch is going to be the last one supplied.
 
-<<<<<<< HEAD
-=======
-Additional optional configuration for the sync can be configured on the `InventorySyncOptions` instance, according to your need:
-
-- `ensureChannels`
-a flag which represents a strategy to handle syncing inventory entries with missing supply channels.
-Having an inventory entry, with a missing supply channel reference, could be processed in either of the following ways:
-    - If `ensureChannels` is set to `false` this inventory entry won't be synced and the `errorCallback` will be triggered.
-    An example of use can be found [here](https://github.com/commercetools/commercetools-sync-java/blob/master/src/integration-test/java/com/commercetools/sync/inventories/InventorySyncItTest.java#L301).
-    - If `ensureChannels` is set to `true` the sync will attempt to create the missing channel with the given key.
-      If it fails to create the supply channel, the inventory entry won't sync and `errorCallback` will be triggered.
-      An example of use can be found [here](https://github.com/commercetools/commercetools-sync-java/blob/master/src/integration-test/java/com/commercetools/sync/inventories/InventorySyncItTest.java#L284).
-    - If not provided, it is set to `false` by default.
-
-- `batchSize`
-a number that could be used to set the batch size with which inventory entries are fetched and processed with,
-as inventory entries are obtained from the target CTP project in batches for better performance. The algorithm accumulates up to
-`batchSize` inventory entries from the input list, then fetches the corresponding inventory entries from the target CTP project
-in a single request and then performs the update actions needed. Playing with this option can slightly improve or reduce processing speed.
-An example of use can be found [here](https://github.com/commercetools/commercetools-sync-java/blob/master/src/integration-test/java/com/commercetools/sync/inventories/InventorySyncItTest.java#L318).
-    - If not provided, it is set to `30` by default.
->>>>>>> 56b617f1
 
 More examples of how to use the sync [here](/src/integration-test/java/com/commercetools/sync/integration/inventories/InventorySyncIT.java).
 
 ### Build all update actions
 
-<<<<<<< HEAD
 A utility method provided by the library to compare an InventoryEntry with a new InventoryEntryDraft and results in a list of InventoryEntry
  update actions. 
 ```java
@@ -179,15 +139,6 @@
 
 Examples of its usage can be found in the tests 
 [here](/src/test/java/com/commercetools/sync/inventories/utils/InventorySyncUtilsTest.java).
-=======
-- `beforeUpdateCallback`
-a filter function which can be applied on a generated list of update actions. It allows the user to intercept inventory 
-entry **_update_** actions just before they are sent to CTP API.
-
-- `beforeCreateCallback`
-a filter function which can be applied on an inventoryEntry draft before a request to create it on CTP is issued. It allows the 
-user to intercept inventoryEntry **_create_** requests to modify the draft before the create request is sent to CTP API.
->>>>>>> 56b617f1
 
 ### Build particular update action(s)
 
@@ -198,7 +149,6 @@
 Optional<UpdateAction<InventoryEntry>> updateAction = buildChangeQuantityAction(oldEntry, newEntry);
 ````
 
-<<<<<<< HEAD
 ## Caveats
 
 1. The tool matches inventories by their `sku` and `supplyChannel` key. Inventories are either created or updated. 
@@ -225,8 +175,4 @@
      
     The current overridable default [configuration](/src/main/java/com/commercetools/sync/commons/utils/ClientConfigurationUtils.java#L45) of the `sphereClient` 
     is the recommended good balance for stability and performance for the sync process.
-3. The library will sync all field types of custom fields, except `ReferenceType`. [#87](https://github.com/commercetools/commercetools-sync-java/issues/3). 
-=======
-The tool matches categories by their `sku` and `supplyChannel` key. Based on that inventories are created or updated.
-Currently, the tool does not support inventory deletion.
->>>>>>> 56b617f1
+3. The library will sync all field types of custom fields, except `ReferenceType`. [#87](https://github.com/commercetools/commercetools-sync-java/issues/3). 