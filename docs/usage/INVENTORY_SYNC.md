# InventoryEntry Sync

Module used for importing/syncing InventoryEntries into a commercetools project. 
It also provides utilities for generating update actions based on the comparison of a [InventoryEntry](https://docs.commercetools.com/http-api-projects-inventory.html#inventoryentry) 
against a [InventoryEntryDraft](https://docs.commercetools.com/http-api-projects-inventory.html#inventoryentrydraft).

<!-- START doctoc generated TOC please keep comment here to allow auto update -->
<!-- DON'T EDIT THIS SECTION, INSTEAD RE-RUN doctoc TO UPDATE -->


- [Usage](#usage)
  - [Sync list of inventory entry drafts](#sync-list-of-inventory-entry-drafts)
    - [Prerequisites](#prerequisites)
    - [Running the sync](#running-the-sync)
  - [Build all update actions](#build-all-update-actions)
  - [Build particular update action(s)](#build-particular-update-actions)
- [Caveats](#caveats)

<!-- END doctoc generated TOC please keep comment here to allow auto update -->

## Usage

### Sync list of inventory entry drafts

<!-- TODO - GITHUB ISSUE#138: Split into explanation of how to "sync from project to project" vs "import from feed"-->

#### Prerequisites
1. The sync expects a list of `InventoryEntryDraft`s that have their `sku` fields set,
   otherwise the sync will trigger an `errorCallback` function set by the user (more on it can be found down below in the options explanations).

2. Every inventory entry may have a reference to a supply `Channel` and a reference to the `Type` of its custom fields. These
   references are matched by their `key`s. Therefore, in order for the sync to resolve the actual ids of those references,
<<<<<<< HEAD
   their `key`s has to be supplied in the following way:
   -    **Note**: When syncing from a source commercetools project, you can use this util which this library provides: 
         [`mapToInventoryEntryDrafts`](https://commercetools.github.io/commercetools-sync-java/v/2.0.0/com/commercetools/sync/inventories/utils/InventoryReferenceResolutionUtils.html#mapToInventoryEntryDrafts-java.util.List-)
         that replaces the references id fields with keys, in order to make them ready for reference resolution by the sync:
         ````java
         
         final List<InventoryEntryDraft> inventoryEntryDrafts = InventoryReferenceResolutionUtils.mapToInventoryEntryDrafts(inventoryEntries);
         ````
=======
   their `key`s has to be supplied.
   
   - When syncing from a source commercetools project, you can use [`mapToInventoryEntryDrafts`](https://commercetools.github.io/commercetools-sync-java/v/2.0.0/com/commercetools/sync/inventories/utils/InventoryReferenceResolutionUtils.html#mapToInventoryEntryDrafts-java.util.List-)
     method that that maps from a `InventoryEntry` to `InventoryEntryDraft` in order to make them ready for reference resolution by the sync:
     ````java
     final List<InventoryEntryDraft> inventoryEntryDrafts = InventoryReferenceResolutionUtils.mapToInventoryEntryDrafts(inventoryEntries);
     ````
>>>>>>> 0e019502
     
3. Create a `sphereClient` [as described here](IMPORTANT_USAGE_TIPS.md#sphereclient-creation).

4. After the `sphereClient` is setup, a `InventorySyncOptions` should be built as follows: 
````java
// instantiating a InventorySyncOptions
final InventorySyncOptions inventorySyncOptions = InventorySyncOptionsBuilder.of(sphereClient).build();
````
[More information about Sync Options](SYNC_OPTIONS.md).

#### Running the sync
After all the aforementioned points in the previous section have been fulfilled, to run the sync:
````java
// instantiating an inventory sync
final InventorySync inventorySync = new InventorySync(inventorySyncOptions);

// execute the sync on your list of inventories
CompletionStage<InventorySyncStatistics> syncStatisticsStage = inventorySync.sync(inventoryEntryDrafts);
````
The result of the completing the `syncStatisticsStage` in the previous code snippet contains a `InventorySyncStatistics`
which contains all the stats of the sync process; which includes a report message, the total number of updated, created, 
failed, processed inventories and the processing time of the sync in different time units and in a
human readable format.
````java
final InventorySyncStatistics stats = syncStatisticsStage.toCompletebleFuture().join();
stats.getReportMessage(); 
/*"Summary: 25 inventory entries were processed in total (9 created, 5 updated, 2 failed to sync)."*/
````

__Note__ The statistics object contains the processing time of the last batch only. This is due to two reasons:

 1. The sync processing time should not take into account the time between supplying batches to the sync. 
 2. It is not known by the sync which batch is going to be the last one supplied.


More examples of how to use the sync [here](https://github.com/commercetools/commercetools-sync-java/tree/master/src/integration-test/java/com/commercetools/sync/integration/inventories/InventorySyncIT.java).

*Make sure to read the [Important Usage Tips](IMPORTANT_USAGE_TIPS.md) for optimal performance.*


### Build all update actions

A utility method provided by the library to compare an InventoryEntry with a new InventoryEntryDraft and results in a list of InventoryEntry
 update actions. 
```java
List<UpdateAction<InventoryEntry>> updateActions = InventorySyncUtils.buildActions(oldEntry, newEntry, inventorySyncOptions);
```

Examples of its usage can be found in the tests 
[here](https://github.com/commercetools/commercetools-sync-java/tree/master/src/test/java/com/commercetools/sync/inventories/utils/InventorySyncUtilsTest.java).

### Build particular update action(s)

Utility methods provided by the library to compare the specific fields of an InventoryEntry and a new InventoryEntryDraft, and in turn builds
 the update action. One example is the `buildChangeQuantityAction` which compares quantities:
  
````java
Optional<UpdateAction<InventoryEntry>> updateAction = buildChangeQuantityAction(oldEntry, newEntry);
````

## Caveats    
1. The library will sync all field types of custom fields, except `ReferenceType`. [#87](https://github.com/commercetools/commercetools-sync-java/issues/87). <|MERGE_RESOLUTION|>--- conflicted
+++ resolved
@@ -30,16 +30,6 @@
 
 2. Every inventory entry may have a reference to a supply `Channel` and a reference to the `Type` of its custom fields. These
    references are matched by their `key`s. Therefore, in order for the sync to resolve the actual ids of those references,
-<<<<<<< HEAD
-   their `key`s has to be supplied in the following way:
-   -    **Note**: When syncing from a source commercetools project, you can use this util which this library provides: 
-         [`mapToInventoryEntryDrafts`](https://commercetools.github.io/commercetools-sync-java/v/2.0.0/com/commercetools/sync/inventories/utils/InventoryReferenceResolutionUtils.html#mapToInventoryEntryDrafts-java.util.List-)
-         that replaces the references id fields with keys, in order to make them ready for reference resolution by the sync:
-         ````java
-         
-         final List<InventoryEntryDraft> inventoryEntryDrafts = InventoryReferenceResolutionUtils.mapToInventoryEntryDrafts(inventoryEntries);
-         ````
-=======
    their `key`s has to be supplied.
    
    - When syncing from a source commercetools project, you can use [`mapToInventoryEntryDrafts`](https://commercetools.github.io/commercetools-sync-java/v/2.0.0/com/commercetools/sync/inventories/utils/InventoryReferenceResolutionUtils.html#mapToInventoryEntryDrafts-java.util.List-)
@@ -47,7 +37,6 @@
      ````java
      final List<InventoryEntryDraft> inventoryEntryDrafts = InventoryReferenceResolutionUtils.mapToInventoryEntryDrafts(inventoryEntries);
      ````
->>>>>>> 0e019502
      
 3. Create a `sphereClient` [as described here](IMPORTANT_USAGE_TIPS.md#sphereclient-creation).
 
