--- conflicted
+++ resolved
@@ -30,27 +30,13 @@
 
 2. Every inventory entry may have a reference to a supply `Channel` and a reference to the `Type` of its custom fields. These
    references are matched by their `key`s. Therefore, in order for the sync to resolve the actual ids of those references,
-<<<<<<< HEAD
-   their `key`s has to be supplied in the following way:
-   - Provide the `key` value on the `id` field of the reference. This means that calling `getId()` on the
-   reference would return its `key`. 
-     
-        **Note**: When syncing from a source commercetools project, you can use this util which this library provides: 
-         [`replaceInventoriesReferenceIdsWithKeys`](https://commercetools.github.io/commercetools-sync-java/v/2.1.0/com/commercetools/sync/inventories/utils/InventoryReferenceReplacementUtils.html#replaceInventoriesReferenceIdsWithKeys-java.util.List-)
-         that replaces the references id fields with keys, in order to make them ready for reference resolution by the sync:
-         ````java
-         // Puts the keys in the reference id fields to prepare for reference resolution
-         final List<InventoryEntryDraft> inventoryEntryDrafts = replaceInventoriesReferenceIdsWithKeys(inventoryEntries);
-         ````
-=======
    their `key`s has to be supplied.
    
-   - When syncing from a source commercetools project, you can use [`mapToInventoryEntryDrafts`](https://commercetools.github.io/commercetools-sync-java/v/2.0.0/com/commercetools/sync/inventories/utils/InventoryReferenceResolutionUtils.html#mapToInventoryEntryDrafts-java.util.List-)
+   - When syncing from a source commercetools project, you can use [`mapToInventoryEntryDrafts`](https://commercetools.github.io/commercetools-sync-java/v/2.1.0/com/commercetools/sync/inventories/utils/InventoryReferenceResolutionUtils.html#mapToInventoryEntryDrafts-java.util.List-)
      method that that maps from a `InventoryEntry` to `InventoryEntryDraft` in order to make them ready for reference resolution by the sync:
      ````java
      final List<InventoryEntryDraft> inventoryEntryDrafts = InventoryReferenceResolutionUtils.mapToInventoryEntryDrafts(inventoryEntries);
      ````
->>>>>>> 0e019502
      
 3. Create a `sphereClient` [as described here](IMPORTANT_USAGE_TIPS.md#sphereclient-creation).
 
