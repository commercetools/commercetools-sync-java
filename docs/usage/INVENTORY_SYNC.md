# commercetools inventory sync

A utility which provides an API for building CTP inventory update actions and inventory synchronisation.

<!-- START doctoc generated TOC please keep comment here to allow auto update -->
<!-- DON'T EDIT THIS SECTION, INSTEAD RE-RUN doctoc TO UPDATE -->
  - [Usage](#usage)
    - [Build all update actions](#build-all-update-actions)
    - [Build particular update action(s)](#build-particular-update-actions)
    - [Sync list of inventory entry drafts](#sync-list-of-inventory-entry-drafts)
  - [Under the hood](#under-the-hood)

<!-- END doctoc generated TOC please keep comment here to allow auto update -->

## Usage

### Build all update actions

<!-- TODO: Probably #14 affects inventory sync as well. Ensure before providing the code snippet. -->

### Build particular update action(s)

To build the update action for changing inventory quantity:

````java
final Optional<UpdateAction<InventoryEntry>> updateAction = buildChangeQuantityAction(oldInventory, inventoryDraft);
````

For other examples of update actions, please check [here](https://github.com/commercetools/commercetools-sync-java/blob/master/src/integration-test/java/com/commercetools/sync/inventories/utils/InventoryUpdateActionUtilsItTest.java).

### Sync list of inventory entry drafts

<!-- TODO - GITHUB ISSUE#138: Split into explanation of how to "sync from project to project" vs "import from feed"-->

In order to use the inventory sync an instance of
[InventorySyncOptions](https://github.com/commercetools/commercetools-sync-java/blob/master/src/main/java/com/commercetools/sync/inventories/InventorySyncOptions.java)
has to be injected.

In order to instantiate a `InventorySyncOptions`, a `sphereClient` is required:

````java
// instantiating an InventorySyncOptions
final InventorySyncOptions inventorySyncOptions = InventorySyncOptionsBuilder.of(sphereClient).build();
````

then to start the sync:

````java
// instantiating an inventory sync
final InventorySync inventorySync = new InventorySync(inventorySyncOptions);

// execute the sync on your list of inventories
inventorySync.sync(inventoryEntryDrafts);
````

**Note:** We encourage you to use `QueueSphereClientDecorator` as `sphereClient` implementation. It will reduce the number 
of concurrent requests to CTP, thus will improve its performance. An example of use can be found [here](https://github.com/commercetools/commercetools-sync-java/blob/master/src/integration-test/java/com/commercetools/sync/inventories/InventorySyncItTest.java#L345).

**Preconditions:** The sync expects a list of `InventoryEntryDraft` objects that have their `sku` fields set,
otherwise, the sync will trigger an `errorCallback` function set by the user (more on it can be found down below in the options explanations).

Every inventory entry may have a reference to a supply `Channel` and a reference to the `Type` of its custom fields. These
references are matched by their `key`. Therefore, in order for the sync to resolve the actual ids of those references,
their `key`s has to be supplied in the following way:
- Provide the `key` value on the `id` field of the reference. This means that calling `getId()` on the
<<<<<<< HEAD
reference would return its `key`. Note that the library will check that this `key` is not
provided in `UUID` format by default. However, if you want to provide the `key` in `UUID` format, you can
set it through the sync options. A different example of sync performed that way can be found [here](https://github.com/commercetools/commercetools-sync-java/blob/master/src/integration-test/java/com/commercetools/sync/inventories/InventorySyncTest.java#L160).
- Provide the reference expanded. This means that calling `getObj()` on the reference should not return `null`,
but return the actual object complete object of the reference, from which its `key` can be directly accessible.
Example of sync performed that way can be found [here](https://github.com/commercetools/commercetools-sync-java/blob/master/src/integration-test/java/com/commercetools/sync/inventories/InventorySyncTest.java#L123).
=======
reference would return its `key`.
>>>>>>> 72881d1c

The sync results in a `CompletionStage` that contains an `InventorySyncStatistics` object. This object contains all
the stats of the sync process: a report message, the total number of updated, created, failed, processed inventory entries
and the processing time of the sync in different time units and in a human-readable format. An example of how it looks like can be found
[here](https://github.com/commercetools/commercetools-sync-java/blob/master/src/integration-test/java/com/commercetools/sync/inventories/InventorySyncItTest.java#L366).

<!-- TODO: Update above after resolving #23 -->
<!-- TODO: Consider if getStatistics() is needed. Express your doubts in a #23 -->
````java
inventorySync.sync(inventoryEntryDrafts)
            .thenAccept(inventorySyncStatistics -> inventorySyncStatistics.getReportMessage());
//"Summary: 2000 inventory entries were processed in total (1000 created, 995 updated, 5 failed to sync)"
````

__Note__ The statistics object contains the processing time of the last batch only. This is due to two reasons:
 1. The sync processing time should not take into account the time between supplying batches to the sync. 
 2. It is not known by the sync which batch is going to be the last one supplied.

Additional optional configuration for the sync can be configured on the `InventorySyncOptions` instance, according to your need:

- `ensureChannels`
a flag which represents a strategy to handle syncing inventory entries with missing supply channels.
Having an inventory entry, with a missing supply channel reference, could be processed in either of the following ways:
    - If `ensureChannels` is set to `false` this inventory entry won't be synced and the `errorCallback` will be triggered.
    An example of use can be found [here](https://github.com/commercetools/commercetools-sync-java/blob/master/src/integration-test/java/com/commercetools/sync/inventories/InventorySyncItTest.java#L301).
    - If `ensureChannels` is set to `true` the sync will attempt to create the missing channel with the given key.
      If it fails to create the supply channel, the inventory entry won't sync and `errorCallback` will be triggered.
      An example of use can be found [here](https://github.com/commercetools/commercetools-sync-java/blob/master/src/integration-test/java/com/commercetools/sync/inventories/InventorySyncItTest.java#L284).
    - If not provided, it is set to `false` by default.

- `batchSize`
a number that could be used to set the batch size with which inventory entries are fetched and processed with,
as inventory entries are obtained from the target CTP project in batches for better performance. The algorithm accumulates up to
`batchSize` inventory entries from the input list, then fetches the corresponding inventory entries from the target CTP project
in a single request and then performs the update actions needed. Playing with this option can slightly improve or reduce processing speed.
An example of use can be found [here](https://github.com/commercetools/commercetools-sync-java/blob/master/src/integration-test/java/com/commercetools/sync/inventories/InventorySyncItTest.java#L318).
    - If not provided, it is set to `30` by default.

- `errorCallBack`
a callback that is called whenever an event occurs during the sync process that represents an error.
An example of use can be found [here](https://github.com/commercetools/commercetools-sync-java/blob/master/src/integration-test/java/com/commercetools/sync/inventories/InventorySyncItTest.java#L391).

- `warningCallBack`
a callback that is called whenever an event occurs during the sync process that represents a warning.

- `beforeUpdateCallback`
a filter function which can be applied on a generated list of update actions. It allows the user to intercept inventory 
entry update and modify (add/remove) update actions just before they are sent to CTP API.

- `beforeCreateCallback`
a filter function which can be applied on an inventoryEntry draft before a request to create it on CTP is issued. It allows the 
user to intercept inventoryEntry create requests to modify the draft before the create request is sent to CTP API.

<!-- TODO Update above options with links to tests. Tests should be written when inventory sync could actually use them (when custom update actions would use them).  -->

## Under the hood

The tool matches categories by their `sku` and `supplyChannel` key. Based on that inventories are created or updated.
Currently, the tool does not support inventory deletion.<|MERGE_RESOLUTION|>--- conflicted
+++ resolved
@@ -63,16 +63,7 @@
 references are matched by their `key`. Therefore, in order for the sync to resolve the actual ids of those references,
 their `key`s has to be supplied in the following way:
 - Provide the `key` value on the `id` field of the reference. This means that calling `getId()` on the
-<<<<<<< HEAD
-reference would return its `key`. Note that the library will check that this `key` is not
-provided in `UUID` format by default. However, if you want to provide the `key` in `UUID` format, you can
-set it through the sync options. A different example of sync performed that way can be found [here](https://github.com/commercetools/commercetools-sync-java/blob/master/src/integration-test/java/com/commercetools/sync/inventories/InventorySyncTest.java#L160).
-- Provide the reference expanded. This means that calling `getObj()` on the reference should not return `null`,
-but return the actual object complete object of the reference, from which its `key` can be directly accessible.
-Example of sync performed that way can be found [here](https://github.com/commercetools/commercetools-sync-java/blob/master/src/integration-test/java/com/commercetools/sync/inventories/InventorySyncTest.java#L123).
-=======
 reference would return its `key`.
->>>>>>> 72881d1c
 
 The sync results in a `CompletionStage` that contains an `InventorySyncStatistics` object. This object contains all
 the stats of the sync process: a report message, the total number of updated, created, failed, processed inventory entries
