# Important Usage Tips

#### Customized `SphereClient` Creation
When creating a customized `SphereClient` the following remarks should be considered:

- Limit the number of concurrent requests done to CTP. This can be done by decorating the `sphereClient` with [QueueSphereClientDecorator](http://commercetools.github.io/commercetools-jvm-sdk/apidocs/io/sphere/sdk/client/QueueSphereClientDecorator.html)
 
- Retry on 5xx errors with a retry strategy. This can be achieved by decorating the `sphereClient` with the [RetrySphereClientDecorator](http://commercetools.github.io/commercetools-jvm-sdk/apidocs/io/sphere/sdk/client/RetrySphereClientDecorator.html)
   
If you have no special requirements on the sphere client creation, then you can use the `ClientConfigurationUtils#createClient` 
util which applies the best practices for `SphereClient` creation.


#### Tuning the Sync Process 
The sync library is not meant to be executed in a parallel fashion. For example:
````java
final ProductSync productSync = new ProductSync(syncOptions);
final CompletableFuture<ProductSyncStatistics> syncFuture1 = productSync.sync(batch1).toCompletableFuture();
final CompletableFuture<ProductSyncStatistics> syncFuture2 = productSync.sync(batch2).toCompletableFuture();
CompletableFuture.allOf(syncFuture1, syncFuture2).join;
````
The aforementioned example demonstrates how the library should **NOT** be used. The library, however, should be instead
used in a sequential fashion:
````java
final ProductSync productSync = new ProductSync(syncOptions);
productSync.sync(batch1)
           .thenCompose(result -> productSync.sync(batch2))
           .toCompletableFuture()
           .join();
````
By design, scaling the sync process should **not** be done by executing the batches themselves in parallel. However, it can be done either by:
 
 - Changing the number of [max parallel requests](https://github.com/commercetools/commercetools-sync-java/tree/master/src/main/java/com/commercetools/sync/commons/utils/ClientConfigurationUtils.java#L116) within the `sphereClient` configuration. It defines how many requests the client can execute in parallel.
 - or changing the draft [batch size](https://commercetools.github.io/commercetools-sync-java/v/3.0.2/com/commercetools/sync/commons/BaseSyncOptionsBuilder.html#batchSize-int-). It defines how many drafts can one batch contains.
 
The current overridable default [configuration](https://github.com/commercetools/commercetools-sync-java/tree/master/src/main/java/com/commercetools/sync/commons/utils/ClientConfigurationUtils.java#L45) of the `sphereClient` 
is the recommended good balance for stability and performance for the sync process.

<<<<<<< HEAD
In order to exploit the number of `max parallel requests`, the `batch size` should have a value set which is equal or higher.

#### Custom header decoration
By design, sphere client is decorated in `BaseSyncOptions`. The decoration is mandatory. The purpose is to support custom header in CTP request.
````java
    public SphereClient getCtpClient() {
        return CustomHeaderSphereClientDecorator.of(ctpClient);
    }
````

````java
    private static final class CustomHeaderSphereRequestDecorator<T> extends SphereRequestDecorator<T> {
        CustomHeaderSphereRequestDecorator(@Nonnull final SphereRequest<T> delegate) {
            super(delegate);
        }

        @Override
        public HttpRequestIntent httpRequestIntent() {
            return super.httpRequestIntent().plusHeader(LIB_NAME, LIB_VERSION);
        }
    }
````
The above implementation enables the library version to be injected into CTP request header, so tha we can trace it in log.
=======
In order to exploit the number of `max parallel requests`, the `batch size` should have a value set that is equal or higher.
>>>>>>> 8c17a8d2
<|MERGE_RESOLUTION|>--- conflicted
+++ resolved
@@ -36,7 +36,6 @@
 The current overridable default [configuration](https://github.com/commercetools/commercetools-sync-java/tree/master/src/main/java/com/commercetools/sync/commons/utils/ClientConfigurationUtils.java#L45) of the `sphereClient` 
 is the recommended good balance for stability and performance for the sync process.
 
-<<<<<<< HEAD
 In order to exploit the number of `max parallel requests`, the `batch size` should have a value set which is equal or higher.
 
 #### Custom header decoration
@@ -59,7 +58,4 @@
         }
     }
 ````
-The above implementation enables the library version to be injected into CTP request header, so tha we can trace it in log.
-=======
-In order to exploit the number of `max parallel requests`, the `batch size` should have a value set that is equal or higher.
->>>>>>> 8c17a8d2
+The above implementation enables the library version to be injected into CTP request header, so tha we can trace it in log.