--- conflicted
+++ resolved
@@ -35,11 +35,7 @@
       transition would return its `key`. 
      
         **Note**: When syncing from a source commercetools project, you can use this util which this library provides: 
-<<<<<<< HEAD
-         `mapToStateDrafts`]
-=======
          [`mapToStateDrafts`](https://commercetools.github.io/commercetools-sync-java/v/2.0.0/com/commercetools/sync/states/utils/StateReferenceResolutionUtils.html#mapToStateDrafts-java.util.List-)
->>>>>>> 0e019502
          that replaces the references id fields with keys, in order to make them ready for reference resolution by the sync:
          ````java
          // Puts the keys in the reference id fields to prepare for reference resolution
