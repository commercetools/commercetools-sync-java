# Category Sync

Module used for importing/syncing Categories into a commercetools project. 
It also provides utilities for generating update actions based on the comparison of a [Category](https://docs.commercetools.com/http-api-projects-categories.html#category) 
against a [CategoryDraft](https://docs.commercetools.com/http-api-projects-categories.html#categorydraft).

<!-- START doctoc generated TOC please keep comment here to allow auto update -->
<!-- DON'T EDIT THIS SECTION, INSTEAD RE-RUN doctoc TO UPDATE -->


- [Usage](#usage)
  - [Sync list of category drafts](#sync-list-of-category-drafts)
    - [Prerequisites](#prerequisites)
    - [Running the sync](#running-the-sync)
  - [Build all update actions](#build-all-update-actions)
  - [Build particular update action(s)](#build-particular-update-actions)
- [Caveats](#caveats)

<!-- END doctoc generated TOC please keep comment here to allow auto update -->

## Usage

### Sync list of category drafts

<!-- TODO - GITHUB ISSUE#138: Split into explanation of how to "sync from project to project" vs "import from feed"-->

#### Prerequisites

1. The sync expects a list of `CategoryDraft`s that have their `key` fields set to be matched with
categories in the target CTP project. Also, the categories in the target project are expected to have the `key` fields set,
otherwise they won't be matched.

2. Every category may have a reference to a `parent category` and a reference to the `Type` of its custom fields.
    
    Types are matched by their `key`s. Therefore, in order for the sync to resolve the 
    actual ids of the type reference, the `key` of the `Type` has to be supplied in the following way:
    - Provide the `key` value on the `id` field of the reference. This means that calling `getId()` on the
    reference would return its `key`.
 
   **Note**: When syncing from a source commercetools project, you can use this util which this library provides: 
<<<<<<< HEAD
    [`replaceCategoriesReferenceIdsWithKeys`](https://commercetools.github.io/commercetools-sync-java/v/1.9.1/com/commercetools/sync/categories/utils/CategoryReferenceReplacementUtils.html#replaceCategoriesReferenceIdsWithKeys-java.util.List-)
    that replaces the references id fields with keys, in order to make them ready for reference resolution by the sync:
    ````java
    // Puts the keys in the reference id fields to prepare for reference resolution
    final List<CategoryDraft> categoryDrafts = replaceCategoriesReferenceIdsWithKeys(categories);
    ````
     
   Example of its usage can be found [here](https://github.com/commercetools/commercetools-sync-java/tree/master/src/integration-test/java/com/commercetools/sync/integration/ctpprojectsource/categories/CategorySyncIT.java#L130).

=======
     [`replaceCategoriesReferenceIdsWithKeys`](https://commercetools.github.io/commercetools-sync-java/v/2.0.0/com/commercetools/sync/categories/utils/CategoryReferenceReplacementUtils.html#replaceCategoriesReferenceIdsWithKeys-java.util.List-)
     that replaces the references id fields with keys, in order to make them ready for reference resolution by the sync:
     ````java
     // Puts the keys in the reference id fields to prepare for reference resolution
     final List<CategoryDraft> categoryDrafts = replaceCategoriesReferenceIdsWithKeys(categories);
     ````
      Example of its usage can be found [here](https://github.com/commercetools/commercetools-sync-java/tree/master/src/integration-test/java/com/commercetools/sync/integration/ctpprojectsource/categories/CategorySyncIT.java#L130).
      
      Parent categories are matched by their `reference key`. So by creating a category draft make sure, that the 
      reference to it's parent is created by a `key resource identifier` in the following way:
             
      ````java
      final CategoryDraft childDraft = CategoryDraftBuilder
                 .of(LocalizedString.of(Locale.ENGLISH, "child-name"),
                     LocalizedString.of(Locale.ENGLISH, "child-slug"))
                 .key("child")
                 .parent(ResourceIdentifier.ofKey("parentKey"))
                 .build();
      ````
  
>>>>>>> 82602f70
3. Create a `sphereClient` [as described here](IMPORTANT_USAGE_TIPS.md#sphereclient-creation).

4. After the `sphereClient` is set up, a `CategorySyncOptions` should be built as follows: 
````java
// instantiating a CategorySyncOptions
final CategorySyncOptions categorySyncOptions = CategorySyncOptionsBuilder.of(sphereClient).build();
````

[More information about Sync Options](SYNC_OPTIONS.md).

#### Running the sync
After all the aforementioned points in the previous section have been fulfilled, to run the sync:
````java
// instantiating a category sync
final CategorySync categorySync = new CategorySync(categorySyncOptions);

// execute the sync on your list of categories
CompletionStage<CategorySyncStatistics> syncStatisticsStage = categorySync.sync(categoryDrafts);
````
The result of the completing the `syncStatisticsStage` in the previous code snippet contains a `CategorySyncStatistics`
which contains all the stats of the sync process; which includes a report message, the total number of updated, created, 
failed, processed categories and the processing time of the last sync batch in different time units and in a
human-readable format.

````java
final CategorySyncStatistics stats = syncStatisticsStage.toCompletebleFuture().join();
stats.getReportMessage(); 
/*"Summary: 2000 categories were processed in total (1000 created, 995 updated, 5 failed to sync and 0 categories with a missing parent)."*/
````

__Note__ The statistics object contains the processing time of the last batch only. This is due to two reasons:

 1. The sync processing time should not take into account the time between supplying batches to the sync. 
 2. It is not known by the sync which batch is going to be the last one supplied.

##### More examples of how to use the sync

1. [Sync from another CTP project as a source](https://github.com/commercetools/commercetools-sync-java/tree/master/src/integration-test/java/com/commercetools/sync/integration/ctpprojectsource/categories/CategorySyncIT.java).
2. [Sync from an external source](https://github.com/commercetools/commercetools-sync-java/tree/master/src/integration-test/java/com/commercetools/sync/integration/externalsource/categories/CategorySyncIT.java).

*Make sure to read the [Important Usage Tips](IMPORTANT_USAGE_TIPS.md) for optimal performance.*

### Build all update actions

A utility method provided by the library to compare a Category with a new CategoryDraft and results in a list of category update actions. 
```java
List<UpdateAction<Category>> updateActions = CategorySyncUtils.buildActions(category, categoryDraft, categorySyncOptions);
```

Examples of its usage can be found in the tests 
[here](https://github.com/commercetools/commercetools-sync-java/tree/master/src/test/java/com/commercetools/sync/categories/utils/CategorySyncUtilsTest.java).


### Build particular update action(s)

Utility methods provided by the library to compare the specific fields of a Category and a new CategoryDraft, and in turn, build
 the update action. One example is the `buildChangeNameUpdateAction` which compares names:
````java
Optional<UpdateAction<Category>> updateAction = buildChangeNameUpdateAction(oldCategory, categoryDraft);
````
More examples of those utils for different fields can be found [here](https://github.com/commercetools/commercetools-sync-java/tree/master/src/integration-test/java/com/commercetools/sync/integration/externalsource/categories/updateactionutils).


## Caveats   
1. The library will sync all field types of custom fields, except `ReferenceType`. [#87](https://github.com/commercetools/commercetools-sync-java/issues/87). <|MERGE_RESOLUTION|>--- conflicted
+++ resolved
@@ -38,17 +38,6 @@
     reference would return its `key`.
  
    **Note**: When syncing from a source commercetools project, you can use this util which this library provides: 
-<<<<<<< HEAD
-    [`replaceCategoriesReferenceIdsWithKeys`](https://commercetools.github.io/commercetools-sync-java/v/1.9.1/com/commercetools/sync/categories/utils/CategoryReferenceReplacementUtils.html#replaceCategoriesReferenceIdsWithKeys-java.util.List-)
-    that replaces the references id fields with keys, in order to make them ready for reference resolution by the sync:
-    ````java
-    // Puts the keys in the reference id fields to prepare for reference resolution
-    final List<CategoryDraft> categoryDrafts = replaceCategoriesReferenceIdsWithKeys(categories);
-    ````
-     
-   Example of its usage can be found [here](https://github.com/commercetools/commercetools-sync-java/tree/master/src/integration-test/java/com/commercetools/sync/integration/ctpprojectsource/categories/CategorySyncIT.java#L130).
-
-=======
      [`replaceCategoriesReferenceIdsWithKeys`](https://commercetools.github.io/commercetools-sync-java/v/2.0.0/com/commercetools/sync/categories/utils/CategoryReferenceReplacementUtils.html#replaceCategoriesReferenceIdsWithKeys-java.util.List-)
      that replaces the references id fields with keys, in order to make them ready for reference resolution by the sync:
      ````java
@@ -69,7 +58,6 @@
                  .build();
       ````
   
->>>>>>> 82602f70
 3. Create a `sphereClient` [as described here](IMPORTANT_USAGE_TIPS.md#sphereclient-creation).
 
 4. After the `sphereClient` is set up, a `CategorySyncOptions` should be built as follows: 
