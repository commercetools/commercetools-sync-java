--- conflicted
+++ resolved
@@ -30,33 +30,6 @@
 categories in the target CTP project. Also, the categories in the target project are expected to have the `key` fields set,
 otherwise they won't be matched.
 
-<<<<<<< HEAD
-2. Every category may have a reference to a `parent category` and a reference to the `Type` of its custom fields.
-    
-   Types are matched by their `key`s. Therefore, in order for the sync to resolve the 
-    actual ids of the type reference, the `key` of the `Type` has to be supplied.
- 
-   - **Note**: When syncing from a source commercetools project, you can use this util which this library provides: 
-     [`mapToCategoryDrafts`](https://commercetools.github.io/commercetools-sync-java/v/2.0.0/com/commercetools/sync/categories/utils/CategoryReferenceResolutionUtils.html#mapToCategoryDrafts-java.util.List-)
-     that maps from a `Category` to `CategoryDraft` in order to make them ready for reference resolution by the sync:
-     ````java
-     
-     final List<CategoryDraft> categoryDrafts = CategoryReferenceResolutionUtils.mapToCategoryDrafts(categories);
-     ````
-      Example of its usage can be found [here](https://github.com/commercetools/commercetools-sync-java/tree/master/src/integration-test/java/com/commercetools/sync/integration/ctpprojectsource/categories/CategorySyncIT.java).
-      
-      Parent categories are matched by their `reference key`. So by creating a category draft make sure, that the 
-      reference to it's parent is created by a `key resource identifier` in the following way:
-             
-      ````java
-      final CategoryDraft childDraft = CategoryDraftBuilder
-                 .of(LocalizedString.of(Locale.ENGLISH, "child-name"),
-                     LocalizedString.of(Locale.ENGLISH, "child-slug"))
-                 .key("child")
-                 .parent(ResourceIdentifier.ofKey("parentKey"))
-                 .build();
-      ````
-=======
 2. Every category may have a reference to a `parent category` and a reference to the `Type` of its custom fields. 
 These references are matched by their `key`s. Therefore, in order for the sync to resolve the 
 actual ids of the references, their `key`s has to be supplied.
@@ -66,7 +39,6 @@
      ````java     
      final List<CategoryDraft> categoryDrafts = CategoryReferenceResolutionUtils.mapToCategoryDrafts(categories);
      ````
->>>>>>> 0e019502
   
 3. Create a `sphereClient` [as described here](IMPORTANT_USAGE_TIPS.md#sphereclient-creation).
 
