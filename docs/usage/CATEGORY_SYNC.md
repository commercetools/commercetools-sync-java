# commercetools category sync

A utility which provides an API for building CTP category update actions and category synchronisation.

<!-- START doctoc generated TOC please keep comment here to allow auto update -->
<!-- DON'T EDIT THIS SECTION, INSTEAD RE-RUN doctoc TO UPDATE -->


- [Usage](#usage)
  - [Sync list of category drafts](#sync-list-of-category-drafts)
    - [Prerequisites](#prerequisites)
    - [Running the sync](#running-the-sync)
  - [Build all update actions](#build-all-update-actions)
  - [Build particular update action(s)](#build-particular-update-actions)
- [Caveats](#caveats)

<!-- END doctoc generated TOC please keep comment here to allow auto update -->

## Usage

### Sync list of category drafts

<!-- TODO - GITHUB ISSUE#138: Split into explanation of how to "sync from project to project" vs "import from feed"-->

#### Prerequisites
1. The sync expects a list of non-null `CategoryDraft` objects that have their `key` fields set to match the
categories from the source to the target. Also, the target project is expected to have the `key` fields set, otherwise they won't be
matched.
2. Every category may have a reference to a `parent category` and a reference to the `Type` of its custom fields. Categories 
   and Types are matched by their `key` Therefore, in order for the sync to resolve the 
    actual ids of those references, the `key` of the `Type`/parent `Category` has to be supplied in the following way:
    - Provide the `key` value on the `id` field of the reference. This means that calling `getId()` on the
    reference would return its `key`.  

   **Note**: This library provides you with a utility method 
    [`replaceCategoriesReferenceIdsWithKeys`](https://commercetools.github.io/commercetools-sync-java/v/v1.0.0-M14/com/commercetools/sync/categories/utils/CategoryReferenceReplacementUtils.html#replaceCategoriesReferenceIdsWithKeys-java.util.List-)
    that replaces the references id fields with keys, in order to make them ready for reference resolution by the sync:
    ````java
    // Puts the keys in the reference id fields to prepare for reference resolution
    final List<CategoryDraft> categoryDrafts = replaceCategoriesReferenceIdsWithKeys(categories);
    ````
     
   Example of its usage can be found [here](/src/integration-test/java/com/commercetools/sync/integration/ctpprojectsource/categories/CategorySyncIT.java#L130).
3. It is an important responsibility of the user of the library to instantiate a `sphereClient` that has the following properties:
    - Limits the number of concurrent requests done to CTP. This can be done by decorating the `sphereClient` with 
   [QueueSphereClientDecorator](http://commercetools.github.io/commercetools-jvm-sdk/apidocs/io/sphere/sdk/client/QueueSphereClientDecorator.html) 
    - Retries on 5xx errors with a retry strategy. This can be achieved by decorating the `sphereClient` with the 
   [RetrySphereClientDecorator](http://commercetools.github.io/commercetools-jvm-sdk/apidocs/io/sphere/sdk/client/RetrySphereClientDecorator.html)
   
   You can instantiate the client the same way it is instantiated in the integration tests for this library found
   [here](/src/main/java/com/commercetools/sync/commons/utils/ClientConfigurationUtils.java#L45).

4. After the `sphereClient` is set up, a `CategorySyncOptions` should be built as follows: 
````java
// instantiating a CategorySyncOptions
final CategorySyncOptions categorySyncOptions = CategorySyncOptionsBuilder.of(sphereClient).build();
````

Additional optional configuration for the sync can be configured on the `CategorySyncOptionsBuilder` instance, according to your need:
- `errorCallBack`
a callback that is called whenever an error event occurs during the sync process.

- `warningCallBack` 
a callback that is called whenever a warning event occurs during the sync process.

- `beforeUpdateCallback`
a filter function which can be applied on a generated list of update actions. It allows the user to intercept category 
<<<<<<< HEAD
updates and modify (add/remove) update actions just before they are sent to CTP API.
=======
 **_update_** actions just before they are sent to CTP API.
>>>>>>> 56b617f1

- `beforeCreateCallback`
a filter function which can be applied on a category draft before a request to create it on CTP is issued. It allows the 
user to intercept category **_create_** requests to modify the draft before the create request is sent to CTP API.

- `batchSize`
a number that could be used to set the batch size with which categories are fetched and processed with,
as categories are obtained from the target CTP project in batches for better performance. The algorithm accumulates up to
`batchSize` categories from the input list, then fetches the corresponding categories from the target CTP project
in a single request. Playing with this option can slightly improve or reduce processing speed. (The default value is `50`).

Example of options usage, that sets the error and warning callbacks to output the message to the log error and warning 
streams would look as follows:
```java
final Logger logger = LoggerFactory.getLogger(MySync.class);
final CategorySyncOptions categorySyncOptions = CategorySyncOptionsBuilder.of(sphereClient)
                                                                          .errorCallBack(logger::error)
                                                                          .warningCallBack(logger::warn)
                                                                          .build();
```


#### Running the sync
After all the aforementioned points in the previous section have been fulfilled, to run the sync:
````java
// instantiating a category sync
final CategorySync categorySync = new CategorySync(categorySyncOptions);

// execute the sync on your list of categories
CompletionStage<CategorySyncStatistics> syncStatisticsStage = categorySync.sync(categoryDrafts);
````
The result of the completing the `syncStatisticsStage` in the previous code snippet contains a `CategorySyncStatistics`
which contains all the stats of the sync process; which includes a report message, the total number of updated, created, 
failed, processed categories and the processing time of the last sync batch in different time units and in a
human-readable format.

````java
final CategorySyncStatistics stats = syncStatisticsStage.toCompletebleFuture().join();
stats.getReportMessage(); 
/*"Summary: 2000 categories were processed in total (1000 created, 995 updated, 5 failed to sync and 0 categories with a missing parent)."*/
````

__Note__ The statistics object contains the processing time of the last batch only. This is due to two reasons:
 1. The sync processing time should not take into account the time between supplying batches to the sync. 
 2. It is not known by the sync which batch is going to be the last one supplied.

More examples of how to use the sync 
1. From another CTP project as a source can be found [here](/src/integration-test/java/com/commercetools/sync/integration/ctpprojectsource/categories/CategorySyncIT.java).
2. From an external source can be found [here](/src/integration-test/java/com/commercetools/sync/integration/externalsource/categories/CategorySyncIT.java). 
 


### Build all update actions

A utility method provided by the library to compare a Category with a new CategoryDraft and results in a list of category update actions. 
```java
List<UpdateAction<Category>> updateActions = CategorySyncUtils.buildActions(category, categoryDraft, categorySyncOptions);
```

Examples of its usage can be found in the tests 
[here](/src/test/java/com/commercetools/sync/categories/utils/CategorySyncUtilsTest.java).


### Build particular update action(s)

Utility methods provided by the library to compare the specific fields of a Category and a new CategoryDraft, and in turn, build
 the update action. One example is the `buildChangeNameUpdateAction` which compares names:
````java
Optional<UpdateAction<Category>> updateAction = buildChangeNameUpdateAction(oldCategory, categoryDraft);
````
More examples of those utils for different fields can be found [here](/src/integration-test/java/com/commercetools/sync/integration/externalsource/categories/updateactionutils).


## Caveats

<<<<<<< HEAD
1. Categories are either created or updated. Currently the tool does not support category deletion.
2. The sync library is not meant to be executed in a parallel fashion. For example:
    ````java
    final CategorySync categorySync = new CategorySync(syncOptions);
    final CompletableFuture<CategorySyncStatistics> syncFuture1 = categorySync.sync(batch1).toCompletableFuture();
    final CompletableFuture<CategorySyncStatistics> syncFuture2 = categorySync.sync(batch2).toCompletableFuture();
    CompletableFuture.allOf(syncFuture1, syncFuture2).join;
    ````
    The aforementioned example demonstrates how the library should **not** be used. The library, however, should be instead
    used in a sequential fashion:
    ````java
    final CategorySync categorySync = new CategorySync(syncOptions);
    categorySync.sync(batch1)
                .thenCompose(result -> categorySync.sync(batch2))
                .toCompletableFuture()
                .join();
    ````
    By design, scaling the sync process should **not** be done by executing the batches themselves in parallel. However, it can be done either by:
      - Changing the number of [max parallel requests](/src/main/java/com/commercetools/sync/commons/utils/ClientConfigurationUtils.java#L116) within the `sphereClient` configuration. It defines how many requests the client can execute in parallel.
      - or changing the draft [batch size](https://commercetools.github.io/commercetools-sync-java/v/v1.0.0-M14/com/commercetools/sync/commons/BaseSyncOptionsBuilder.html#batchSize-int-). It defines how many drafts can one batch constitute.
     
    The current overridable default [configuration](/src/main/java/com/commercetools/sync/commons/utils/ClientConfigurationUtils.java#L45) of the `sphereClient` 
    is the recommended good balance for stability and performance for the sync process.
3. The library will sync all field types of custom fields, except `ReferenceType`. [#87](https://github.com/commercetools/commercetools-sync-java/issues/3). 
=======
1. Categories are either created or updated. Currently, the tool does not support category deletion.
2. The library will sync all field types of custom fields, except `ReferenceType`. [#87](https://github.com/commercetools/commercetools-sync-java/issues/3). 
>>>>>>> 56b617f1
<|MERGE_RESOLUTION|>--- conflicted
+++ resolved
@@ -65,11 +65,7 @@
 
 - `beforeUpdateCallback`
 a filter function which can be applied on a generated list of update actions. It allows the user to intercept category 
-<<<<<<< HEAD
-updates and modify (add/remove) update actions just before they are sent to CTP API.
-=======
  **_update_** actions just before they are sent to CTP API.
->>>>>>> 56b617f1
 
 - `beforeCreateCallback`
 a filter function which can be applied on a category draft before a request to create it on CTP is issued. It allows the 
@@ -145,7 +141,6 @@
 
 ## Caveats
 
-<<<<<<< HEAD
 1. Categories are either created or updated. Currently the tool does not support category deletion.
 2. The sync library is not meant to be executed in a parallel fashion. For example:
     ````java
@@ -169,8 +164,4 @@
      
     The current overridable default [configuration](/src/main/java/com/commercetools/sync/commons/utils/ClientConfigurationUtils.java#L45) of the `sphereClient` 
     is the recommended good balance for stability and performance for the sync process.
-3. The library will sync all field types of custom fields, except `ReferenceType`. [#87](https://github.com/commercetools/commercetools-sync-java/issues/3). 
-=======
-1. Categories are either created or updated. Currently, the tool does not support category deletion.
-2. The library will sync all field types of custom fields, except `ReferenceType`. [#87](https://github.com/commercetools/commercetools-sync-java/issues/3). 
->>>>>>> 56b617f1
+3. The library will sync all field types of custom fields, except `ReferenceType`. [#87](https://github.com/commercetools/commercetools-sync-java/issues/3). 