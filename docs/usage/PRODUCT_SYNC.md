# Product Sync

Module used for importing/syncing Products into a commercetools project. 
It also provides utilities for generating update actions based on the comparison of a [Product](https://docs.commercetools.com/http-api-projects-products.html#product) 
against a [ProductDraft](https://docs.commercetools.com/http-api-projects-products.html#productdraft).

<!-- START doctoc generated TOC please keep comment here to allow auto update -->
<!-- DON'T EDIT THIS SECTION, INSTEAD RE-RUN doctoc TO UPDATE -->


- [Usage](#usage)
  - [Sync list of product drafts](#sync-list-of-product-drafts)
    - [Prerequisites](#prerequisites)
    - [Running the sync](#running-the-sync)
      - [Persistence of ProductDrafts with Irresolvable References](#persistence-of-productdrafts-with-irresolvable-references)
      - [More examples of how to use the sync](#more-examples-of-how-to-use-the-sync)
  - [Build all update actions](#build-all-update-actions)
  - [Build particular update action(s)](#build-particular-update-actions)
- [Caveats](#caveats)

<!-- END doctoc generated TOC please keep comment here to allow auto update -->

## Usage

### Sync list of product drafts

<!-- TODO - GITHUB ISSUE#138: Split into explanation of how to "sync from project to project" vs "import from feed"-->

#### Prerequisites
1. The sync expects a list of `ProductDraft`s that have their `key` fields set to be matched with
products in the target CTP project. Also, the products in the target project are expected to have the `key` fields set,
otherwise they won't be matched.

2. The sync expects all variants of the supplied list of `ProductDraft`s to have their `sku` fields set. Also,
all the variants in the target project are expected to have the `sku` fields set.

3. Every product may have several references including `product type`, `categories`, `taxCategory`, etc. Variants
of the product also have prices, where each price also has some references including a reference to the `Type` of its 
custom fields and a reference to a `channel`. All these referenced resources are matched by their `key`s. Therefore, in 
order for the sync to resolve the actual ids of those references, those `key`s have to be supplied in the following way:

<<<<<<< HEAD
    - **Note**: When syncing from a source commercetools project, you can use this util which this library provides: 
     [`mapToProductDrafts`](https://commercetools.github.io/commercetools-sync-java/v/1.9.1/com/commercetools/sync/products/utils/ProductReferenceResolutionUtils.html#mapToProductDrafts-java.util.List-)
     that maps from a `Product` to `ProductDraft` in order to make them ready for reference resolution by the sync:
     ````java
     final List<ProductDraft> productDrafts = ProductReferenceResolutionUtils.mapToProductDrafts(products);
     ````
     
=======
    - When syncing from a source commercetools project, you can use [`mapToProductDrafts`](https://commercetools.github.io/commercetools-sync-java/v/2.0.0/com/commercetools/sync/products/utils/ProductReferenceResolutionUtils.html#mapToProductDrafts-java.util.List-)
     method that maps from a `Product` to `ProductDraft` in order to make them ready for reference resolution by the sync:
     ````java
     final List<ProductDraft> productDrafts = ProductReferenceResolutionUtils.mapToProductDrafts(products);
     ````
     > Note: Some references in the product like `state`, `customerGroup` of prices, and variant attributes with type `reference` do not support the `ResourceIdentifier` yet, 
      for those references you need to provide the `key` value on the `id` field of the reference. This means that calling `getId()` on the
      reference would return its `key`. 
                                                                                                                                                                                                                                                                                                                                                                                                                                                                                                                                                                                                                                                                                                                                                                                                                                                                                                                                                                                                                                        >     
>>>>>>> 0e019502
4. Create a `sphereClient` [as described here](IMPORTANT_USAGE_TIPS.md#sphereclient-creation).

5. After the `sphereClient` is set up, a `ProductSyncOptions` should be built as follows: 
````java
// instantiating a ProductSyncOptions
final ProductSyncOptions productSyncOptions = ProductSyncOptionsBuilder.of(sphereClient).build();
````
[More information about Sync Options](SYNC_OPTIONS.md). 

#### Running the sync
After all the aforementioned points in the previous section have been fulfilled, to run the sync:
````java
// instantiating a product sync
final ProductSync productSync = new ProductSync(productSyncOptions);

// execute the sync on your list of products
CompletionStage<ProductSyncStatistics> syncStatisticsStage = productSync.sync(productDrafts);
````
The result of the completing the `syncStatisticsStage` in the previous code snippet contains a `ProductSyncStatistics`
which contains all the stats of the sync process; which includes a report message, the total number of updated, created, 
failed, processed products and the processing time of the sync in different time units and in a
human-readable format.
````java
final ProductSyncStatistics stats = syncStatisticsStage.toCompletebleFuture().join();
stats.getReportMessage(); 
/*Summary: 2000 product(s) were processed in total (1000 created, 995 updated, 5 failed to sync and 0 product(s) with missing reference(s)).*/
````

__Note__ The statistics object contains the processing time of the last batch only. This is due to two reasons:

 1. The sync processing time should not take into account the time between supplying batches to the sync. 
 2. It is not known by the sync which batch is going to be the last one supplied.

##### Persistence of ProductDrafts with Irresolvable References

A productDraft X could be supplied in with an attribute referencing productDraft Y. 
It could be that Y is not supplied before X, which means the sync could fail creating/updating X. 
It could also be that Y is not supplied at all in this batch but at a later batch.
 
The library keep tracks of such "referencing" drafts like X and persists them in storage 
(**CTP `customObjects` in the target project** , in this case) 
to keep them and create/update them accordingly whenever the referenced drafts exist in the target project.

The `customObject` will have a `container:` **`"commercetools-sync-java.UnresolvedReferencesService.productDrafts"`**
and a `key` representing the key of the productDraft that is waiting to be created/updated.


Here is an example of a `CustomObject` in the target project that represents a productDraft with `productKey1`.  
It being persisted as `CustomObject` means that the referenced productDrafts with keys `foo` and `bar` do not exist yet.

```json
{
  "id": "d0fbb69e-76e7-4ec0-893e-3aaab6f4f6b6",
  "version": 1,
  "container": "commercetools-sync-java.UnresolvedReferencesService.productDrafts",
  "key": "productKey1",
  "value": {
    "dependantProductKeys": [
      "foo",
      "bar"
    ],
    "productDraft": {
      "productType": {
        "typeId": "product-type",
        "id": "main-product-type"
      },
      "masterVariant": {
          "id": 1,
          "sku": "white-shirt-1",
          "key": "white-shirt-1",
          "prices": [],
          "images": [],
          "attributes": [
            {
              "name": "product-reference-set",
              "value": [
                {
                  "typeId": "product",
                  "id": "foo"
                },
                {
                  "typeId": "product",
                  "id": "bar"
                }
              ]
            }
          ]
        },
      "key": "productKey1"
    }
  },
  "createdAt": "2019-09-27T13:45:35.495Z",
  "lastModifiedAt": "2019-09-27T13:45:35.495Z",
  "lastModifiedBy": {
    "clientId": "8bV3XSW-taCpi873-GQTa8lf",
    "isPlatformClient": false
  },
  "createdBy": {
    "clientId": "8bV3XSW-taCpi873-GQTa8lf",
    "isPlatformClient": false
  }
}
```

As soon, as the referenced productDrafts are supplied to the sync, the draft will be created/updated and the 
`CustomObject` will be removed from the target project.


##### More examples of how to use the sync

1. [Sync from another CTP project as a source](https://github.com/commercetools/commercetools-sync-java/tree/master/src/integration-test/java/com/commercetools/sync/integration/ctpprojectsource/products/ProductSyncIT.java).
2. [Sync from an external source](https://github.com/commercetools/commercetools-sync-java/tree/master/src/integration-test/java/com/commercetools/sync/integration/externalsource/products/ProductSyncIT.java). 
3. [Sync with blacklisting/whitelisting](https://github.com/commercetools/commercetools-sync-java/tree/master/src/integration-test/java/com/commercetools/sync/integration/externalsource/products/ProductSyncFilterIT.java).

*Make sure to read the [Important Usage Tips](IMPORTANT_USAGE_TIPS.md) for optimal performance.*

### Build all update actions

A utility method provided by the library to compare a Product with a new ProductDraft and results in a list of product
 update actions. 
```java
List<UpdateAction<Product>> updateActions = ProductSyncUtils.buildActions(product, productDraft, productSyncOptions, attributesMetaData);
```

Examples of its usage can be found in the tests 
[here](https://github.com/commercetools/commercetools-sync-java/tree/master/src/test/java/com/commercetools/sync/products/utils/ProductSyncUtilsTest.java).

### Build particular update action(s)

Utility methods provided by the library to compare the specific fields of a Product and a new ProductDraft, and in turn, build
 the update action. One example is the `buildChangeNameUpdateAction` which compares names:
  
````java
Optional<UpdateAction<Product>> updateAction = buildChangeNameUpdateAction(oldProduct, productDraft);
````
More examples of those utils for different fields can be found [here](https://github.com/commercetools/commercetools-sync-java/tree/master/src/integration-test/java/com/commercetools/sync/integration/externalsource/products/utils).

## Caveats

The commercetools-java-sync library has some exceptions to the data it can sync, particularly around product variant 
attributes.

1. List of supported variant attributes, with a  `AttributeType`: `ReferenceType`, 
 that can be synced (See more: [#87](https://github.com/commercetools/commercetools-sync-java/issues/87)):
 
    | `referenceTypeId`  |  supported |
    |---|---|
    |  `“cart”` | ❌ |
    | `“category”`  | ✅ |
    | `“channel”`  | ❌ |
    | `“customer”`  | ❌ |
    | `“key-value-document”`  | ✅ |
    | `“order”`  | ❌ |
    | `“product”` | ✅ |
    | `“product-type”` | ✅ |
    | `“review”`  | ❌ |
    | `“state”`  | ❌ |
    | `“shipping-method”`  | ❌ |
    | `“zone”`  | ❌ |

2. Support for syncing variant attributes with an `AttributeType` of `SetType` of `ReferenceType` 
(of `elementType: ReferenceType`) with any of the aforementioned `referenceTypeId`, accordingly applies.
3. Support for syncing variant attributes with an `AttributeType` of `NestedType` which has an attribute inside of it of 
`ReferenceType`  with any of the aforementioned `referenceTypeId`, accordingly applies.
4. Syncing products with cyclic dependencies is not supported yet. An example of a cyclic dependency is 
a product `a` which references a product `b` and at the same time product `b` references product `a`. Cycles can contain 
more than 2 products. For example: `a` -> `b` -> `c` -> `a`. If there are such cycles, the sync will consider all the 
products in the cycle as products with missing parents. They will be persisted as custom objects in the target project.

<|MERGE_RESOLUTION|>--- conflicted
+++ resolved
@@ -39,15 +39,6 @@
 custom fields and a reference to a `channel`. All these referenced resources are matched by their `key`s. Therefore, in 
 order for the sync to resolve the actual ids of those references, those `key`s have to be supplied in the following way:
 
-<<<<<<< HEAD
-    - **Note**: When syncing from a source commercetools project, you can use this util which this library provides: 
-     [`mapToProductDrafts`](https://commercetools.github.io/commercetools-sync-java/v/1.9.1/com/commercetools/sync/products/utils/ProductReferenceResolutionUtils.html#mapToProductDrafts-java.util.List-)
-     that maps from a `Product` to `ProductDraft` in order to make them ready for reference resolution by the sync:
-     ````java
-     final List<ProductDraft> productDrafts = ProductReferenceResolutionUtils.mapToProductDrafts(products);
-     ````
-     
-=======
     - When syncing from a source commercetools project, you can use [`mapToProductDrafts`](https://commercetools.github.io/commercetools-sync-java/v/2.0.0/com/commercetools/sync/products/utils/ProductReferenceResolutionUtils.html#mapToProductDrafts-java.util.List-)
      method that maps from a `Product` to `ProductDraft` in order to make them ready for reference resolution by the sync:
      ````java
@@ -57,7 +48,6 @@
       for those references you need to provide the `key` value on the `id` field of the reference. This means that calling `getId()` on the
       reference would return its `key`. 
                                                                                                                                                                                                                                                                                                                                                                                                                                                                                                                                                                                                                                                                                                                                                                                                                                                                                                                                                                                                                                         >     
->>>>>>> 0e019502
 4. Create a `sphereClient` [as described here](IMPORTANT_USAGE_TIPS.md#sphereclient-creation).
 
 5. After the `sphereClient` is set up, a `ProductSyncOptions` should be built as follows: 
