# commercetools product sync

Utility which provides API for building CTP product update actions and product synchronisation.

<!-- START doctoc generated TOC please keep comment here to allow auto update -->
<!-- DON'T EDIT THIS SECTION, INSTEAD RE-RUN doctoc TO UPDATE -->


- [Usage](#usage)
  - [Sync list of product drafts](#sync-list-of-product-drafts)
    - [Prerequisites](#prerequisites)
    - [Running the sync](#running-the-sync)
  - [Build all update actions](#build-all-update-actions)
  - [Build particular update action(s)](#build-particular-update-actions)
- [Caveats](#caveats)

<!-- END doctoc generated TOC please keep comment here to allow auto update -->

## Usage

### Sync list of product drafts

<!-- TODO - GITHUB ISSUE#138: Split into explanation of how to "sync from project to project" vs "import from feed"-->

#### Prerequisites
1. The sync expects a list of non-null `ProductDraft` objects that have their `key` fields set to match the
products from the source to the target. Also the target project is expected to have the `key` fields set,
otherwise they won't be matched.

**NOTE: PLEASE MAKE SURE THE `SKU` FIELDS OF ALL PRODUCTS ARE SET AS THE SYNC LIBRARY WILL BE MIGRATED TO MATCH PRODUCTS BY `SKU` INSTEAD OF `KEY` IN THE FUTURE.**

2. Every product may have several references including `product type`, `categories`, `taxCategory`, etc.. Variants
of the product also have prices, where each prices also has some references including a reference to the `Type` of its 
custom fields and a reference to a `channel`. All these referenced resources are matched by their `key` Therefore, in 
order for the sync to resolve the actual ids of those references, those `key`s have to be supplied in the following way:
    - Provide the `key` value on the `id` field of the reference. This means that calling `getId()` on the
    reference would return its `key`. 
     
        **Note**: This library provides you with a utility method 
         [`replaceProductsReferenceIdsWithKeys`](https://commercetools.github.io/commercetools-sync-java/v/v1.0.0-M14/com/commercetools/sync/commons/utils/SyncUtils.html#replaceProductsReferenceIdsWithKeys-java.util.List-)
         that replaces the references id fields with keys, in order to make them ready for reference resolution by the sync:
         ````java
         // Puts the keys in the reference id fields to prepare for reference resolution
         final List<ProductDraft> productDrafts = replaceProductsReferenceIdsWithKeys(products);
         ````
     
3. It is an important responsibility of the user of the library to instantiate a `sphereClient` that has the following properties:
    - Limits the amount of concurrent requests done to CTP. This can be done by decorating the `sphereClient` with 
   [QueueSphereClientDecorator](http://commercetools.github.io/commercetools-jvm-sdk/apidocs/io/sphere/sdk/client/QueueSphereClientDecorator.html) 
    - Retries on 5xx errors with a retry strategy. This can be achieved by decorating the `sphereClient` with the 
   [RetrySphereClientDecorator](http://commercetools.github.io/commercetools-jvm-sdk/apidocs/io/sphere/sdk/client/RetrySphereClientDecorator.html)
   
   You can use the same client instantiating used in the integration tests for this library found 
   [here](/src/main/java/com/commercetools/sync/commons/utils/ClientConfigurationUtils.java#L45).

4. After the `sphereClient` is setup, a `ProductSyncOptions` should be be built as follows: 
````java
// instantiating a ProductSyncOptions
final ProductSyncOptions productSyncOptions = ProductSyncOptionsBuilder.of(sphereClient).build();
````

Additional optional configuration for the sync can be configured on the `ProductSyncOptionsBuilder` instance, according to your need:
- `errorCallBack`
a callback that is called whenever an event occurs during the sync process that represents an error.

- `warningCallBack` 
a callback that is called whenever an event occurs during the sync process that represents a warning.

- `syncFilter`
 represents either a blacklist or a whitelist for filtering certain update action groups. 
  - __Blacklisting__ an update action group means that everything in products will be synced except for any group 
  in the blacklist. A typical use case it to blacklist prices when syncing products, so as to sync everything in products
  except prices. [Here](/src/integration-test/java/com/commercetools/sync/integration/externalsource/products/ProductSyncFilterIT.java#L142-L143)
  is an example where the sync is performed while blacklisting product categories. 
  
  - __Whitelisting__ an update action group means that the groups in this whitelist will be the *only* group synced in 
  products. One use case could be to whitelist prices when syncing products, so as to only sync prices in products and
  nothing else. [Here](/src/integration-test/java/com/commercetools/sync/integration/externalsource/products/ProductSyncFilterIT.java#L173)
  is an example where the sync is performed while whitelisting product names.
  
  - The list of action groups allowed to be blacklist or whitelisted on products can be found [here](/src/main/java/com/commercetools/sync/products/ActionGroup.java). 

- `beforeUpdateCallback`
a filter function which can be applied on a generated list of update actions. It allows the user to intercept product 
updates and modify (add/remove) update actions just before they are send to CTP API.

- `beforeCreateCallback`
a filter function which can be applied on a product draft before a request to create it on CTP is issued. It allows the 
user to intercept product create requests modify the draft before the create request is sent to CTP API.

<<<<<<< HEAD
- `allowUuid`
a flag, if set to `true`, enables the user to use keys with UUID format for references. By default, it is set to `false`.

- `batchSize`
a number that could be used to set the batch size with which products are fetched and processed with,
as products are obtained from the target CTP project in batches for better performance. The algorithm accumulates up to
`batchSize` products from the input list, then fetches the corresponding products from the target CTP project
in a single request. Playing with this option can slightly improve or reduce processing speed. (The default value is `30`).

=======
>>>>>>> 72881d1c
Example of options usage, that sets the error and warning callbacks to output the message to the log error and warning 
streams, would look as follows:
 ```java
 final Logger logger = LoggerFactory.getLogger(MySync.class);
 final ProductSyncOptions productsyncOptions = ProductSyncOptionsBuilder.of(sphereClient)
                                                                        .errorCallBack(logger::error)
                                                                        .warningCallBack(logger::warn)
                                                                        .build();
 ```

#### Running the sync
After all the aforementioned points in the previous section have been fulfilled, to run the sync:
````java
// instantiating a product sync
final ProductSync productSync = new ProductSync(productSyncOptions);

// execute the sync on your list of products
CompletionStage<ProductSyncStatistics> syncStatisticsStage = productSync.sync(productDrafts);
````
The result of the completing the `syncStatisticsStage` in the previous code snippet contains a `ProductSyncStatistics`
which contains all the stats of the sync process; which includes a report message, the total number of updated, created, 
failed, processed categories and the processing time of the sync in different time units and in a
human readable format.
````java
final ProductSyncStatistics stats = syncStatisticsStage.toCompletebleFuture().join();
stats.getReportMessage(); 
/*"Summary: 2000 products were processed in total (1000 created, 995 updated and 5 failed to sync)."*/
````

__Note__ The statistics object contains the processing time of the last batch only. This is due to two reasons:
 1. The sync processing time should not take into account the time between supplying batches to the sync. 
 2. It is not not known by the sync which batch is going to be the last one supplied.


More examples of how to use the sync
1. From another CTP project as source can be found [here](/src/integration-test/java/com/commercetools/sync/integration/ctpprojectsource/products/ProductSyncIT.java).
2. From an external source can be found [here](/src/integration-test/java/com/commercetools/sync/integration/externalsource/products/ProductSyncIT.java). 
3. Syncing with blacklisting/whitelisting [here](/src/integration-test/java/com/commercetools/sync/integration/externalsource/products/ProductSyncFilterIT.java).

### Build all update actions

A utility method provided by the library to compare a Product with a new ProductDraft and results in a list of product
 update actions. 
```java
List<UpdateAction<Product>> updateActions = ProductSyncUtils.buildActions(product, productDraft, productSyncOptions, attributesMetaData);
```

Examples of its usage can be found in the tests 
[here](/src/test/java/com/commercetools/sync/products/utils/ProductSyncUtilsTest.java).

### Build particular update action(s)

Utility methods provided by the library to compare the specific fields of a Product and a new ProductDraft, and in turn builds
 the update action. One example is the `buildChangeNameUpdateAction` which compares names:
  
````java
Optional<UpdateAction<Product>> updateAction = buildChangeNameUpdateAction(oldProduct, productDraft);
````
More examples of those utils for different fields can be found [here](/src/integration-test/java/com/commercetools/sync/integration/externalsource/products/utils).

## Caveats
1. Products are either created or updated. Currently the tool does not support product deletion.
2. The sync library is not meant to be executed in a parallel fashion. For example:
    ````java
    final ProductSync productSync = new ProductSync(syncOptions);
    final CompletableFuture<ProductSyncStatistics> syncFuture1 = productSync.sync(batch1).toCompletableFuture();
    final CompletableFuture<ProductSyncStatistics> syncFuture2 = productSync.sync(batch2).toCompletableFuture();
    CompletableFuture.allOf(syncFuture1, syncFuture2).join;
    ````
    The aforementioned example, demonstrates how the library should **not** be used. The library, however, should be instead
    used in a sequential fashion:
    ````java
    final ProductSync productSync = new ProductSync(syncOptions);
    productSync.sync(batch1)
               .thenCompose(result -> productSync.sync(batch2))
               .toCompletableFuture()
               .join();
    ````
    Scaling can be done by changing the number of [max parallel requests](/src/main/java/com/commercetools/sync/commons/utils/ClientConfigurationUtils.java#L116) 
    within the `sphereClient` configuration or by changing the draft [batch size](https://commercetools.github.io/commercetools-sync-java/v/v1.0.0-M13/com/commercetools/sync/commons/BaseSyncOptionsBuilder.html#batchSize-int-) and not by executing the batches themselves in parallel.
     
    Current overridable default [configuration](/src/main/java/com/commercetools/sync/commons/utils/ClientConfigurationUtils.java#L45) of the `sphereClient` 
    is the recommended good balance for stability and performance for the sync process.
3. Syncing attribute field types with  `ReferenceType` and `SetType` (of `elementType: ReferenceType`) field definitions, except 
for Product references, is not supported yet. (See more: [#87](https://github.com/commercetools/commercetools-sync-java/issues/87) [#160](https://github.com/commercetools/commercetools-sync-java/issues/87)). This
also applies to an attribute field of type `NestedType` which has any of the aforementioned types as an inner field.

<|MERGE_RESOLUTION|>--- conflicted
+++ resolved
@@ -88,18 +88,12 @@
 a filter function which can be applied on a product draft before a request to create it on CTP is issued. It allows the 
 user to intercept product create requests modify the draft before the create request is sent to CTP API.
 
-<<<<<<< HEAD
-- `allowUuid`
-a flag, if set to `true`, enables the user to use keys with UUID format for references. By default, it is set to `false`.
-
 - `batchSize`
 a number that could be used to set the batch size with which products are fetched and processed with,
 as products are obtained from the target CTP project in batches for better performance. The algorithm accumulates up to
 `batchSize` products from the input list, then fetches the corresponding products from the target CTP project
 in a single request. Playing with this option can slightly improve or reduce processing speed. (The default value is `30`).
 
-=======
->>>>>>> 72881d1c
 Example of options usage, that sets the error and warning callbacks to output the message to the log error and warning 
 streams, would look as follows:
  ```java
