--- conflicted
+++ resolved
@@ -19,7 +19,11 @@
         <Bug pattern="EI_EXPOSE_REP2"/>
     </Match>
 
-<<<<<<< HEAD
+    <!-- Ignoring because of the bug in spotbugs: https://github.com/spotbugs/spotbugs/issues/2040 -->
+    <Match>
+        <Bug pattern="THROWS_METHOD_THROWS_CLAUSE_THROWABLE"/>
+    </Match>
+
     <!-- TODO: Fix these errors after POC -->
     <Match>
         <Bug pattern="URF_UNREAD_PUBLIC_OR_PROTECTED_FIELD"/>
@@ -35,11 +39,6 @@
 
     <Match>
         <Bug pattern="UC_USELESS_OBJECT"/>
-=======
-    <!-- Ignoring because of the bug in spotbugs: https://github.com/spotbugs/spotbugs/issues/2040 -->
-    <Match>
-        <Bug pattern="THROWS_METHOD_THROWS_CLAUSE_THROWABLE"/>
->>>>>>> 44405d5f
     </Match>
 
 </FindBugsFilter>