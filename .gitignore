--- conflicted
+++ resolved
@@ -1,11 +1,8 @@
 /target
 /.idea
 .DS_Store
-<<<<<<< HEAD
 *.iml
-=======
 
 # gradle specific
 .gradle/
-build/
->>>>>>> 13341e47
+build/