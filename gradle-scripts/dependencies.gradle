ext{
<<<<<<< HEAD
    commercetoolsJvmSdkVersion = '1.42.0'
    mockitoVersion = '2.27.0'
=======
    commercetoolsJvmSdkVersion = '1.37.0'
    mockitoJunitJupiterVersion = '2.27.0'
>>>>>>> 1023086a
    jupiterApiVersion = '5.4.2'
    assertjVersion = '3.12.2'
    checkstyleVersion = '8.2'
    pmdVersion = '6.14.0'
    jacocoVersion = '0.8.4'
    findbugsVersion = '3.0.1'
}

dependencies {
    implementation "com.commercetools.sdk.jvm.core:commercetools-models:${commercetoolsJvmSdkVersion}"
    implementation "com.commercetools.sdk.jvm.core:commercetools-java-client:${commercetoolsJvmSdkVersion}"
    implementation "com.commercetools.sdk.jvm.core:commercetools-convenience:${commercetoolsJvmSdkVersion}"
    implementation "com.google.code.findbugs:annotations:${findbugsVersion}"
    testImplementation "org.mockito:mockito-junit-jupiter:${mockitoJunitJupiterVersion}"
    testImplementation "org.junit.jupiter:junit-jupiter-api:${jupiterApiVersion}"
    testImplementation "org.junit.jupiter:junit-jupiter-params:${jupiterApiVersion}"
    testRuntimeOnly "org.junit.jupiter:junit-jupiter-engine:${jupiterApiVersion}"
    testRuntimeOnly "org.junit.vintage:junit-vintage-engine:${jupiterApiVersion}"
    testImplementation "org.assertj:assertj-core:${assertjVersion}"
}<|MERGE_RESOLUTION|>--- conflicted
+++ resolved
@@ -1,11 +1,6 @@
 ext{
-<<<<<<< HEAD
     commercetoolsJvmSdkVersion = '1.42.0'
-    mockitoVersion = '2.27.0'
-=======
-    commercetoolsJvmSdkVersion = '1.37.0'
     mockitoJunitJupiterVersion = '2.27.0'
->>>>>>> 1023086a
     jupiterApiVersion = '5.4.2'
     assertjVersion = '3.12.2'
     checkstyleVersion = '8.2'
