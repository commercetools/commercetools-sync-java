ext{
<<<<<<< HEAD
    commercetoolsJvmSdkVersion = '1.27.0'
    mockitoVersion = '2.8.9'
=======
    commercetoolsJvmSdkVersion = '1.25.0'
    mockitoVersion = '2.13.0'
>>>>>>> cdb7f23e
    jUnitVersion = '4.12'
    assertjVersion = '3.9.0'
    checkstyleVersion = '7.7'
    pmdVersion = '5.6.1'
    jacocoVersion = '0.8.0'
    findbugsVersion = '3.0.1'
}

dependencies {
    implementation "com.commercetools.sdk.jvm.core:commercetools-models:${commercetoolsJvmSdkVersion}"
    implementation "com.commercetools.sdk.jvm.core:commercetools-java-client:${commercetoolsJvmSdkVersion}"
    implementation "com.commercetools.sdk.jvm.core:commercetools-convenience:${commercetoolsJvmSdkVersion}"
    implementation "com.google.code.findbugs:annotations:${findbugsVersion}"
    testImplementation "org.mockito:mockito-core:${mockitoVersion}"
    testImplementation "junit:junit:${jUnitVersion}"
    testImplementation "org.assertj:assertj-core:${assertjVersion}"
}<|MERGE_RESOLUTION|>--- conflicted
+++ resolved
@@ -1,11 +1,6 @@
 ext{
-<<<<<<< HEAD
     commercetoolsJvmSdkVersion = '1.27.0'
-    mockitoVersion = '2.8.9'
-=======
-    commercetoolsJvmSdkVersion = '1.25.0'
     mockitoVersion = '2.13.0'
->>>>>>> cdb7f23e
     jUnitVersion = '4.12'
     assertjVersion = '3.9.0'
     checkstyleVersion = '7.7'
