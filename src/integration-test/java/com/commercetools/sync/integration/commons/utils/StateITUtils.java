--- conflicted
+++ resolved
@@ -88,7 +88,6 @@
         return executeBlocking(ctpClient.execute(StateCreateCommand.of(stateDraft)));
     }
 
-<<<<<<< HEAD
     /**
      * Deletes all transitions defined in the given {@code state} from the CTP project defined by the {@code ctpClient}.
      *
@@ -105,8 +104,7 @@
         executeBlocking(ctpClient.execute(StateUpdateCommand.of(state, setTransitions)));
     }
 
-=======
     private StateITUtils() {
     }
->>>>>>> 81972655
+
 }