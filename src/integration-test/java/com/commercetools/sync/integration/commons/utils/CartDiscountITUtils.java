--- conflicted
+++ resolved
@@ -139,24 +139,10 @@
     public static List<String> getSortOrders(final int capacity) {
         // get 100 sortOrder list with odd numbers ex: 0.01, 0.03..
         // The sortOrder must be a decimal value > 0 and < 1. It is not allowed to end with a zero.
-<<<<<<< HEAD
-        final List<String> sortOrders = new ArrayList<>(capacity);
-        int counter = 0;
-        int current = 1;
-
-        while (counter != capacity) {
-            current += 2;
-            sortOrders.add("0.0" + current);
-            counter ++;
-        }
-
-        return sortOrders;
-=======
         return IntStream.range(0, capacity * 2)
                 .filter(index -> index % 2 != 0)
                 .mapToObj(oddNumber -> format("0.0%s", oddNumber))
                 .collect(toList());
->>>>>>> 3b583ff7
     }
 
 }