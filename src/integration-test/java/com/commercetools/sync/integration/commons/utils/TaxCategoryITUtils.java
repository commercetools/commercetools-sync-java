package com.commercetools.sync.integration.commons.utils;

import com.neovisionaries.i18n.CountryCode;
import io.sphere.sdk.client.SphereClient;
import io.sphere.sdk.taxcategories.TaxCategory;
import io.sphere.sdk.taxcategories.TaxCategoryDraft;
import io.sphere.sdk.taxcategories.TaxCategoryDraftBuilder;
import io.sphere.sdk.taxcategories.TaxRateDraft;
import io.sphere.sdk.taxcategories.TaxRateDraftBuilder;
import io.sphere.sdk.taxcategories.commands.TaxCategoryCreateCommand;
import io.sphere.sdk.taxcategories.commands.TaxCategoryDeleteCommand;
import io.sphere.sdk.taxcategories.queries.TaxCategoryQuery;

import javax.annotation.Nonnull;

import static com.commercetools.sync.integration.commons.utils.ITUtils.queryAndExecute;
import static com.commercetools.sync.integration.commons.utils.SphereClientUtils.CTP_SOURCE_CLIENT;
import static com.commercetools.sync.integration.commons.utils.SphereClientUtils.CTP_TARGET_CLIENT;
import static com.commercetools.tests.utils.CompletionStageUtil.executeBlocking;
import static java.util.Collections.singletonList;

<<<<<<< HEAD
public class TaxCategoryITUtils {
    public static final String TAXCATEGORY_KEY = "old_tax_category_key";
=======
public final class TaxCategoryITUtils {
    private static final String TAXCATEGORY_KEY = "old_tax_category_key";
>>>>>>> 81972655
    private static final String TAXCATEGORY_NAME = "old_tax_category_name";
    private static final String TAXCATEGORY_DESCRIPTION = "old_tax_category_desc";
    private static final String TAXCATEGORY_TAXRATE_NAME = "old_tax_rate_name";
    private static final double TAXCATEGORY_TAXRATE_AMOUNT = 0.2;

    public static final String TAXCATEGORY_KEY_1 = "key_1";
    public static final String TAXCATEGORY_NAME_1 = "name_1";
    public static final String TAXCATEGORY_DESCRIPTION_1 = "description_1";

    /**
     * Deletes all Tax categories from CTP projects defined by the {@code CTP_SOURCE_CLIENT} and
     * {@code CTP_TARGET_CLIENT}.
     */
    public static void deleteTaxCategoriesFromTargetAndSource() {
        deleteTaxCategories(CTP_TARGET_CLIENT);
        deleteTaxCategories(CTP_SOURCE_CLIENT);
    }

    /**
     * Deletes all tax categories from the CTP project defined by the {@code ctpClient}.
     *
     * @param ctpClient defines the CTP project to delete the tax categories from.
     */
    public static void deleteTaxCategories(@Nonnull final SphereClient ctpClient) {
        queryAndExecute(ctpClient, TaxCategoryQuery.of(), TaxCategoryDeleteCommand::of);
    }

    /**
     * Creates a {@link TaxCategory} in the CTP project defined by the {@code ctpClient} in a blocking fashion.
     * The created tax category will have a key with the value {@value TAXCATEGORY_KEY}, a name with the value
     * {@value TAXCATEGORY_NAME}, a description with the value {@value TAXCATEGORY_DESCRIPTION} and a tax rate with the
     * name {@value TAXCATEGORY_TAXRATE_NAME} and amount {@value TAXCATEGORY_TAXRATE_AMOUNT}.
     *
     * @param ctpClient defines the CTP project to create the tax category in.
     * @return the created tax category.
     */
    public static TaxCategory createTaxCategory(@Nonnull final SphereClient ctpClient) {
        final TaxCategoryDraft taxCategoryDraft = TaxCategoryDraftBuilder
            .of(TAXCATEGORY_NAME, singletonList(createTaxRateDraft()), TAXCATEGORY_DESCRIPTION)
            .key(TAXCATEGORY_KEY)
            .build();
        return executeBlocking(ctpClient.execute(TaxCategoryCreateCommand.of(taxCategoryDraft)));
    }

    /**
     * Creates a {@link TaxRateDraft} with the name {@value TAXCATEGORY_TAXRATE_NAME}
     * and amount {@value TAXCATEGORY_TAXRATE_AMOUNT}.
     *
     * @return the created tax rate draft.
     */
    public static TaxRateDraft createTaxRateDraft() {
        return TaxRateDraftBuilder.of(TAXCATEGORY_TAXRATE_NAME, TAXCATEGORY_TAXRATE_AMOUNT, true, CountryCode.DE)
                                  .build();
    }

    private TaxCategoryITUtils() {
    }
}<|MERGE_RESOLUTION|>--- conflicted
+++ resolved
@@ -19,13 +19,8 @@
 import static com.commercetools.tests.utils.CompletionStageUtil.executeBlocking;
 import static java.util.Collections.singletonList;
 
-<<<<<<< HEAD
-public class TaxCategoryITUtils {
+public final class TaxCategoryITUtils {
     public static final String TAXCATEGORY_KEY = "old_tax_category_key";
-=======
-public final class TaxCategoryITUtils {
-    private static final String TAXCATEGORY_KEY = "old_tax_category_key";
->>>>>>> 81972655
     private static final String TAXCATEGORY_NAME = "old_tax_category_name";
     private static final String TAXCATEGORY_DESCRIPTION = "old_tax_category_desc";
     private static final String TAXCATEGORY_TAXRATE_NAME = "old_tax_rate_name";
@@ -83,4 +78,5 @@
 
     private TaxCategoryITUtils() {
     }
+
 }