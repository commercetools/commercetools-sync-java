--- conflicted
+++ resolved
@@ -61,14 +61,10 @@
 public final class ITUtils {
     public static final String LOCALISED_STRING_CUSTOM_FIELD_NAME = "backgroundColor";
     public static final String BOOLEAN_CUSTOM_FIELD_NAME = "invisibleInShop";
-<<<<<<< HEAD
-    public static final String SET_CUSTOM_FIELD_NAME = "touchpoints";
-=======
     public static final String EMPTY_SET_CUSTOM_FIELD_NAME = "emptySet";
     public static final String NON_EMPTY_SEY_CUSTOM_FIELD_NAME = "nonEmptySet";
     public static final String NULL_NODE_SET_CUSTOM_FIELD_NAME = "nullNode";
     public static final String NULL_SET_CUSTOM_FIELD_NAME = "null";
->>>>>>> 425bedec
 
 
     /**
@@ -168,10 +164,6 @@
                 .of(BooleanFieldType.of(), BOOLEAN_CUSTOM_FIELD_NAME,
                     LocalizedString.of(locale, BOOLEAN_CUSTOM_FIELD_NAME), false),
             FieldDefinition
-<<<<<<< HEAD
-                .of(SetFieldType.of(StringFieldType.of()), SET_CUSTOM_FIELD_NAME,
-                    LocalizedString.of(locale, SET_CUSTOM_FIELD_NAME), false));
-=======
                 .of(SetFieldType.of(StringFieldType.of()), EMPTY_SET_CUSTOM_FIELD_NAME,
                     LocalizedString.of(locale, EMPTY_SET_CUSTOM_FIELD_NAME), false),
             FieldDefinition
@@ -183,7 +175,6 @@
             FieldDefinition
                 .of(SetFieldType.of(StringFieldType.of()), NULL_SET_CUSTOM_FIELD_NAME,
                     LocalizedString.of(locale, NULL_SET_CUSTOM_FIELD_NAME), false));
->>>>>>> 425bedec
 
     }
 
