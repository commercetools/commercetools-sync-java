package com.commercetools.sync.integration.commons.utils;

import com.commercetools.sync.categories.CategorySync;
import com.commercetools.sync.categories.helpers.CategorySyncStatistics;
import io.sphere.sdk.categories.Category;
import io.sphere.sdk.categories.CategoryDraft;
import io.sphere.sdk.categories.CategoryDraftBuilder;
import io.sphere.sdk.categories.commands.CategoryCreateCommand;
import io.sphere.sdk.categories.commands.CategoryDeleteCommand;
import io.sphere.sdk.categories.expansion.CategoryExpansionModel;
import io.sphere.sdk.categories.queries.CategoryQuery;
import io.sphere.sdk.client.SphereClient;
import io.sphere.sdk.models.LocalizedString;
import io.sphere.sdk.models.Reference;
import io.sphere.sdk.products.CategoryOrderHints;
import io.sphere.sdk.queries.QueryExecutionUtils;
import io.sphere.sdk.types.CustomFieldsDraft;
import io.sphere.sdk.types.ResourceTypeIdsSetBuilder;
import io.sphere.sdk.types.Type;

import javax.annotation.Nonnull;
import javax.annotation.Nullable;
import java.util.ArrayList;
import java.util.Comparator;
import java.util.HashMap;
import java.util.HashSet;
import java.util.List;
import java.util.Locale;
import java.util.Map;
import java.util.Objects;
import java.util.Set;
import java.util.concurrent.CompletableFuture;
import java.util.concurrent.CompletionStage;
import java.util.stream.Collectors;

<<<<<<< HEAD
import static com.commercetools.sync.integration.commons.utils.ITUtils.createCustomFieldsJsonMap;
import static com.commercetools.sync.integration.commons.utils.ITUtils.createTypeIfNotAlreadyExisting;
=======
import static com.commercetools.sync.commons.utils.ResourceIdentifierUtils.toResourceIdentifierIfNotNull;
>>>>>>> 1f142e6e
import static io.sphere.sdk.utils.CompletableFutureUtils.listOfFuturesToFutureOfList;
import static java.lang.String.format;

public final class CategoryITUtils {
    public static final String OLD_CATEGORY_CUSTOM_TYPE_KEY = "oldCategoryCustomTypeKey";
    public static final String OLD_CATEGORY_CUSTOM_TYPE_NAME = "old_type_name";

    /**
     * Builds a list of the supplied number ({@code numberOfCategories}) of CategoryDraft objects that can be used for
     * integration tests to mimic existing categories in a target CTP project for example. All the newly created
     * category drafts will have {@code parentCategory} as a parent.
     *
     * @param numberOfCategories the number of category drafts to create.
     * @param parentCategory     the parent of the drafts.
     * @return a list of CategoryDrafts.
     */
    public static List<CategoryDraft> getCategoryDrafts(@Nullable final Category parentCategory,
                                                        final int numberOfCategories) {
        List<CategoryDraft> categoryDrafts = new ArrayList<>();
        for (int i = 0; i < numberOfCategories; i++) {
            final LocalizedString name = LocalizedString.of(Locale.ENGLISH, format("draft%s", i + 1));
            final LocalizedString slug = LocalizedString.of(Locale.ENGLISH, format("slug%s", i + 1));
            final LocalizedString description = LocalizedString.of(Locale.ENGLISH, format("desc%s", i + 1));
            final String key = format("key%s", i + 1);
            final String orderHint = format("0.%s", i + 1);
            final CategoryDraft categoryDraft = CategoryDraftBuilder.of(name, slug)
                                                                    .parent(
                                                                        toResourceIdentifierIfNotNull(parentCategory))
                                                                    .description(description)
                                                                    .key(key)
                                                                    .orderHint(orderHint)
                                                                    .custom(getCustomFieldsDraft())
                                                                    .build();
            categoryDrafts.add(categoryDraft);
        }
        return categoryDrafts;
    }

    /**
     * Builds a list of the supplied number ({@code numberOfCategories}) of CategoryDraft objects (with a customized
     * prefix string for the name, slug and description) that can be used for integration tests to mimic existing
     * categories in a target CTP project for example. All the newly created category drafts will have
     * {@code parentCategory} as a parent.
     *
     * @param numberOfCategories the number of category drafts to create.
     * @param parentCategory     the parent of the drafts.
     * @return a list of CategoryDrafts.
     */
    public static List<CategoryDraft> getCategoryDraftsWithPrefix(@Nonnull final Locale locale,
                                                                  @Nonnull final String prefix,
                                                                  @Nullable final Category parentCategory,
                                                                  final int numberOfCategories) {
        final List<CategoryDraft> categoryDraftsWithPrefix = new ArrayList<>();
        final List<CategoryDraft> categoryDrafts = getCategoryDrafts(parentCategory, numberOfCategories);
        for (CategoryDraft categoryDraft : categoryDrafts) {
            final LocalizedString newCategoryName = LocalizedString.of(locale,
                format("%s%s", prefix, categoryDraft.getName().get(locale)));
            final LocalizedString newCategorySlug = LocalizedString.of(locale,
                format("%s%s", prefix, categoryDraft.getSlug().get(locale)));
            final LocalizedString newCategoryDescription = LocalizedString.of(locale,
                format("%s%s", prefix, categoryDraft.getDescription().get(locale)));
            final CategoryDraftBuilder categoryDraftBuilder = CategoryDraftBuilder.of(categoryDraft)
                                                                                  .name(newCategoryName)
                                                                                  .slug(newCategorySlug)
                                                                                  .description(newCategoryDescription);
            categoryDraftsWithPrefix.add(categoryDraftBuilder.build());
        }
        return categoryDraftsWithPrefix;
    }

    /**
     * This method creates {@code numberOfChildren} categories as children to the supplied {@code parent} category in
     * the supplied {@link SphereClient} project in a blocking fashion. It assigns them a key, and an
     * {@code Locale.ENGLISH} name and slug of the value of the supplied {@code prefix} appended to the
     * (index of the child + 1). For example, if the prefix supplied is {@code "cat"}, the key and the english locales
     * of the name and the slug would be {@code "cat1"} for the first child.
     *
     * @param numberOfChildren the number of children categories to create.
     * @param parent           the parent category to assign these children to.
     * @param prefix           a prefix to string to prepend to index of the children, to assign it as a key, name and
     *                         slug to each of the created categories.
     * @param ctpClient        the ctpClient that defines the CTP project to create the categories on.
     * @return the list of Categories created.
     */
    public static List<Category> createChildren(final int numberOfChildren,
                                                @Nullable final Category parent,
                                                @Nonnull final String prefix,
                                                @Nonnull final SphereClient ctpClient) {
        final List<Category> children = new ArrayList<>();
        final List<CompletableFuture<Category>> futures = new ArrayList<>();
        for (int i = 0; i < numberOfChildren; i++) {
            final String categoryName = prefix + (i + 1);
            CategoryDraft child = CategoryDraftBuilder
                .of(LocalizedString.of(Locale.ENGLISH, categoryName),
                    LocalizedString.of(Locale.ENGLISH, categoryName))
                .key(categoryName)
<<<<<<< HEAD
                .parent(parent)
                .custom(CustomFieldsDraft.ofTypeKeyAndJson(OLD_CATEGORY_CUSTOM_TYPE_KEY, createCustomFieldsJsonMap()))
=======
                .parent(toResourceIdentifierIfNotNull(parent))
                .custom(CustomFieldsDraft.ofTypeKeyAndJson(OLD_CATEGORY_CUSTOM_TYPE_KEY, getCustomFieldsJsons()))
>>>>>>> 1f142e6e
                .orderHint("sameOrderHint")
                .build();
            final CompletableFuture<Category> future = ctpClient
                .execute(CategoryCreateCommand.of(child)).toCompletableFuture();
            futures.add(future);
        }
        CompletableFuture.allOf(futures.toArray(new CompletableFuture[futures.size()]))
                         .thenAccept(voidResult -> {
                             for (CompletableFuture<Category> creationFuture : futures) {
                                 children.add(creationFuture.join());
                             }
                         }).join();
        return children;
    }

    /**
     * Creates a dummy instance of {@link CustomFieldsDraft} with the key defined by
     * {@code OLD_CATEGORY_CUSTOM_TYPE_KEY} and two custom fields 'invisibleInShop' & 'backgroundColor'.
     *
     * <p>The 'invisibleInShop' field is of type {@code boolean} and has value {@code false}. The 'backgroundColor'
     * field is of type {@code localisedString} and has the values {"de": "rot", "en": "red"}.
     *
     * @return a dummy instance of {@link CustomFieldsDraft} with some hardcoded custom fields and key.
     */
    public static CustomFieldsDraft getCustomFieldsDraft() {
        return CustomFieldsDraft.ofTypeKeyAndJson(OLD_CATEGORY_CUSTOM_TYPE_KEY, createCustomFieldsJsonMap());
    }

    /**
     * This method blocks to create the supplied {@code categoryDrafts} in the CTP project defined by the supplied
     * {@code ctpClient},
     *
     * <p>Note: the method creates the given categories in parallel. So it expects them all to be in the same hierarchy
     * level.
     *
     * @param ctpClient      defines the CTP project to create the categories on.
     * @param categoryDrafts the drafts to build the categories from.
     */
    public static List<Category> createCategories(@Nonnull final SphereClient ctpClient,
                                                  @Nonnull final List<CategoryDraft> categoryDrafts) {
        final List<CompletableFuture<Category>> futures = new ArrayList<>();
        for (CategoryDraft categoryDraft : categoryDrafts) {
            final CategoryCreateCommand categoryCreateCommand = CategoryCreateCommand.of(categoryDraft);
            final CompletableFuture<Category> categoryCompletableFuture =
                ctpClient.execute(categoryCreateCommand).toCompletableFuture();
            futures.add(categoryCompletableFuture);

        }

        return listOfFuturesToFutureOfList(futures).join();
    }

    /**
     * This method blocks to create a category custom Type on the CTP project defined by the supplied
     * {@code ctpClient}, with the supplied data.
     *  @param typeKey   the type key
     * @param locale    the locale to be used for specifying the type name and field definitions names.
     * @param name      the name of the custom type.
     * @param ctpClient defines the CTP project to create the type on.
     */
    public static Type createCategoriesCustomType(@Nonnull final String typeKey,
                                                  @Nonnull final Locale locale,
                                                  @Nonnull final String name,
                                                  @Nonnull final SphereClient ctpClient) {

        return createTypeIfNotAlreadyExisting(typeKey, locale, name, ResourceTypeIdsSetBuilder.of().addCategories(),
            ctpClient);
    }


    /**
     * Deletes all categories from CTP projects defined by the {@code ctpClient}. Only issues delete request action to a
     * category in the case that none of its ancestors was already deleted or not to avoid trying to delete a category
     * which would have been already deleted, due to deletion of an ancestor of it. As a performance improvement, this
     * method sorts categories by least ancestors for faster deletion (due to deletion of ancestors always first, which
     * in turn deletes all the children and grand children.
     *
     * @param ctpClient defines the CTP project to delete the categories from.
     */
    public static void deleteAllCategories(@Nonnull final SphereClient ctpClient) {
        final Set<String> keys = new HashSet<>();
        final List<Category> categories = QueryExecutionUtils.queryAll(ctpClient,
            CategoryQuery.of().withExpansionPaths(CategoryExpansionModel::ancestors))
                                                             .thenApply(CategoryITUtils::sortCategoriesByLeastAncestors)
                                                             .toCompletableFuture().join();
        categories.forEach(category -> {
            final String categoryKey = category.getKey();
            if (!hasADeletedAncestor(category, keys)) {
                ctpClient.execute(CategoryDeleteCommand.of(category))
                         .thenAccept(deletedCategory -> keys.add(categoryKey))
                         .toCompletableFuture().join();
            }
        });
    }

    private static List<Category> sortCategoriesByLeastAncestors(@Nonnull final List<Category> categories) {
        categories.sort(Comparator.comparingInt(category -> category.getAncestors().size()));
        return categories;
    }

    private static boolean hasADeletedAncestor(@Nonnull final Category category,
                                               @Nonnull final Set<String> keysOfDeletedAncestors) {
        final List<Reference<Category>> categoryAncestors = category.getAncestors();
        return categoryAncestors.stream().anyMatch(ancestor ->
            keysOfDeletedAncestors.contains(ancestor.getObj().getKey()));
    }


    /**
     * Given a list of {@link CategoryDraft} batches represented by a
     * {@link List}&lt;{@link List}&lt;{@link CategoryDraft}&gt;&gt; and an instance of {@link CategorySync}, this
     * method recursively calls sync by the instance of {@link CategorySync} on each batch, then removes it, until
     * there are no more batches, in other words, all batches have been synced.
     *
     * @param categorySync the categorySync instance to sync with each batch of {@link CategoryDraft}
     * @param batches      the batches of {@link CategoryDraft} to sync.
     * @param result       in the first call of this recursive method, this result is normally a completed future, it
     *                     used from within the method to recursively sync each batch once the previous batch has
     *                     finished syncing.
     * @return an instance of {@link CompletionStage} which contains as a result an instance of
     *          {@link CategorySyncStatistics} representing the {@code statistics} of the sync process executed on the
     *          given list of batches.
     */
    public static CompletionStage<CategorySyncStatistics> syncBatches(@Nonnull final CategorySync categorySync,
                                                                      @Nonnull final List<List<CategoryDraft>> batches,
                                                                      @Nonnull final
                                                                      CompletionStage<CategorySyncStatistics> result) {
        if (batches.isEmpty()) {
            return result;
        }
        final List<CategoryDraft> firstBatch = batches.remove(0);
        return syncBatches(categorySync, batches, result
            .thenCompose(subResult -> categorySync.sync(firstBatch)));
    }

    /**
     * Builds a {@link List} of {@link Reference} with keys in place of ids from the supplied {@link List} of
     * {@link Category}.
     *
     * @param categories a {@link List} of {@link Category} from which the {@link List} of {@link Reference} will be
     *                   built.
     * @return a {@link List} of {@link Reference} with keys in place of ids from the supplied {@link List} of
     *         {@link Category}.
     */
    @Nonnull
    public static List<Reference<Category>> getReferencesWithKeys(@Nonnull final List<Category> categories) {
        return categories.stream()
                         .map(category -> Category.referenceOfId(category.getKey()))
                         .collect(Collectors.toList());
    }

    /**
     * Builds a {@link List} of {@link Reference} built from the supplied {@link List} of {@link Category}.
     *
     * @param categories a {@link List} of {@link Category} from which the {@link List} of {@link Reference} will be
     *                   built.
     * @return a {@link List} of {@link Reference} built from the supplied {@link List} of {@link Category}.
     */
    @Nonnull
    public static List<Reference<Category>> getReferencesWithIds(@Nonnull final List<Category> categories) {
        return categories.stream()
                         .map(category -> Category.referenceOfId(category.getId()))
                         .collect(Collectors.toList());
    }

    /**
     * Given a {@link CategoryOrderHints} instance and a {@link List} of {@link Category}, this method replaces all the
     * categoryOrderHint ids with the {@link Category} keys.
     *
     * @param categoryOrderHints the categoryOrderHints that should have its keys replaced with ids.
     * @param categories the categories that the keys would be taken from to replace on the newly created
     *                  {@link CategoryOrderHints}.
     * @return a new {@link CategoryOrderHints} instance with keys replacing the category ids.
     */
    @Nonnull
    public static CategoryOrderHints replaceCategoryOrderHintCategoryIdsWithKeys(
        @Nonnull final CategoryOrderHints categoryOrderHints,
        @Nonnull final List<Category> categories) {
        final Map<String, String> categoryOrderHintKeyMap = new HashMap<>();
        categoryOrderHints.getAsMap()
                          .forEach((categoryId, categoryOrderHintValue) ->
                              categories.stream()
                                        .filter(category -> Objects.equals(category.getId(), categoryId))
                                        .findFirst()
                                        .ifPresent(category ->
                                            categoryOrderHintKeyMap.put(category.getKey(), categoryOrderHintValue)));
        return CategoryOrderHints.of(categoryOrderHintKeyMap);
    }
}<|MERGE_RESOLUTION|>--- conflicted
+++ resolved
@@ -33,12 +33,10 @@
 import java.util.concurrent.CompletionStage;
 import java.util.stream.Collectors;
 
-<<<<<<< HEAD
 import static com.commercetools.sync.integration.commons.utils.ITUtils.createCustomFieldsJsonMap;
 import static com.commercetools.sync.integration.commons.utils.ITUtils.createTypeIfNotAlreadyExisting;
-=======
 import static com.commercetools.sync.commons.utils.ResourceIdentifierUtils.toResourceIdentifierIfNotNull;
->>>>>>> 1f142e6e
+
 import static io.sphere.sdk.utils.CompletableFutureUtils.listOfFuturesToFutureOfList;
 import static java.lang.String.format;
 
@@ -135,13 +133,8 @@
                 .of(LocalizedString.of(Locale.ENGLISH, categoryName),
                     LocalizedString.of(Locale.ENGLISH, categoryName))
                 .key(categoryName)
-<<<<<<< HEAD
-                .parent(parent)
+                .parent(toResourceIdentifierIfNotNull(parent))
                 .custom(CustomFieldsDraft.ofTypeKeyAndJson(OLD_CATEGORY_CUSTOM_TYPE_KEY, createCustomFieldsJsonMap()))
-=======
-                .parent(toResourceIdentifierIfNotNull(parent))
-                .custom(CustomFieldsDraft.ofTypeKeyAndJson(OLD_CATEGORY_CUSTOM_TYPE_KEY, getCustomFieldsJsons()))
->>>>>>> 1f142e6e
                 .orderHint("sameOrderHint")
                 .build();
             final CompletableFuture<Category> future = ctpClient
