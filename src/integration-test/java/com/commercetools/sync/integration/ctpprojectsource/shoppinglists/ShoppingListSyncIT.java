--- conflicted
+++ resolved
@@ -17,12 +17,7 @@
 import com.commercetools.sync.shoppinglists.ShoppingListSyncOptions;
 import com.commercetools.sync.shoppinglists.ShoppingListSyncOptionsBuilder;
 import com.commercetools.sync.shoppinglists.helpers.ShoppingListSyncStatistics;
-<<<<<<< HEAD
-import com.commercetools.sync.shoppinglists.service.ShoppingListTransformService;
-import com.commercetools.sync.shoppinglists.service.impl.ShoppingListTransformServiceImpl;
-=======
 import com.commercetools.sync.shoppinglists.utils.ShoppingListTransformUtils;
->>>>>>> 2ed2d20a
 import io.sphere.sdk.commands.UpdateAction;
 import io.sphere.sdk.customers.Customer;
 import io.sphere.sdk.models.LocalizedString;
@@ -49,19 +44,10 @@
   private List<UpdateAction<ShoppingList>> updateActionList;
   private ShoppingListSync shoppingListSync;
   private ReferenceIdToKeyCache referenceIdToKeyCache;
-<<<<<<< HEAD
-  private ShoppingListTransformService shoppingListTransformService;
-=======
->>>>>>> 2ed2d20a
 
   @BeforeEach
   void setup() {
     referenceIdToKeyCache = new CaffeineReferenceIdToKeyCacheImpl();
-<<<<<<< HEAD
-    shoppingListTransformService =
-        new ShoppingListTransformServiceImpl(CTP_SOURCE_CLIENT, referenceIdToKeyCache);
-=======
->>>>>>> 2ed2d20a
     deleteShoppingListSyncTestDataFromProjects();
 
     createSampleShoppingListCarrotCake(CTP_SOURCE_CLIENT);
@@ -119,13 +105,9 @@
             .getResults();
 
     final List<ShoppingListDraft> shoppingListDrafts =
-<<<<<<< HEAD
-        shoppingListTransformService.toShoppingListDrafts(shoppingLists).join();
-=======
         ShoppingListTransformUtils.toShoppingListDrafts(
                 CTP_SOURCE_CLIENT, referenceIdToKeyCache, shoppingLists)
             .join();
->>>>>>> 2ed2d20a
 
     final ShoppingListSyncStatistics shoppingListSyncStatistics =
         shoppingListSync.sync(shoppingListDrafts).toCompletableFuture().join();
@@ -155,13 +137,9 @@
     final Customer sampleCustomerJaneDoe = createSampleCustomerJaneDoe(CTP_TARGET_CLIENT);
 
     final List<ShoppingListDraft> updatedShoppingListDrafts =
-<<<<<<< HEAD
-        shoppingListTransformService.toShoppingListDrafts(shoppingLists).join().stream()
-=======
         ShoppingListTransformUtils.toShoppingListDrafts(
                 CTP_SOURCE_CLIENT, referenceIdToKeyCache, shoppingLists)
             .join().stream()
->>>>>>> 2ed2d20a
             .map(
                 shoppingListDraft ->
                     ShoppingListDraftBuilder.of(shoppingListDraft)
