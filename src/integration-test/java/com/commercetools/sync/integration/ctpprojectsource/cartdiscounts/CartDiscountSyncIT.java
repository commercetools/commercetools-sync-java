package com.commercetools.sync.integration.ctpprojectsource.cartdiscounts;

import static com.commercetools.sync.commons.asserts.statistics.AssertionsForStatistics.assertThat;
import static com.commercetools.sync.integration.commons.utils.CartDiscountITUtils.createCartDiscountCustomType;
import static com.commercetools.sync.integration.commons.utils.CartDiscountITUtils.deleteCartDiscountsFromTargetAndSource;
import static com.commercetools.sync.integration.commons.utils.CartDiscountITUtils.populateSourceProject;
import static com.commercetools.sync.integration.commons.utils.CartDiscountITUtils.populateTargetProject;
import static com.commercetools.sync.integration.commons.utils.ITUtils.deleteTypesFromTargetAndSource;
import static com.commercetools.sync.integration.commons.utils.SphereClientUtils.CTP_SOURCE_CLIENT;
import static com.commercetools.sync.integration.commons.utils.SphereClientUtils.CTP_TARGET_CLIENT;
import static io.sphere.sdk.models.DefaultCurrencyUnits.EUR;
import static java.util.Collections.emptyMap;
import static org.assertj.core.api.Assertions.assertThat;

import com.commercetools.sync.cartdiscounts.CartDiscountSync;
import com.commercetools.sync.cartdiscounts.CartDiscountSyncOptions;
import com.commercetools.sync.cartdiscounts.CartDiscountSyncOptionsBuilder;
import com.commercetools.sync.cartdiscounts.helpers.CartDiscountSyncStatistics;
<<<<<<< HEAD
import com.commercetools.sync.cartdiscounts.service.CartDiscountTransformService;
import com.commercetools.sync.cartdiscounts.service.impl.CartDiscountTransformServiceImpl;
=======
import com.commercetools.sync.cartdiscounts.utils.CartDiscountTransformUtils;
>>>>>>> 2ed2d20a
import com.commercetools.sync.commons.utils.CaffeineReferenceIdToKeyCacheImpl;
import com.commercetools.sync.commons.utils.ReferenceIdToKeyCache;
import io.sphere.sdk.cartdiscounts.AbsoluteCartDiscountValue;
import io.sphere.sdk.cartdiscounts.CartDiscount;
import io.sphere.sdk.cartdiscounts.CartDiscountDraft;
import io.sphere.sdk.cartdiscounts.CartDiscountDraftBuilder;
import io.sphere.sdk.cartdiscounts.CartDiscountValue;
import io.sphere.sdk.cartdiscounts.CartPredicate;
import io.sphere.sdk.cartdiscounts.ShippingCostTarget;
import io.sphere.sdk.cartdiscounts.commands.updateactions.ChangeCartPredicate;
import io.sphere.sdk.cartdiscounts.commands.updateactions.ChangeTarget;
import io.sphere.sdk.cartdiscounts.commands.updateactions.ChangeValue;
import io.sphere.sdk.cartdiscounts.commands.updateactions.SetCustomType;
import io.sphere.sdk.cartdiscounts.queries.CartDiscountQuery;
import io.sphere.sdk.commands.UpdateAction;
import io.sphere.sdk.types.CustomFieldsDraft;
import io.sphere.sdk.types.Type;
import io.sphere.sdk.utils.MoneyImpl;
import java.util.ArrayList;
import java.util.Collections;
import java.util.List;
import java.util.Locale;
import java.util.stream.Collectors;
import org.junit.jupiter.api.AfterAll;
import org.junit.jupiter.api.BeforeEach;
import org.junit.jupiter.api.Test;

class CartDiscountSyncIT {

  private ReferenceIdToKeyCache referenceIdToKeyCache;
<<<<<<< HEAD
  private CartDiscountTransformService cartDiscountTransformService;
=======
>>>>>>> 2ed2d20a

  @BeforeEach
  void setup() {
    deleteCartDiscountsFromTargetAndSource();
    deleteTypesFromTargetAndSource();
    populateSourceProject();
    populateTargetProject();
    referenceIdToKeyCache = new CaffeineReferenceIdToKeyCacheImpl();
<<<<<<< HEAD
    cartDiscountTransformService =
        new CartDiscountTransformServiceImpl(CTP_SOURCE_CLIENT, referenceIdToKeyCache);
=======
>>>>>>> 2ed2d20a
  }

  @AfterAll
  static void tearDown() {
    deleteCartDiscountsFromTargetAndSource();
    deleteTypesFromTargetAndSource();
  }

  @Test
  void sync_WithoutUpdates_ShouldReturnProperStatistics() {
    // preparation
    final List<CartDiscount> cartDiscounts =
        CTP_SOURCE_CLIENT.execute(CartDiscountQuery.of()).toCompletableFuture().join().getResults();

    final List<CartDiscountDraft> cartDiscountDrafts =
<<<<<<< HEAD
        cartDiscountTransformService.toCartDiscountDrafts(cartDiscounts).join();
=======
        CartDiscountTransformUtils.toCartDiscountDrafts(
                CTP_SOURCE_CLIENT, referenceIdToKeyCache, cartDiscounts)
            .join();
>>>>>>> 2ed2d20a

    final List<String> errorMessages = new ArrayList<>();
    final List<Throwable> exceptions = new ArrayList<>();

    final CartDiscountSyncOptions cartDiscountSyncOptions =
        CartDiscountSyncOptionsBuilder.of(CTP_TARGET_CLIENT)
            .errorCallback(
                (exception, oldResource, newResource, actions) -> {
                  errorMessages.add(exception.getMessage());
                  exceptions.add(exception);
                })
            .build();

    final CartDiscountSync cartDiscountSync = new CartDiscountSync(cartDiscountSyncOptions);

    // test
    final CartDiscountSyncStatistics cartDiscountSyncStatistics =
        cartDiscountSync.sync(cartDiscountDrafts).toCompletableFuture().join();

    // assertion
    assertThat(errorMessages).isEmpty();
    assertThat(exceptions).isEmpty();
    assertThat(cartDiscountSyncStatistics).hasValues(2, 1, 0, 0);
    assertThat(cartDiscountSyncStatistics.getReportMessage())
        .isEqualTo(
            "Summary: 2 cart discounts were processed in total"
                + " (1 created, 0 updated and 0 failed to sync).");
  }

  @Test
  void sync_WithUpdates_ShouldReturnProperStatistics() {
    // preparation
    final List<CartDiscount> cartDiscounts =
        CTP_SOURCE_CLIENT.execute(CartDiscountQuery.of()).toCompletableFuture().join().getResults();
    final String newTypeKey = "new-type";
    createCartDiscountCustomType(newTypeKey, Locale.ENGLISH, newTypeKey, CTP_SOURCE_CLIENT);
    final Type newTargetCustomType =
        createCartDiscountCustomType(newTypeKey, Locale.ENGLISH, newTypeKey, CTP_TARGET_CLIENT);

    final List<CartDiscountDraft> cartDiscountDrafts =
<<<<<<< HEAD
        cartDiscountTransformService.toCartDiscountDrafts(cartDiscounts).join();
=======
        CartDiscountTransformUtils.toCartDiscountDrafts(
                CTP_SOURCE_CLIENT, referenceIdToKeyCache, cartDiscounts)
            .join();
>>>>>>> 2ed2d20a

    // Apply some changes
    final List<CartDiscountDraft> updatedCartDiscountDrafts =
        cartDiscountDrafts.stream()
            .map(
                draft ->
                    CartDiscountDraftBuilder.of(draft)
                        .cartPredicate(CartPredicate.of("totalPrice >= \"100 EUR\""))
                        .value(AbsoluteCartDiscountValue.of(MoneyImpl.of(40, EUR)))
                        .target(ShippingCostTarget.of())
                        .custom(CustomFieldsDraft.ofTypeKeyAndJson(newTypeKey, emptyMap()))
                        .build())
            .collect(Collectors.toList());

    final List<String> errorMessages = new ArrayList<>();
    final List<Throwable> exceptions = new ArrayList<>();
    final List<UpdateAction<CartDiscount>> updateActionsList = new ArrayList<>();

    final CartDiscountSyncOptions cartDiscountSyncOptions =
        CartDiscountSyncOptionsBuilder.of(CTP_TARGET_CLIENT)
            .errorCallback(
                (exception, oldResource, newResource, actions) -> {
                  errorMessages.add(exception.getMessage());
                  exceptions.add(exception);
                })
            .beforeUpdateCallback(
                (updateActions, newCartDiscount, oldCartDiscount) -> {
                  updateActionsList.addAll(updateActions);
                  return updateActions;
                })
            .build();

    final CartDiscountSync cartDiscountSync = new CartDiscountSync(cartDiscountSyncOptions);

    // test
    final CartDiscountSyncStatistics cartDiscountSyncStatistics =
        cartDiscountSync.sync(updatedCartDiscountDrafts).toCompletableFuture().join();

    // assertion
    assertThat(errorMessages).isEmpty();
    assertThat(exceptions).isEmpty();
    assertThat(updateActionsList)
        .containsExactly(
            ChangeValue.of(
                CartDiscountValue.ofAbsolute(Collections.singletonList(MoneyImpl.of(40, EUR)))),
            ChangeCartPredicate.of("totalPrice >= \"100 EUR\""),
            ChangeTarget.of(ShippingCostTarget.of()),
            SetCustomType.ofTypeIdAndJson(newTargetCustomType.getId(), emptyMap()));
    assertThat(cartDiscountSyncStatistics).hasValues(2, 1, 1, 0);
    assertThat(cartDiscountSyncStatistics.getReportMessage())
        .isEqualTo(
            "Summary: 2 cart discounts were processed in total"
                + " (1 created, 1 updated and 0 failed to sync).");
  }
}<|MERGE_RESOLUTION|>--- conflicted
+++ resolved
@@ -16,12 +16,7 @@
 import com.commercetools.sync.cartdiscounts.CartDiscountSyncOptions;
 import com.commercetools.sync.cartdiscounts.CartDiscountSyncOptionsBuilder;
 import com.commercetools.sync.cartdiscounts.helpers.CartDiscountSyncStatistics;
-<<<<<<< HEAD
-import com.commercetools.sync.cartdiscounts.service.CartDiscountTransformService;
-import com.commercetools.sync.cartdiscounts.service.impl.CartDiscountTransformServiceImpl;
-=======
 import com.commercetools.sync.cartdiscounts.utils.CartDiscountTransformUtils;
->>>>>>> 2ed2d20a
 import com.commercetools.sync.commons.utils.CaffeineReferenceIdToKeyCacheImpl;
 import com.commercetools.sync.commons.utils.ReferenceIdToKeyCache;
 import io.sphere.sdk.cartdiscounts.AbsoluteCartDiscountValue;
@@ -52,10 +47,6 @@
 class CartDiscountSyncIT {
 
   private ReferenceIdToKeyCache referenceIdToKeyCache;
-<<<<<<< HEAD
-  private CartDiscountTransformService cartDiscountTransformService;
-=======
->>>>>>> 2ed2d20a
 
   @BeforeEach
   void setup() {
@@ -64,11 +55,6 @@
     populateSourceProject();
     populateTargetProject();
     referenceIdToKeyCache = new CaffeineReferenceIdToKeyCacheImpl();
-<<<<<<< HEAD
-    cartDiscountTransformService =
-        new CartDiscountTransformServiceImpl(CTP_SOURCE_CLIENT, referenceIdToKeyCache);
-=======
->>>>>>> 2ed2d20a
   }
 
   @AfterAll
@@ -84,13 +70,9 @@
         CTP_SOURCE_CLIENT.execute(CartDiscountQuery.of()).toCompletableFuture().join().getResults();
 
     final List<CartDiscountDraft> cartDiscountDrafts =
-<<<<<<< HEAD
-        cartDiscountTransformService.toCartDiscountDrafts(cartDiscounts).join();
-=======
         CartDiscountTransformUtils.toCartDiscountDrafts(
                 CTP_SOURCE_CLIENT, referenceIdToKeyCache, cartDiscounts)
             .join();
->>>>>>> 2ed2d20a
 
     final List<String> errorMessages = new ArrayList<>();
     final List<Throwable> exceptions = new ArrayList<>();
@@ -131,13 +113,9 @@
         createCartDiscountCustomType(newTypeKey, Locale.ENGLISH, newTypeKey, CTP_TARGET_CLIENT);
 
     final List<CartDiscountDraft> cartDiscountDrafts =
-<<<<<<< HEAD
-        cartDiscountTransformService.toCartDiscountDrafts(cartDiscounts).join();
-=======
         CartDiscountTransformUtils.toCartDiscountDrafts(
                 CTP_SOURCE_CLIENT, referenceIdToKeyCache, cartDiscounts)
             .join();
->>>>>>> 2ed2d20a
 
     // Apply some changes
     final List<CartDiscountDraft> updatedCartDiscountDrafts =
