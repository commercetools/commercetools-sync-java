--- conflicted
+++ resolved
@@ -19,20 +19,12 @@
 import static org.assertj.core.api.Assertions.assertThat;
 
 import com.commercetools.sync.commons.utils.CaffeineReferenceIdToKeyCacheImpl;
-<<<<<<< HEAD
-=======
 import com.commercetools.sync.commons.utils.ReferenceIdToKeyCache;
->>>>>>> 2ed2d20a
 import com.commercetools.sync.products.ProductSync;
 import com.commercetools.sync.products.ProductSyncOptions;
 import com.commercetools.sync.products.ProductSyncOptionsBuilder;
 import com.commercetools.sync.products.helpers.ProductSyncStatistics;
-<<<<<<< HEAD
-import com.commercetools.sync.products.service.ProductTransformService;
-import com.commercetools.sync.products.service.impl.ProductTransformServiceImpl;
-=======
 import com.commercetools.sync.products.utils.ProductTransformUtils;
->>>>>>> 2ed2d20a
 import com.fasterxml.jackson.databind.JsonNode;
 import com.fasterxml.jackson.databind.node.JsonNodeFactory;
 import io.sphere.sdk.commands.UpdateAction;
@@ -80,11 +72,7 @@
   private List<String> warningCallBackMessages;
   private List<UpdateAction<Product>> updateActions;
   private List<Throwable> errorCallBackExceptions;
-<<<<<<< HEAD
-  private ProductTransformService productTransformService;
-=======
   private ReferenceIdToKeyCache referenceIdToKeyCache;
->>>>>>> 2ed2d20a
 
   /**
    * Delete all product related test data from target and source projects. Then creates for both CTP
@@ -116,12 +104,7 @@
     deleteAllProducts(CTP_TARGET_CLIENT);
     deleteAllProducts(CTP_SOURCE_CLIENT);
     productSync = new ProductSync(buildSyncOptions());
-<<<<<<< HEAD
-    productTransformService =
-        new ProductTransformServiceImpl(CTP_SOURCE_CLIENT, new CaffeineReferenceIdToKeyCacheImpl());
-=======
     referenceIdToKeyCache = new CaffeineReferenceIdToKeyCacheImpl();
->>>>>>> 2ed2d20a
   }
 
   private void clearSyncTestCollections() {
@@ -204,12 +187,8 @@
             .getResults();
 
     final List<ProductDraft> productDrafts =
-<<<<<<< HEAD
-        productTransformService.toProductDrafts(products).join();
-=======
         ProductTransformUtils.toProductDrafts(CTP_SOURCE_CLIENT, referenceIdToKeyCache, products)
             .join();
->>>>>>> 2ed2d20a
 
     final ProductSyncStatistics syncStatistics =
         productSync.sync(productDrafts).toCompletableFuture().join();
@@ -288,12 +267,8 @@
             .getResults();
 
     final List<ProductDraft> productDrafts =
-<<<<<<< HEAD
-        productTransformService.toProductDrafts(products).join();
-=======
         ProductTransformUtils.toProductDrafts(CTP_SOURCE_CLIENT, referenceIdToKeyCache, products)
             .join();
->>>>>>> 2ed2d20a
 
     final ProductSyncStatistics syncStatistics =
         productSync.sync(productDrafts).toCompletableFuture().join();
