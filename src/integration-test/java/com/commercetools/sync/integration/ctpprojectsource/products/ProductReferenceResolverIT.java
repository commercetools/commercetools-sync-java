--- conflicted
+++ resolved
@@ -33,24 +33,18 @@
 import com.commercetools.sync.products.ProductSyncOptions;
 import com.commercetools.sync.products.ProductSyncOptionsBuilder;
 import com.commercetools.sync.products.helpers.ProductSyncStatistics;
-<<<<<<< HEAD
+import com.commercetools.sync.products.utils.ProductTransformUtils;
 import com.fasterxml.jackson.databind.node.JsonNodeFactory;
 import com.fasterxml.jackson.databind.node.ObjectNode;
-=======
-import com.commercetools.sync.products.utils.ProductTransformUtils;
->>>>>>> a68a1028
 import io.sphere.sdk.categories.Category;
 import io.sphere.sdk.customers.Customer;
 import io.sphere.sdk.models.Reference;
 import io.sphere.sdk.products.ProductDraft;
-<<<<<<< HEAD
 import io.sphere.sdk.products.ProductDraftBuilder;
+import io.sphere.sdk.products.ProductProjection;
 import io.sphere.sdk.products.ProductVariantDraft;
 import io.sphere.sdk.products.ProductVariantDraftBuilder;
 import io.sphere.sdk.products.attributes.AttributeDraft;
-=======
-import io.sphere.sdk.products.ProductProjection;
->>>>>>> a68a1028
 import io.sphere.sdk.products.commands.ProductCreateCommand;
 import io.sphere.sdk.products.queries.ProductProjectionQuery;
 import io.sphere.sdk.producttypes.ProductType;
@@ -76,13 +70,8 @@
 
   private static TaxCategory oldTaxCategory;
   private static State oldProductState;
-<<<<<<< HEAD
-  private static ProductQuery productQuery;
   private static Customer oldCustomer;
-=======
   private static ProductProjectionQuery productQuery;
->>>>>>> a68a1028
-
   private static List<Reference<Category>> categoryReferencesWithIds;
   private ProductSync productSync;
   private List<String> errorCallBackMessages;
@@ -130,14 +119,9 @@
     oldProductState = createState(CTP_SOURCE_CLIENT, StateType.PRODUCT_STATE);
     createTaxCategory(CTP_TARGET_CLIENT);
     createState(CTP_TARGET_CLIENT, StateType.PRODUCT_STATE);
-<<<<<<< HEAD
     oldCustomer = createSampleCustomerJaneDoe(CTP_SOURCE_CLIENT);
     createSampleCustomerJaneDoe(CTP_TARGET_CLIENT);
-    productQuery = buildProductQuery();
-=======
-
     productQuery = ProductProjectionQuery.ofStaged();
->>>>>>> a68a1028
   }
 
   /**
@@ -253,10 +237,12 @@
 
     createProductWithReferenceVariantAttribute("state", oldProductState.getId(), "state-reference");
 
-    final List<Product> products =
-        CTP_SOURCE_CLIENT.execute(productQuery).toCompletableFuture().join().getResults();
-
-    final List<ProductDraft> productDrafts = mapToProductDrafts(products);
+    final List<ProductProjection> products =
+        CTP_SOURCE_CLIENT.execute(productQuery).toCompletableFuture().join().getResults();
+
+    final List<ProductDraft> productDrafts = // mapToProductDrafts(products);
+        ProductTransformUtils.toProductDrafts(CTP_SOURCE_CLIENT, referenceIdToKeyCache, products)
+            .join();
 
     final ProductSyncStatistics syncStatistics =
         productSync.sync(productDrafts).toCompletableFuture().join();
@@ -274,10 +260,13 @@
 
     createProductWithReferenceSetVariantAttribute("state", stateIdList, "state-reference-set");
 
-    final List<Product> products =
-        CTP_SOURCE_CLIENT.execute(productQuery).toCompletableFuture().join().getResults();
-
-    final List<ProductDraft> productDrafts = mapToProductDrafts(products);
+    final List<ProductProjection> products =
+        CTP_SOURCE_CLIENT.execute(productQuery).toCompletableFuture().join().getResults();
+
+    final List<ProductDraft> productDrafts =
+        // mapToProductDrafts(products);
+        ProductTransformUtils.toProductDrafts(CTP_SOURCE_CLIENT, referenceIdToKeyCache, products)
+            .join();
 
     final ProductSyncStatistics syncStatistics =
         productSync.sync(productDrafts).toCompletableFuture().join();
@@ -294,10 +283,12 @@
     createProductWithReferenceVariantAttribute(
         "customer", oldCustomer.getId(), "customer-reference");
 
-    final List<Product> products =
-        CTP_SOURCE_CLIENT.execute(productQuery).toCompletableFuture().join().getResults();
-
-    final List<ProductDraft> productDrafts = mapToProductDrafts(products);
+    final List<ProductProjection> products =
+        CTP_SOURCE_CLIENT.execute(productQuery).toCompletableFuture().join().getResults();
+
+    final List<ProductDraft> productDrafts = // mapToProductDrafts(products);
+        ProductTransformUtils.toProductDrafts(CTP_SOURCE_CLIENT, referenceIdToKeyCache, products)
+            .join();
 
     final ProductSyncStatistics syncStatistics =
         productSync.sync(productDrafts).toCompletableFuture().join();
@@ -316,10 +307,12 @@
     createProductWithReferenceSetVariantAttribute(
         "customer", customerIdList, "customer-reference-set");
 
-    final List<Product> products =
-        CTP_SOURCE_CLIENT.execute(productQuery).toCompletableFuture().join().getResults();
-
-    final List<ProductDraft> productDrafts = mapToProductDrafts(products);
+    final List<ProductProjection> products =
+        CTP_SOURCE_CLIENT.execute(productQuery).toCompletableFuture().join().getResults();
+
+    final List<ProductDraft> productDrafts = // mapToProductDrafts(products);
+        ProductTransformUtils.toProductDrafts(CTP_SOURCE_CLIENT, referenceIdToKeyCache, products)
+            .join();
 
     final ProductSyncStatistics syncStatistics =
         productSync.sync(productDrafts).toCompletableFuture().join();
