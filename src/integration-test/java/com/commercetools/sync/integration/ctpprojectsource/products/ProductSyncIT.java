package com.commercetools.sync.integration.ctpprojectsource.products;

import static com.commercetools.sync.commons.asserts.statistics.AssertionsForStatistics.assertThat;
import static com.commercetools.sync.integration.commons.utils.CategoryITUtils.OLD_CATEGORY_CUSTOM_TYPE_KEY;
import static com.commercetools.sync.integration.commons.utils.CategoryITUtils.OLD_CATEGORY_CUSTOM_TYPE_NAME;
import static com.commercetools.sync.integration.commons.utils.CategoryITUtils.createCategories;
import static com.commercetools.sync.integration.commons.utils.CategoryITUtils.createCategoriesCustomType;
import static com.commercetools.sync.integration.commons.utils.CategoryITUtils.getCategoryDrafts;
import static com.commercetools.sync.integration.commons.utils.CategoryITUtils.getReferencesWithIds;
import static com.commercetools.sync.integration.commons.utils.ProductITUtils.createPricesCustomType;
import static com.commercetools.sync.integration.commons.utils.ProductITUtils.deleteAllProducts;
import static com.commercetools.sync.integration.commons.utils.ProductITUtils.deleteProductSyncTestData;
import static com.commercetools.sync.integration.commons.utils.ProductITUtils.getDraftWithPriceReferences;
import static com.commercetools.sync.integration.commons.utils.ProductTypeITUtils.createProductType;
import static com.commercetools.sync.integration.commons.utils.SphereClientUtils.CTP_SOURCE_CLIENT;
import static com.commercetools.sync.integration.commons.utils.SphereClientUtils.CTP_TARGET_CLIENT;
import static com.commercetools.sync.integration.commons.utils.StateITUtils.createState;
import static com.commercetools.sync.integration.commons.utils.TaxCategoryITUtils.createTaxCategory;
import static com.commercetools.sync.integration.inventories.utils.InventoryITUtils.SUPPLY_CHANNEL_KEY_1;
import static com.commercetools.sync.products.ActionGroup.ATTRIBUTES;
import static com.commercetools.sync.products.ProductSyncMockUtils.PRODUCT_KEY_1_CHANGED_ATTRIBUTES_RESOURCE_PATH;
import static com.commercetools.sync.products.ProductSyncMockUtils.PRODUCT_KEY_1_CHANGED_RESOURCE_PATH;
import static com.commercetools.sync.products.ProductSyncMockUtils.PRODUCT_KEY_1_CHANGED_WITH_PRICES_RESOURCE_PATH;
import static com.commercetools.sync.products.ProductSyncMockUtils.PRODUCT_KEY_1_RESOURCE_PATH;
import static com.commercetools.sync.products.ProductSyncMockUtils.PRODUCT_KEY_1_WITH_PRICES_RESOURCE_PATH;
import static com.commercetools.sync.products.ProductSyncMockUtils.PRODUCT_KEY_2_RESOURCE_PATH;
import static com.commercetools.sync.products.ProductSyncMockUtils.PRODUCT_TYPE_RESOURCE_PATH;
import static com.commercetools.sync.products.ProductSyncMockUtils.createProductDraft;
import static com.commercetools.sync.products.ProductSyncMockUtils.createProductDraftBuilder;
import static com.commercetools.sync.products.ProductSyncMockUtils.createRandomCategoryOrderHints;
import static com.commercetools.sync.products.ProductSyncMockUtils.getProductReferenceWithId;
import static com.commercetools.sync.products.ProductSyncMockUtils.getReferenceSetAttributeDraft;
import static io.sphere.sdk.models.LocalizedString.ofEnglish;
import static java.util.Collections.emptyList;
import static java.util.Collections.emptyMap;
import static java.util.Collections.singletonList;
import static java.util.Locale.ENGLISH;
import static org.assertj.core.api.Assertions.assertThat;

import com.commercetools.sync.commons.utils.CaffeineReferenceIdToKeyCacheImpl;
<<<<<<< HEAD
=======
import com.commercetools.sync.commons.utils.ReferenceIdToKeyCache;
>>>>>>> 2ed2d20a
import com.commercetools.sync.products.ProductSync;
import com.commercetools.sync.products.ProductSyncOptions;
import com.commercetools.sync.products.ProductSyncOptionsBuilder;
import com.commercetools.sync.products.SyncFilter;
import com.commercetools.sync.products.helpers.ProductSyncStatistics;
<<<<<<< HEAD
import com.commercetools.sync.products.service.ProductTransformService;
import com.commercetools.sync.products.service.impl.ProductTransformServiceImpl;
=======
import com.commercetools.sync.products.utils.ProductTransformUtils;
>>>>>>> 2ed2d20a
import com.fasterxml.jackson.databind.node.JsonNodeFactory;
import com.fasterxml.jackson.databind.node.ObjectNode;
import io.sphere.sdk.categories.Category;
import io.sphere.sdk.channels.Channel;
import io.sphere.sdk.channels.ChannelDraft;
import io.sphere.sdk.channels.commands.ChannelCreateCommand;
import io.sphere.sdk.commands.UpdateAction;
import io.sphere.sdk.models.Reference;
import io.sphere.sdk.products.Product;
import io.sphere.sdk.products.ProductDraft;
import io.sphere.sdk.products.ProductDraftBuilder;
import io.sphere.sdk.products.ProductProjection;
import io.sphere.sdk.products.ProductVariantDraft;
import io.sphere.sdk.products.ProductVariantDraftBuilder;
import io.sphere.sdk.products.attributes.Attribute;
import io.sphere.sdk.products.attributes.AttributeDraft;
import io.sphere.sdk.products.commands.ProductCreateCommand;
import io.sphere.sdk.products.commands.updateactions.Publish;
import io.sphere.sdk.products.commands.updateactions.SetAttribute;
import io.sphere.sdk.products.commands.updateactions.SetAttributeInAllVariants;
import io.sphere.sdk.products.queries.ProductByKeyGet;
import io.sphere.sdk.products.queries.ProductProjectionQuery;
import io.sphere.sdk.producttypes.ProductType;
import io.sphere.sdk.states.State;
import io.sphere.sdk.states.StateType;
import io.sphere.sdk.taxcategories.TaxCategory;
import io.sphere.sdk.types.CustomFieldsDraft;
import io.sphere.sdk.types.Type;
import java.util.ArrayList;
import java.util.Arrays;
import java.util.Collections;
import java.util.List;
import java.util.Locale;
import javax.annotation.Nonnull;
import javax.annotation.Nullable;
import org.junit.jupiter.api.AfterAll;
import org.junit.jupiter.api.BeforeAll;
import org.junit.jupiter.api.BeforeEach;
import org.junit.jupiter.api.Test;

class ProductSyncIT {
  private static ProductType sourceProductType;
  private static ProductType targetProductType;

  private static TaxCategory sourceTaxCategory;
  private static TaxCategory targetTaxCategory;

  private static State sourceProductState;
  private static State targetProductState;

  private static Channel sourcePriceChannel;
  private static Channel targetPriceChannel;

  private static Type sourcePriceCustomType;
  private static Type targetPriceCustomType;

  private static List<Reference<Category>> sourceCategoryReferencesWithIds;
  private static List<Reference<Category>> targetCategoryReferencesWithIds;
  private ProductSync productSync;
<<<<<<< HEAD
  private ProductTransformService productTransformService;
=======
  private ReferenceIdToKeyCache referenceIdToKeyCache;
>>>>>>> 2ed2d20a
  private List<String> errorCallBackMessages;
  private List<String> warningCallBackMessages;
  private List<UpdateAction<Product>> updateActions;
  private List<Throwable> errorCallBackExceptions;

  /**
   * Delete all product related test data from target and source projects. Then creates for both CTP
   * projects price channels, product types, tax categories, categories, custom types for categories
   * and product states.
   */
  @BeforeAll
  static void setup() {
    deleteProductSyncTestData(CTP_TARGET_CLIENT);
    deleteProductSyncTestData(CTP_SOURCE_CLIENT);

    final ChannelDraft channelDraft1 = ChannelDraft.of(SUPPLY_CHANNEL_KEY_1);
    targetPriceChannel =
        CTP_TARGET_CLIENT
            .execute(ChannelCreateCommand.of(channelDraft1))
            .toCompletableFuture()
            .join();
    sourcePriceChannel =
        CTP_SOURCE_CLIENT
            .execute(ChannelCreateCommand.of(channelDraft1))
            .toCompletableFuture()
            .join();

    targetPriceCustomType =
        createPricesCustomType(
            "pricesCustomTypeKey", ENGLISH, "pricesCustomTypeName", CTP_TARGET_CLIENT);
    sourcePriceCustomType =
        createPricesCustomType(
            "pricesCustomTypeKey", ENGLISH, "pricesCustomTypeName", CTP_SOURCE_CLIENT);

    createCategoriesCustomType(
        OLD_CATEGORY_CUSTOM_TYPE_KEY,
        Locale.ENGLISH,
        OLD_CATEGORY_CUSTOM_TYPE_NAME,
        CTP_TARGET_CLIENT);
    createCategoriesCustomType(
        OLD_CATEGORY_CUSTOM_TYPE_KEY,
        Locale.ENGLISH,
        OLD_CATEGORY_CUSTOM_TYPE_NAME,
        CTP_SOURCE_CLIENT);

    final List<Category> targetCategories =
        createCategories(CTP_TARGET_CLIENT, getCategoryDrafts(null, 2));
    targetCategoryReferencesWithIds = getReferencesWithIds(targetCategories);
    final List<Category> sourceCategories =
        createCategories(CTP_SOURCE_CLIENT, getCategoryDrafts(null, 2));
    sourceCategoryReferencesWithIds = getReferencesWithIds(sourceCategories);

    targetProductType = createProductType(PRODUCT_TYPE_RESOURCE_PATH, CTP_TARGET_CLIENT);
    sourceProductType = createProductType(PRODUCT_TYPE_RESOURCE_PATH, CTP_SOURCE_CLIENT);

    targetTaxCategory = createTaxCategory(CTP_TARGET_CLIENT);
    sourceTaxCategory = createTaxCategory(CTP_SOURCE_CLIENT);

    targetProductState = createState(CTP_TARGET_CLIENT, StateType.PRODUCT_STATE);
    sourceProductState = createState(CTP_SOURCE_CLIENT, StateType.PRODUCT_STATE);
  }

  /**
   * Deletes Products from the source and target CTP projects, clears the callback collections then
   * it instantiates a new {@link ProductSync} instance.
   */
  @BeforeEach
  void setupTest() {
    clearSyncTestCollections();
    deleteAllProducts(CTP_TARGET_CLIENT);
    deleteAllProducts(CTP_SOURCE_CLIENT);
    final ProductSyncOptions syncOptions = buildSyncOptions();
    productSync = new ProductSync(syncOptions);
<<<<<<< HEAD
    productTransformService =
        new ProductTransformServiceImpl(CTP_SOURCE_CLIENT, new CaffeineReferenceIdToKeyCacheImpl());
=======
    referenceIdToKeyCache = new CaffeineReferenceIdToKeyCacheImpl();
>>>>>>> 2ed2d20a
  }

  private void clearSyncTestCollections() {
    errorCallBackMessages = new ArrayList<>();
    errorCallBackExceptions = new ArrayList<>();
    warningCallBackMessages = new ArrayList<>();
    updateActions = new ArrayList<>();
  }

  private ProductSyncOptions buildSyncOptions() {
    return ProductSyncOptionsBuilder.of(CTP_TARGET_CLIENT)
        .errorCallback(
            (exception, oldResource, newResource, updateActions) ->
                errorCallback(exception.getMessage(), exception.getCause()))
        .warningCallback(
            (exception, oldResource, newResources) ->
                warningCallBackMessages.add(exception.getMessage()))
        .beforeUpdateCallback(this::beforeUpdateCallback)
        .build();
  }

  private void errorCallback(
      @Nonnull final String errorMessage, @Nullable final Throwable exception) {
    errorCallBackMessages.add(errorMessage);
    errorCallBackExceptions.add(exception);
  }

  private List<UpdateAction<Product>> beforeUpdateCallback(
      @Nonnull final List<UpdateAction<Product>> updateActions,
      @Nonnull final ProductDraft newProductDraft,
      @Nonnull final ProductProjection oldProduct) {
    this.updateActions.addAll(updateActions);
    return updateActions;
  }

  @AfterAll
  static void tearDown() {
    deleteProductSyncTestData(CTP_TARGET_CLIENT);
    deleteProductSyncTestData(CTP_SOURCE_CLIENT);
  }

  @Test
  void sync_withChangesOnly_ShouldUpdateProducts() {
    final ProductDraft existingProductDraft =
        createProductDraft(
            PRODUCT_KEY_1_RESOURCE_PATH,
            targetProductType.toReference(),
            targetTaxCategory.toReference(),
            targetProductState.toReference(),
            targetCategoryReferencesWithIds,
            createRandomCategoryOrderHints(targetCategoryReferencesWithIds));
    CTP_TARGET_CLIENT
        .execute(ProductCreateCommand.of(existingProductDraft))
        .toCompletableFuture()
        .join();

    final ProductDraft newProductDraft =
        createProductDraft(
            PRODUCT_KEY_1_CHANGED_RESOURCE_PATH,
            sourceProductType.toReference(),
            sourceTaxCategory.toReference(),
            sourceProductState.toReference(),
            sourceCategoryReferencesWithIds,
            createRandomCategoryOrderHints(sourceCategoryReferencesWithIds));
    CTP_SOURCE_CLIENT
        .execute(ProductCreateCommand.of(newProductDraft))
        .toCompletableFuture()
        .join();

    final List<ProductProjection> products =
        CTP_SOURCE_CLIENT
            .execute(ProductProjectionQuery.ofStaged())
            .toCompletableFuture()
            .join()
            .getResults();

    final List<ProductDraft> productDrafts =
<<<<<<< HEAD
        productTransformService.toProductDrafts(products).join();
=======
        ProductTransformUtils.toProductDrafts(CTP_SOURCE_CLIENT, referenceIdToKeyCache, products)
            .join();
>>>>>>> 2ed2d20a

    final ProductSyncStatistics syncStatistics =
        productSync.sync(productDrafts).toCompletableFuture().join();

    assertThat(syncStatistics).hasValues(1, 0, 1, 0);
    assertThat(errorCallBackMessages).isEmpty();
    assertThat(errorCallBackExceptions).isEmpty();
    assertThat(warningCallBackMessages).isEmpty();
  }

  @Test
  void sync_withChangesOnlyAndUnPublish_ShouldUpdateProducts() {
    final ProductDraft existingProductDraft =
        createProductDraft(
            PRODUCT_KEY_1_RESOURCE_PATH,
            targetProductType.toReference(),
            targetTaxCategory.toReference(),
            targetProductState.toReference(),
            targetCategoryReferencesWithIds,
            createRandomCategoryOrderHints(targetCategoryReferencesWithIds));
    CTP_TARGET_CLIENT
        .execute(ProductCreateCommand.of(existingProductDraft))
        .toCompletableFuture()
        .join();

    final ProductDraft newProductDraft =
        createProductDraftBuilder(
                PRODUCT_KEY_1_CHANGED_RESOURCE_PATH, sourceProductType.toReference())
            .taxCategory(sourceTaxCategory)
            .state(sourceProductState)
            .categories(sourceCategoryReferencesWithIds)
            .categoryOrderHints(createRandomCategoryOrderHints(sourceCategoryReferencesWithIds))
            .publish(false)
            .build();

    CTP_SOURCE_CLIENT
        .execute(ProductCreateCommand.of(newProductDraft))
        .toCompletableFuture()
        .join();

    final List<ProductProjection> products =
        CTP_SOURCE_CLIENT
            .execute(ProductProjectionQuery.ofStaged())
            .toCompletableFuture()
            .join()
            .getResults();

    final List<ProductDraft> productDrafts =
<<<<<<< HEAD
        productTransformService.toProductDrafts(products).join();
=======
        ProductTransformUtils.toProductDrafts(CTP_SOURCE_CLIENT, referenceIdToKeyCache, products)
            .join();
>>>>>>> 2ed2d20a

    final ProductSyncStatistics syncStatistics =
        productSync.sync(productDrafts).toCompletableFuture().join();

    assertThat(syncStatistics).hasValues(1, 0, 1, 0);
    assertThat(errorCallBackMessages).isEmpty();
    assertThat(errorCallBackExceptions).isEmpty();
    assertThat(warningCallBackMessages).isEmpty();
  }

  @Test
  void sync_withUpdatedDraftAndPublishFlagSetToTrue_ShouldPublishProductEvenItWasPublishedBefore() {
    final ProductDraft publishedProductDraft =
        createProductDraft(
            PRODUCT_KEY_1_RESOURCE_PATH,
            targetProductType.toReference(),
            targetTaxCategory.toReference(),
            targetProductState.toReference(),
            targetCategoryReferencesWithIds,
            createRandomCategoryOrderHints(targetCategoryReferencesWithIds));
    CTP_TARGET_CLIENT
        .execute(ProductCreateCommand.of(publishedProductDraft))
        .toCompletableFuture()
        .join();

    // new product draft has a publish flag set to true and the existing product is published
    // already
    final ProductDraft newProductDraft =
        createProductDraftBuilder(
                PRODUCT_KEY_1_CHANGED_RESOURCE_PATH, sourceProductType.toReference())
            .taxCategory(sourceTaxCategory)
            .state(sourceProductState)
            .categories(sourceCategoryReferencesWithIds)
            .categoryOrderHints(createRandomCategoryOrderHints(sourceCategoryReferencesWithIds))
            .publish(true)
            .build();

    CTP_SOURCE_CLIENT
        .execute(ProductCreateCommand.of(newProductDraft))
        .toCompletableFuture()
        .join();

    final List<ProductProjection> products =
        CTP_SOURCE_CLIENT
            .execute(ProductProjectionQuery.ofStaged())
            .toCompletableFuture()
            .join()
            .getResults();

    final List<ProductDraft> productDrafts =
<<<<<<< HEAD
        productTransformService.toProductDrafts(products).join();
=======
        ProductTransformUtils.toProductDrafts(CTP_SOURCE_CLIENT, referenceIdToKeyCache, products)
            .join();
>>>>>>> 2ed2d20a

    final ProductSyncStatistics syncStatistics =
        productSync.sync(productDrafts).toCompletableFuture().join();

    assertThat(syncStatistics).hasValues(1, 0, 1, 0);
    assertThat(errorCallBackMessages).isEmpty();
    assertThat(errorCallBackExceptions).isEmpty();
    assertThat(warningCallBackMessages).isEmpty();

    // last action is publish
    assertThat(updateActions.get(updateActions.size() - 1)).isEqualTo(Publish.of());
  }

  @Test
  void sync_withPriceReferences_ShouldUpdateProducts() {
    final ProductDraft existingProductDraft =
        createProductDraft(
            PRODUCT_KEY_1_WITH_PRICES_RESOURCE_PATH,
            targetProductType.toReference(),
            targetTaxCategory.toReference(),
            targetProductState.toReference(),
            targetCategoryReferencesWithIds,
            createRandomCategoryOrderHints(targetCategoryReferencesWithIds));

    final ProductDraft existingDraftWithPriceReferences =
        getDraftWithPriceReferences(
            existingProductDraft,
            targetPriceChannel.toReference(),
            CustomFieldsDraft.ofTypeKeyAndJson(targetPriceCustomType.getKey(), emptyMap()));

    CTP_TARGET_CLIENT
        .execute(ProductCreateCommand.of(existingDraftWithPriceReferences))
        .toCompletableFuture()
        .join();

    final ProductDraft newProductDraft =
        createProductDraftBuilder(
                PRODUCT_KEY_1_CHANGED_WITH_PRICES_RESOURCE_PATH, sourceProductType.toReference())
            .taxCategory(sourceTaxCategory)
            .state(sourceProductState)
            .categories(sourceCategoryReferencesWithIds)
            .categoryOrderHints(createRandomCategoryOrderHints(sourceCategoryReferencesWithIds))
            .publish(false)
            .build();

    final ProductDraft newDraftWithPriceReferences =
        getDraftWithPriceReferences(
            newProductDraft,
            sourcePriceChannel.toReference(),
            CustomFieldsDraft.ofTypeKeyAndJson(sourcePriceCustomType.getKey(), emptyMap()));

    CTP_SOURCE_CLIENT
        .execute(ProductCreateCommand.of(newDraftWithPriceReferences))
        .toCompletableFuture()
        .join();

    final List<ProductProjection> products =
        CTP_SOURCE_CLIENT
            .execute(ProductProjectionQuery.ofStaged())
            .toCompletableFuture()
            .join()
            .getResults();

    final List<ProductDraft> productDrafts =
<<<<<<< HEAD
        productTransformService.toProductDrafts(products).join();
=======
        ProductTransformUtils.toProductDrafts(CTP_SOURCE_CLIENT, referenceIdToKeyCache, products)
            .join();
>>>>>>> 2ed2d20a

    final ProductSyncStatistics syncStatistics =
        productSync.sync(productDrafts).toCompletableFuture().join();

    assertThat(syncStatistics).hasValues(1, 0, 1, 0);
    assertThat(errorCallBackMessages).isEmpty();
    assertThat(errorCallBackExceptions).isEmpty();
    assertThat(warningCallBackMessages).isEmpty();
  }

  @Test
  void sync_withProductTypeReference_ShouldUpdateProducts() {
    // Preparation
    // Create custom options with whitelisting and action filter callback..
    final ProductSyncOptions customSyncOptions =
        ProductSyncOptionsBuilder.of(CTP_TARGET_CLIENT)
            .errorCallback(
                (exception, oldResource, newResource, updateActions) ->
                    errorCallback(exception.getMessage(), exception.getCause()))
            .warningCallback(
                (exception, oldResource, newResources) ->
                    warningCallBackMessages.add(exception.getMessage()))
            .beforeUpdateCallback(this::beforeUpdateCallback)
            .syncFilter(SyncFilter.ofWhiteList(ATTRIBUTES))
            .build();
    final ProductSync customSync = new ProductSync(customSyncOptions);

    // Create 3 existing products in target project with keys (productKey1, productKey2 and
    // productKey3)
    final ProductDraft existingProductDraft =
        createProductDraft(
            PRODUCT_KEY_1_RESOURCE_PATH,
            targetProductType.toReference(),
            targetTaxCategory.toReference(),
            targetProductState.toReference(),
            targetCategoryReferencesWithIds,
            createRandomCategoryOrderHints(targetCategoryReferencesWithIds));
    CTP_TARGET_CLIENT
        .execute(ProductCreateCommand.of(existingProductDraft))
        .toCompletableFuture()
        .join();

    final ProductDraft existingProductDraft2 =
        createProductDraft(
            PRODUCT_KEY_2_RESOURCE_PATH,
            targetProductType.toReference(),
            targetTaxCategory.toReference(),
            targetProductState.toReference(),
            targetCategoryReferencesWithIds,
            createRandomCategoryOrderHints(targetCategoryReferencesWithIds));
    CTP_TARGET_CLIENT
        .execute(ProductCreateCommand.of(existingProductDraft2))
        .toCompletableFuture()
        .join();

    final ProductDraft existingProductDraft3 =
        createProductDraftBuilder(PRODUCT_KEY_2_RESOURCE_PATH, targetProductType.toReference())
            .slug(ofEnglish("newSlug3"))
            .key("productKey3")
            .masterVariant(ProductVariantDraftBuilder.of().key("v3").sku("s3").build())
            .taxCategory(null)
            .state(null)
            .categories(Collections.emptySet())
            .categoryOrderHints(null)
            .build();
    CTP_TARGET_CLIENT
        .execute(ProductCreateCommand.of(existingProductDraft3))
        .toCompletableFuture()
        .join();

    // Create 2 existing products in source project with keys (productKey2 and productKey3)
    final ProductDraft newProductDraft2 =
        createProductDraft(
            PRODUCT_KEY_2_RESOURCE_PATH,
            sourceProductType.toReference(),
            sourceTaxCategory.toReference(),
            sourceProductState.toReference(),
            sourceCategoryReferencesWithIds,
            createRandomCategoryOrderHints(sourceCategoryReferencesWithIds));
    final Product product2 =
        CTP_SOURCE_CLIENT
            .execute(ProductCreateCommand.of(newProductDraft2))
            .toCompletableFuture()
            .join();
    final ProductDraft newProductDraft3 =
        createProductDraftBuilder(PRODUCT_KEY_2_RESOURCE_PATH, sourceProductType.toReference())
            .slug(ofEnglish("newSlug3"))
            .key("productKey3")
            .masterVariant(ProductVariantDraftBuilder.of().key("v3").sku("s3").build())
            .taxCategory(null)
            .state(null)
            .categories(Collections.emptySet())
            .categoryOrderHints(null)
            .build();
    final Product product3 =
        CTP_SOURCE_CLIENT
            .execute(ProductCreateCommand.of(newProductDraft3))
            .toCompletableFuture()
            .join();

    // Create existing product with productKey1 in source project that has references to products
    // with keys
    // (productKey2 and productKey3).

    final ObjectNode productReferenceValue1 = getProductReferenceWithId(product2.getId());
    final ObjectNode productReferenceValue2 = getProductReferenceWithId(product3.getId());

    final AttributeDraft productRefAttr =
        AttributeDraft.of("product-reference", productReferenceValue1);
    final AttributeDraft productSetRefAttr =
        getReferenceSetAttributeDraft(
            "product-reference-set", productReferenceValue1, productReferenceValue2);
    final List<AttributeDraft> attributeDrafts =
        existingProductDraft.getMasterVariant().getAttributes();
    attributeDrafts.addAll(Arrays.asList(productRefAttr, productSetRefAttr));

    final ProductVariantDraft masterVariant =
        ProductVariantDraftBuilder.of().key("v1").sku("s1").attributes(attributeDrafts).build();

    final ProductDraft newProductDraftWithProductReference =
        createProductDraftBuilder(
                PRODUCT_KEY_1_CHANGED_RESOURCE_PATH, sourceProductType.toReference())
            .masterVariant(masterVariant)
            .taxCategory(sourceTaxCategory.toReference())
            .state(sourceProductState.toReference())
            .categories(Collections.emptySet())
            .categoryOrderHints(null)
            .build();
    CTP_SOURCE_CLIENT
        .execute(ProductCreateCommand.of(newProductDraftWithProductReference))
        .toCompletableFuture()
        .join();

    // Test
    final List<ProductProjection> products =
        CTP_SOURCE_CLIENT
            .execute(ProductProjectionQuery.ofStaged())
            .toCompletableFuture()
            .join()
            .getResults();
    final List<ProductDraft> productDrafts =
<<<<<<< HEAD
        productTransformService.toProductDrafts(products).join();
=======
        ProductTransformUtils.toProductDrafts(CTP_SOURCE_CLIENT, referenceIdToKeyCache, products)
            .join();
>>>>>>> 2ed2d20a
    final ProductSyncStatistics syncStatistics =
        customSync.sync(productDrafts).toCompletableFuture().join();

    // Assertion
    assertThat(syncStatistics).hasValues(3, 0, 1, 0);
    assertThat(errorCallBackMessages).isEmpty();
    assertThat(errorCallBackExceptions).isEmpty();
    assertThat(warningCallBackMessages).isEmpty();

    final Product targetProduct2 =
        CTP_TARGET_CLIENT.execute(ProductByKeyGet.of("productKey2")).toCompletableFuture().join();

    final Product targetProduct3 =
        CTP_TARGET_CLIENT.execute(ProductByKeyGet.of("productKey3")).toCompletableFuture().join();

    final ObjectNode targetProductReferenceValue2 =
        getProductReferenceWithId(targetProduct2.getId());
    final ObjectNode targetProductReferenceValue3 =
        getProductReferenceWithId(targetProduct3.getId());

    final AttributeDraft targetProductRefAttr =
        AttributeDraft.of("product-reference", targetProductReferenceValue2);
    final AttributeDraft targetProductSetRefAttr =
        getReferenceSetAttributeDraft(
            "product-reference-set", targetProductReferenceValue2, targetProductReferenceValue3);

    assertThat(updateActions)
        .containsExactlyInAnyOrder(
            SetAttributeInAllVariants.of(
                targetProductRefAttr.getName(), targetProductRefAttr.getValue(), true),
            SetAttributeInAllVariants.of(
                targetProductSetRefAttr.getName(), targetProductSetRefAttr.getValue(), true),
            Publish.of());
  }

  @Test
  void sync_withChangedAttributes_ShouldUpdateProducts() {
    // Preparation
    // Create custom options with whitelisting and action filter callback..
    final ProductSyncOptions customSyncOptions =
        ProductSyncOptionsBuilder.of(CTP_TARGET_CLIENT)
            .errorCallback(
                (exception, oldResource, newResource, updateActions) ->
                    errorCallback(exception.getMessage(), exception.getCause()))
            .warningCallback(
                (exception, oldResource, newResources) ->
                    warningCallBackMessages.add(exception.getMessage()))
            .beforeUpdateCallback(this::beforeUpdateCallback)
            .syncFilter(SyncFilter.ofWhiteList(ATTRIBUTES))
            .build();
    final ProductSync customSync = new ProductSync(customSyncOptions);

    // Create existing products in target project with keys (productKey1)
    final ProductDraft existingProductDraft =
        createProductDraft(
            PRODUCT_KEY_1_RESOURCE_PATH,
            targetProductType.toReference(),
            targetTaxCategory.toReference(),
            targetProductState.toReference(),
            targetCategoryReferencesWithIds,
            createRandomCategoryOrderHints(targetCategoryReferencesWithIds));
    CTP_TARGET_CLIENT
        .execute(ProductCreateCommand.of(existingProductDraft))
        .toCompletableFuture()
        .join();

    // Create existing product with productKey1 in source project with changed attributes
    final ProductDraft newProductDraftWithProductReference =
        createProductDraftBuilder(
                PRODUCT_KEY_1_CHANGED_ATTRIBUTES_RESOURCE_PATH, sourceProductType.toReference())
            .taxCategory(sourceTaxCategory.toReference())
            .state(sourceProductState.toReference())
            .categories(Collections.emptySet())
            .categoryOrderHints(null)
            .build();
    CTP_SOURCE_CLIENT
        .execute(ProductCreateCommand.of(newProductDraftWithProductReference))
        .toCompletableFuture()
        .join();

    // Test
    final List<ProductProjection> products =
        CTP_SOURCE_CLIENT
            .execute(ProductProjectionQuery.ofStaged())
            .toCompletableFuture()
            .join()
            .getResults();
    final List<ProductDraft> productDrafts =
<<<<<<< HEAD
        productTransformService.toProductDrafts(products).join();
=======
        ProductTransformUtils.toProductDrafts(CTP_SOURCE_CLIENT, referenceIdToKeyCache, products)
            .join();
>>>>>>> 2ed2d20a
    final ProductSyncStatistics syncStatistics =
        customSync.sync(productDrafts).toCompletableFuture().join();

    // Assertion
    assertThat(syncStatistics).hasValues(1, 0, 1, 0);
    assertThat(errorCallBackMessages).isEmpty();
    assertThat(errorCallBackExceptions).isEmpty();
    assertThat(warningCallBackMessages).isEmpty();

    final AttributeDraft priceInfoAttrDraft =
        AttributeDraft.of("priceInfo", JsonNodeFactory.instance.textNode("100/kg"));
    final AttributeDraft angebotAttrDraft =
        AttributeDraft.of("angebot", JsonNodeFactory.instance.textNode("big discount"));

    assertThat(updateActions)
        .containsExactlyInAnyOrder(
            SetAttributeInAllVariants.of(priceInfoAttrDraft, true),
            SetAttribute.of(1, angebotAttrDraft, true),
            SetAttributeInAllVariants.ofUnsetAttribute("size", true),
            SetAttributeInAllVariants.ofUnsetAttribute("rinderrasse", true),
            SetAttributeInAllVariants.ofUnsetAttribute("herkunft", true),
            SetAttributeInAllVariants.ofUnsetAttribute("teilstueck", true),
            SetAttributeInAllVariants.ofUnsetAttribute("fuetterung", true),
            SetAttributeInAllVariants.ofUnsetAttribute("reifung", true),
            SetAttributeInAllVariants.ofUnsetAttribute("haltbarkeit", true),
            SetAttributeInAllVariants.ofUnsetAttribute("verpackung", true),
            SetAttributeInAllVariants.ofUnsetAttribute("anlieferung", true),
            SetAttributeInAllVariants.ofUnsetAttribute("zubereitung", true),
            SetAttribute.ofUnsetAttribute(1, "localisedText", true),
            Publish.of());
  }

  @Test
  void sync_withEmptySetAttribute_ShouldCreateProductWithAnEmptySetAttribute() {
    // Preparation
    // Create custom options with whitelisting and action filter callback..
    final ProductSyncOptions customSyncOptions =
        ProductSyncOptionsBuilder.of(CTP_TARGET_CLIENT)
            .errorCallback(
                (exception, newResource, oldResource, updateActions) -> {
                  errorCallBackMessages.add(exception.getMessage());
                  errorCallBackExceptions.add(exception.getCause());
                })
            .warningCallback(
                ((exception, newResource, oldResource) ->
                    warningCallBackMessages.add(exception.getMessage())))
            .beforeUpdateCallback(this::beforeUpdateCallback)
            .syncFilter(SyncFilter.ofWhiteList(ATTRIBUTES))
            .build();
    final ProductSync customSync = new ProductSync(customSyncOptions);

    // Create a product that will be referenced by another product in the target project
    final ProductDraft productDraftToBeReferenced =
        ProductDraftBuilder.of(
                targetProductType.toReference(), ofEnglish("root"), ofEnglish("root"), emptyList())
            .build();

    final Product productToBeReferenced =
        CTP_TARGET_CLIENT
            .execute(ProductCreateCommand.of(productDraftToBeReferenced))
            .toCompletableFuture()
            .join();

    // Create a product "bar" that references a product on the target project
    final ObjectNode productReferenceValue1 =
        getProductReferenceWithId(productToBeReferenced.getId());

    final AttributeDraft productSetRefAttr =
        getReferenceSetAttributeDraft("product-reference-set", productReferenceValue1);

    final ProductVariantDraft variantWithProductReferences =
        ProductVariantDraftBuilder.of()
            .key("bar")
            .sku("bar")
            .attributes(singletonList(productSetRefAttr))
            .build();

    final ProductDraft existingProductDraft =
        createProductDraftBuilder(PRODUCT_KEY_2_RESOURCE_PATH, targetProductType.toReference())
            .masterVariant(variantWithProductReferences)
            .taxCategory(targetTaxCategory.toReference())
            .state(targetProductState.toReference())
            .categories(Collections.emptySet())
            .categoryOrderHints(null)
            .build();

    CTP_TARGET_CLIENT
        .execute(ProductCreateCommand.of(existingProductDraft))
        .toCompletableFuture()
        .join();

    // Create a product "bar" that has an empty references set on the source project (this is
    // expected to update)
    final ProductVariantDraft variantBarWithEmptyReferenceSet =
        ProductVariantDraftBuilder.of()
            .key("bar")
            .sku("bar")
            .attributes(singletonList(getReferenceSetAttributeDraft(productSetRefAttr.getName())))
            .build();

    final ProductDraft newProductDraftWithProductReference =
        createProductDraftBuilder(PRODUCT_KEY_2_RESOURCE_PATH, sourceProductType.toReference())
            .masterVariant(variantBarWithEmptyReferenceSet)
            .taxCategory(sourceTaxCategory.toReference())
            .state(sourceProductState.toReference())
            .categories(Collections.emptySet())
            .categoryOrderHints(null)
            .build();
    CTP_SOURCE_CLIENT
        .execute(ProductCreateCommand.of(newProductDraftWithProductReference))
        .toCompletableFuture()
        .join();

    // Create a product "foo" that has an empty references set on the source project (this is
    // expected to create)
    final ProductVariantDraft variantFooWithEmptyReferenceSet =
        ProductVariantDraftBuilder.of()
            .key("foo")
            .sku("foo")
            .attributes(singletonList(getReferenceSetAttributeDraft(productSetRefAttr.getName())))
            .build();

    final ProductDraft sourceProductDraft =
        createProductDraftBuilder(
                PRODUCT_KEY_1_CHANGED_RESOURCE_PATH, sourceProductType.toReference())
            .taxCategory(sourceTaxCategory)
            .state(sourceProductState)
            .categories(sourceCategoryReferencesWithIds)
            .categoryOrderHints(createRandomCategoryOrderHints(sourceCategoryReferencesWithIds))
            .masterVariant(variantFooWithEmptyReferenceSet)
            .build();
    CTP_SOURCE_CLIENT
        .execute(ProductCreateCommand.of(sourceProductDraft))
        .toCompletableFuture()
        .join();

    // Test
    final List<ProductProjection> products =
        CTP_SOURCE_CLIENT
            .execute(ProductProjectionQuery.ofStaged())
            .toCompletableFuture()
            .join()
            .getResults();
    final List<ProductDraft> productDrafts =
<<<<<<< HEAD
        productTransformService.toProductDrafts(products).join();
=======
        ProductTransformUtils.toProductDrafts(CTP_SOURCE_CLIENT, referenceIdToKeyCache, products)
            .join();
>>>>>>> 2ed2d20a
    final ProductSyncStatistics syncStatistics =
        customSync.sync(productDrafts).toCompletableFuture().join();

    // Assertion
    assertThat(syncStatistics).hasValues(2, 1, 1, 0);
    assertThat(errorCallBackMessages).isEmpty();
    assertThat(errorCallBackExceptions).isEmpty();
    assertThat(warningCallBackMessages).isEmpty();
    assertThat(updateActions)
        .containsExactly(
            SetAttributeInAllVariants.of(
                productSetRefAttr.getName(), JsonNodeFactory.instance.arrayNode(), true),
            Publish.of());

    final Product targetProduct =
        CTP_TARGET_CLIENT
            .execute(ProductByKeyGet.of(sourceProductDraft.getKey()))
            .toCompletableFuture()
            .join();

    final Attribute targetAttribute =
        targetProduct
            .getMasterData()
            .getStaged()
            .getMasterVariant()
            .getAttribute(productSetRefAttr.getName());
    assertThat(targetAttribute).isNotNull();
    assertThat(targetAttribute.getValueAsJsonNode()).isEmpty();
  }
}<|MERGE_RESOLUTION|>--- conflicted
+++ resolved
@@ -38,21 +38,13 @@
 import static org.assertj.core.api.Assertions.assertThat;
 
 import com.commercetools.sync.commons.utils.CaffeineReferenceIdToKeyCacheImpl;
-<<<<<<< HEAD
-=======
 import com.commercetools.sync.commons.utils.ReferenceIdToKeyCache;
->>>>>>> 2ed2d20a
 import com.commercetools.sync.products.ProductSync;
 import com.commercetools.sync.products.ProductSyncOptions;
 import com.commercetools.sync.products.ProductSyncOptionsBuilder;
 import com.commercetools.sync.products.SyncFilter;
 import com.commercetools.sync.products.helpers.ProductSyncStatistics;
-<<<<<<< HEAD
-import com.commercetools.sync.products.service.ProductTransformService;
-import com.commercetools.sync.products.service.impl.ProductTransformServiceImpl;
-=======
 import com.commercetools.sync.products.utils.ProductTransformUtils;
->>>>>>> 2ed2d20a
 import com.fasterxml.jackson.databind.node.JsonNodeFactory;
 import com.fasterxml.jackson.databind.node.ObjectNode;
 import io.sphere.sdk.categories.Category;
@@ -112,11 +104,7 @@
   private static List<Reference<Category>> sourceCategoryReferencesWithIds;
   private static List<Reference<Category>> targetCategoryReferencesWithIds;
   private ProductSync productSync;
-<<<<<<< HEAD
-  private ProductTransformService productTransformService;
-=======
   private ReferenceIdToKeyCache referenceIdToKeyCache;
->>>>>>> 2ed2d20a
   private List<String> errorCallBackMessages;
   private List<String> warningCallBackMessages;
   private List<UpdateAction<Product>> updateActions;
@@ -190,12 +178,7 @@
     deleteAllProducts(CTP_SOURCE_CLIENT);
     final ProductSyncOptions syncOptions = buildSyncOptions();
     productSync = new ProductSync(syncOptions);
-<<<<<<< HEAD
-    productTransformService =
-        new ProductTransformServiceImpl(CTP_SOURCE_CLIENT, new CaffeineReferenceIdToKeyCacheImpl());
-=======
     referenceIdToKeyCache = new CaffeineReferenceIdToKeyCacheImpl();
->>>>>>> 2ed2d20a
   }
 
   private void clearSyncTestCollections() {
@@ -273,12 +256,8 @@
             .getResults();
 
     final List<ProductDraft> productDrafts =
-<<<<<<< HEAD
-        productTransformService.toProductDrafts(products).join();
-=======
         ProductTransformUtils.toProductDrafts(CTP_SOURCE_CLIENT, referenceIdToKeyCache, products)
             .join();
->>>>>>> 2ed2d20a
 
     final ProductSyncStatistics syncStatistics =
         productSync.sync(productDrafts).toCompletableFuture().join();
@@ -327,12 +306,8 @@
             .getResults();
 
     final List<ProductDraft> productDrafts =
-<<<<<<< HEAD
-        productTransformService.toProductDrafts(products).join();
-=======
         ProductTransformUtils.toProductDrafts(CTP_SOURCE_CLIENT, referenceIdToKeyCache, products)
             .join();
->>>>>>> 2ed2d20a
 
     final ProductSyncStatistics syncStatistics =
         productSync.sync(productDrafts).toCompletableFuture().join();
@@ -383,12 +358,8 @@
             .getResults();
 
     final List<ProductDraft> productDrafts =
-<<<<<<< HEAD
-        productTransformService.toProductDrafts(products).join();
-=======
         ProductTransformUtils.toProductDrafts(CTP_SOURCE_CLIENT, referenceIdToKeyCache, products)
             .join();
->>>>>>> 2ed2d20a
 
     final ProductSyncStatistics syncStatistics =
         productSync.sync(productDrafts).toCompletableFuture().join();
@@ -453,12 +424,8 @@
             .getResults();
 
     final List<ProductDraft> productDrafts =
-<<<<<<< HEAD
-        productTransformService.toProductDrafts(products).join();
-=======
         ProductTransformUtils.toProductDrafts(CTP_SOURCE_CLIENT, referenceIdToKeyCache, products)
             .join();
->>>>>>> 2ed2d20a
 
     final ProductSyncStatistics syncStatistics =
         productSync.sync(productDrafts).toCompletableFuture().join();
@@ -600,12 +567,8 @@
             .join()
             .getResults();
     final List<ProductDraft> productDrafts =
-<<<<<<< HEAD
-        productTransformService.toProductDrafts(products).join();
-=======
         ProductTransformUtils.toProductDrafts(CTP_SOURCE_CLIENT, referenceIdToKeyCache, products)
             .join();
->>>>>>> 2ed2d20a
     final ProductSyncStatistics syncStatistics =
         customSync.sync(productDrafts).toCompletableFuture().join();
 
@@ -694,12 +657,8 @@
             .join()
             .getResults();
     final List<ProductDraft> productDrafts =
-<<<<<<< HEAD
-        productTransformService.toProductDrafts(products).join();
-=======
         ProductTransformUtils.toProductDrafts(CTP_SOURCE_CLIENT, referenceIdToKeyCache, products)
             .join();
->>>>>>> 2ed2d20a
     final ProductSyncStatistics syncStatistics =
         customSync.sync(productDrafts).toCompletableFuture().join();
 
@@ -844,12 +803,8 @@
             .join()
             .getResults();
     final List<ProductDraft> productDrafts =
-<<<<<<< HEAD
-        productTransformService.toProductDrafts(products).join();
-=======
         ProductTransformUtils.toProductDrafts(CTP_SOURCE_CLIENT, referenceIdToKeyCache, products)
             .join();
->>>>>>> 2ed2d20a
     final ProductSyncStatistics syncStatistics =
         customSync.sync(productDrafts).toCompletableFuture().join();
 
