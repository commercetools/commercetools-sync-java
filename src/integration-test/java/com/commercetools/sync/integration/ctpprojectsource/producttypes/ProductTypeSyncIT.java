--- conflicted
+++ resolved
@@ -85,16 +85,9 @@
         assertThat(productTypeSyncStatistics).hasValues(2, 1, 0, 0);
         assertThat(productTypeSyncStatistics
             .getReportMessage())
-<<<<<<< HEAD
-                .isEqualTo("Summary: 2 product types were processed in total (1 created, 0 updated, 0 failed to sync"
-                        + " and 0 product types with a missing referenced productType reference"
-                        + " in a NestedType or a Set of NestedType attribute definition).");
-
-=======
             .isEqualTo("Summary: 2 product types were processed in total"
                 + " (1 created, 0 updated, 0 failed to sync and 0 product types with at least one NestedType or a Set"
                 + " of NestedType attribute definition(s) referencing a missing product type).");
->>>>>>> bc6ae3c5
     }
 
     @Test
@@ -147,15 +140,8 @@
         assertThat(productTypeSyncStatistics).hasValues(2, 1, 1, 0);
         assertThat(productTypeSyncStatistics
             .getReportMessage())
-<<<<<<< HEAD
-            .isEqualTo("Summary: 2 product types were processed in total (1 created, 1 updated, 0 failed to sync"
-                        + " and 0 product types with a missing referenced productType reference"
-                        + " in a NestedType or a Set of NestedType attribute definition).");
-
-=======
             .isEqualTo("Summary: 2 product types were processed in total"
                 + " (1 created, 1 updated, 0 failed to sync and 0 product types with at least one NestedType or a Set"
                 + " of NestedType attribute definition(s) referencing a missing product type).");
->>>>>>> bc6ae3c5
     }
 }