--- conflicted
+++ resolved
@@ -20,12 +20,7 @@
 import com.commercetools.sync.categories.CategorySyncOptions;
 import com.commercetools.sync.categories.CategorySyncOptionsBuilder;
 import com.commercetools.sync.categories.helpers.CategorySyncStatistics;
-<<<<<<< HEAD
-import com.commercetools.sync.categories.service.CategoryTransformService;
-import com.commercetools.sync.categories.service.impl.CategoryTransformServiceImpl;
-=======
 import com.commercetools.sync.categories.utils.CategoryTransformUtils;
->>>>>>> 2ed2d20a
 import com.commercetools.sync.commons.utils.CaffeineReferenceIdToKeyCacheImpl;
 import com.commercetools.sync.commons.utils.ReferenceIdToKeyCache;
 import io.sphere.sdk.categories.Category;
@@ -56,10 +51,6 @@
   private List<Throwable> callBackExceptions = new ArrayList<>();
   private List<String> callBackWarningResponses = new ArrayList<>();
   private ReferenceIdToKeyCache referenceIdToKeyCache;
-<<<<<<< HEAD
-  private CategoryTransformService categoryTransformService;
-=======
->>>>>>> 2ed2d20a
 
   /**
    * Delete all categories and types from source and target project. Then create custom types for
@@ -92,11 +83,6 @@
     callBackWarningResponses = new ArrayList<>();
     categorySync = new CategorySync(buildCategorySyncOptions(50));
     referenceIdToKeyCache = new CaffeineReferenceIdToKeyCacheImpl();
-<<<<<<< HEAD
-    categoryTransformService =
-        new CategoryTransformServiceImpl(CTP_SOURCE_CLIENT, referenceIdToKeyCache);
-=======
->>>>>>> 2ed2d20a
   }
 
   private CategorySyncOptions buildCategorySyncOptions(final int batchSize) {
@@ -130,13 +116,9 @@
         CTP_SOURCE_CLIENT.execute(CategoryQuery.of()).toCompletableFuture().join().getResults();
 
     final List<CategoryDraft> categoryDrafts =
-<<<<<<< HEAD
-        categoryTransformService.toCategoryDrafts(categories).join();
-=======
-        CategoryTransformUtils.toCategoryDrafts(
-                CTP_SOURCE_CLIENT, referenceIdToKeyCache, categories)
-            .join();
->>>>>>> 2ed2d20a
+        CategoryTransformUtils.toCategoryDrafts(
+                CTP_SOURCE_CLIENT, referenceIdToKeyCache, categories)
+            .join();
 
     final CategorySyncStatistics syncStatistics =
         categorySync.sync(categoryDrafts).toCompletableFuture().join();
@@ -156,13 +138,9 @@
         CTP_SOURCE_CLIENT.execute(CategoryQuery.of()).toCompletableFuture().join().getResults();
 
     final List<CategoryDraft> categoryDrafts =
-<<<<<<< HEAD
-        categoryTransformService.toCategoryDrafts(categories).join();
-=======
-        CategoryTransformUtils.toCategoryDrafts(
-                CTP_SOURCE_CLIENT, referenceIdToKeyCache, categories)
-            .join();
->>>>>>> 2ed2d20a
+        CategoryTransformUtils.toCategoryDrafts(
+                CTP_SOURCE_CLIENT, referenceIdToKeyCache, categories)
+            .join();
 
     final CategorySyncStatistics syncStatistics =
         categorySync.sync(categoryDrafts).toCompletableFuture().join();
@@ -200,13 +178,9 @@
             .getResults();
 
     final List<CategoryDraft> categoryDrafts =
-<<<<<<< HEAD
-        categoryTransformService.toCategoryDrafts(categories).join();
-=======
-        CategoryTransformUtils.toCategoryDrafts(
-                CTP_SOURCE_CLIENT, referenceIdToKeyCache, categories)
-            .join();
->>>>>>> 2ed2d20a
+        CategoryTransformUtils.toCategoryDrafts(
+                CTP_SOURCE_CLIENT, referenceIdToKeyCache, categories)
+            .join();
 
     // Make sure there is no hierarchical order
     Collections.shuffle(categoryDrafts);
@@ -263,13 +237,9 @@
             .getResults();
 
     final List<CategoryDraft> categoryDrafts =
-<<<<<<< HEAD
-        categoryTransformService.toCategoryDrafts(categories).join();
-=======
-        CategoryTransformUtils.toCategoryDrafts(
-                CTP_SOURCE_CLIENT, referenceIdToKeyCache, categories)
-            .join();
->>>>>>> 2ed2d20a
+        CategoryTransformUtils.toCategoryDrafts(
+                CTP_SOURCE_CLIENT, referenceIdToKeyCache, categories)
+            .join();
     Collections.shuffle(categoryDrafts);
 
     CategorySync categorySyncWith13BatcheSize = new CategorySync(buildCategorySyncOptions(13));
@@ -308,13 +278,9 @@
         CTP_SOURCE_CLIENT.execute(CategoryQuery.of()).toCompletableFuture().join().getResults();
 
     final List<CategoryDraft> categoryDrafts =
-<<<<<<< HEAD
-        categoryTransformService.toCategoryDrafts(categories).join();
-=======
-        CategoryTransformUtils.toCategoryDrafts(
-                CTP_SOURCE_CLIENT, referenceIdToKeyCache, categories)
-            .join();
->>>>>>> 2ed2d20a
+        CategoryTransformUtils.toCategoryDrafts(
+                CTP_SOURCE_CLIENT, referenceIdToKeyCache, categories)
+            .join();
     Collections.shuffle(categoryDrafts);
 
     CategorySync categorySyncWith1BatchSize = new CategorySync(buildCategorySyncOptions(1));
@@ -399,13 +365,9 @@
             .getResults();
 
     final List<CategoryDraft> categoryDrafts =
-<<<<<<< HEAD
-        categoryTransformService.toCategoryDrafts(categories).join();
-=======
-        CategoryTransformUtils.toCategoryDrafts(
-                CTP_SOURCE_CLIENT, referenceIdToKeyCache, categories)
-            .join();
->>>>>>> 2ed2d20a
+        CategoryTransformUtils.toCategoryDrafts(
+                CTP_SOURCE_CLIENT, referenceIdToKeyCache, categories)
+            .join();
 
     // To simulate the new parent coming in a later draft
     Collections.reverse(categoryDrafts);
@@ -475,13 +437,9 @@
         CTP_SOURCE_CLIENT.execute(CategoryQuery.of()).toCompletableFuture().join().getResults();
 
     final List<CategoryDraft> categoryDrafts =
-<<<<<<< HEAD
-        categoryTransformService.toCategoryDrafts(categories).join();
-=======
-        CategoryTransformUtils.toCategoryDrafts(
-                CTP_SOURCE_CLIENT, referenceIdToKeyCache, categories)
-            .join();
->>>>>>> 2ed2d20a
+        CategoryTransformUtils.toCategoryDrafts(
+                CTP_SOURCE_CLIENT, referenceIdToKeyCache, categories)
+            .join();
 
     final CategorySyncStatistics syncStatistics =
         categorySync.sync(categoryDrafts).toCompletableFuture().join();
