package com.commercetools.sync.integration.ctpprojectsource.categories;

import com.commercetools.sync.categories.CategorySync;
import com.commercetools.sync.categories.CategorySyncOptions;
import com.commercetools.sync.categories.CategorySyncOptionsBuilder;
import com.commercetools.sync.categories.helpers.CategorySyncStatistics;
import com.commercetools.sync.commons.exceptions.ReferenceResolutionException;
import edu.umd.cs.findbugs.annotations.SuppressFBWarnings;
import io.sphere.sdk.categories.Category;
import io.sphere.sdk.categories.CategoryDraft;
import io.sphere.sdk.categories.CategoryDraftBuilder;
import io.sphere.sdk.categories.commands.CategoryCreateCommand;
import io.sphere.sdk.client.ErrorResponseException;
import io.sphere.sdk.models.LocalizedString;
import io.sphere.sdk.types.CustomFieldsDraft;
import org.junit.AfterClass;
import org.junit.Before;
import org.junit.BeforeClass;
import org.junit.Test;

import java.util.ArrayList;
import java.util.Collections;
import java.util.List;
import java.util.Locale;
import java.util.concurrent.CompletableFuture;
import java.util.concurrent.CompletionException;
import java.util.stream.Collectors;

import static com.commercetools.sync.categories.utils.CategoryReferenceReplacementUtils.buildCategoryQuery;
import static com.commercetools.sync.categories.utils.CategoryReferenceReplacementUtils.replaceCategoriesReferenceIdsWithKeys;
import static com.commercetools.sync.commons.asserts.statistics.AssertionsForStatistics.assertThat;
import static com.commercetools.sync.commons.utils.SyncUtils.batchElements;
import static com.commercetools.sync.integration.commons.utils.CategoryITUtils.OLD_CATEGORY_CUSTOM_TYPE_KEY;
import static com.commercetools.sync.integration.commons.utils.CategoryITUtils.createCategories;
import static com.commercetools.sync.integration.commons.utils.CategoryITUtils.createCategoriesCustomType;
import static com.commercetools.sync.integration.commons.utils.CategoryITUtils.createChildren;
import static com.commercetools.sync.integration.commons.utils.CategoryITUtils.deleteAllCategories;
import static com.commercetools.sync.integration.commons.utils.CategoryITUtils.getCategoryDrafts;
import static com.commercetools.sync.integration.commons.utils.CategoryITUtils.getCategoryDraftsWithPrefix;
import static com.commercetools.sync.integration.commons.utils.CategoryITUtils.getCustomFieldsDraft;
import static com.commercetools.sync.integration.commons.utils.ITUtils.createCustomFieldsJsonMap;
import static com.commercetools.sync.integration.commons.utils.CategoryITUtils.syncBatches;
import static com.commercetools.sync.integration.commons.utils.ITUtils.deleteTypesFromTargetAndSource;
import static com.commercetools.sync.integration.commons.utils.SphereClientUtils.CTP_SOURCE_CLIENT;
import static com.commercetools.sync.integration.commons.utils.SphereClientUtils.CTP_TARGET_CLIENT;
import static java.lang.String.format;
import static org.assertj.core.api.Assertions.assertThat;

public class CategorySyncIT {
    private CategorySync categorySync;

    private List<String> callBackErrorResponses = new ArrayList<>();
    private List<Throwable> callBackExceptions = new ArrayList<>();
    private List<String> callBackWarningResponses = new ArrayList<>();

    /**
     * Delete all categories and types from source and target project. Then create custom types for source and target
     * CTP project categories.
     */
    @BeforeClass
    public static void setup() {
        deleteAllCategories(CTP_TARGET_CLIENT);
        deleteAllCategories(CTP_SOURCE_CLIENT);
        deleteTypesFromTargetAndSource();
        createCategoriesCustomType(OLD_CATEGORY_CUSTOM_TYPE_KEY, Locale.ENGLISH, "anyName", CTP_TARGET_CLIENT);
        createCategoriesCustomType(OLD_CATEGORY_CUSTOM_TYPE_KEY, Locale.ENGLISH, "anyName", CTP_SOURCE_CLIENT);
    }

    /**
     * Deletes Categories and Types from source and target CTP projects, then it populates target CTP project with
     * category test data.
     */
    @Before
    public void setupTest() {
        deleteAllCategories(CTP_TARGET_CLIENT);
        deleteAllCategories(CTP_SOURCE_CLIENT);

        createCategories(CTP_TARGET_CLIENT, getCategoryDrafts(null, 2));

        callBackErrorResponses = new ArrayList<>();
        callBackExceptions = new ArrayList<>();
        callBackWarningResponses = new ArrayList<>();

        final CategorySyncOptions categorySyncOptions = CategorySyncOptionsBuilder
            .of(CTP_TARGET_CLIENT)
            .errorCallback((errorMessage, exception) -> {
                callBackErrorResponses.add(errorMessage);
                callBackExceptions.add(exception);
            })
            .warningCallback((warningMessage) -> callBackWarningResponses.add(warningMessage))
            .build();
        categorySync = new CategorySync(categorySyncOptions);
    }

    /**
     * Cleans up the target and source test data that were built in this test class.
     */
    @AfterClass
    public static void tearDown() {
        deleteAllCategories(CTP_TARGET_CLIENT);
        deleteAllCategories(CTP_SOURCE_CLIENT);
        deleteTypesFromTargetAndSource();
    }

    @Test
    public void syncDrafts_withChangesOnly_ShouldUpdateCategories() {
        createCategories(CTP_SOURCE_CLIENT, getCategoryDraftsWithPrefix(Locale.ENGLISH, "new",
            null, 2));

        final List<Category> categories = CTP_SOURCE_CLIENT.execute(buildCategoryQuery())
                                                           .toCompletableFuture().join().getResults();

        // Put the keys in the reference ids to prepare for reference resolution
        final List<CategoryDraft> categoryDrafts = replaceCategoriesReferenceIdsWithKeys(categories);

        final CategorySyncStatistics syncStatistics = categorySync.sync(categoryDrafts).toCompletableFuture().join();

        assertThat(syncStatistics).hasValues(2, 0, 2, 0);
        assertThat(callBackErrorResponses).isEmpty();
        assertThat(callBackExceptions).isEmpty();
        assertThat(callBackWarningResponses).isEmpty();
    }

    @Test
    public void syncDrafts_withNewCategories_ShouldCreateCategories() {
        createCategories(CTP_SOURCE_CLIENT, getCategoryDraftsWithPrefix(Locale.ENGLISH, "new",
            null, 3));

        final List<Category> categories = CTP_SOURCE_CLIENT.execute(buildCategoryQuery())
                                                           .toCompletableFuture().join().getResults();

        // Put the keys in the reference ids to prepare for reference resolution
        final List<CategoryDraft> categoryDrafts = replaceCategoriesReferenceIdsWithKeys(categories);

        final CategorySyncStatistics syncStatistics = categorySync.sync(categoryDrafts).toCompletableFuture().join();

        assertThat(syncStatistics).hasValues(3, 1, 2, 0, 0);
        assertThat(callBackErrorResponses).isEmpty();
        assertThat(callBackExceptions).isEmpty();
        assertThat(callBackWarningResponses).isEmpty();
    }

    @Test
    public void syncDrafts_WithUpdatedCategoriesWithoutReferenceKeys_ShouldNotSyncCategories() {
        createCategories(CTP_SOURCE_CLIENT, getCategoryDraftsWithPrefix(Locale.ENGLISH, "new",
            null, 2));

        final List<Category> categories = CTP_SOURCE_CLIENT.execute(buildCategoryQuery())
                                                           .toCompletableFuture().join().getResults();

        final List<CategoryDraft> categoryDrafts = categories.stream()
                                                             .map(category -> CategoryDraftBuilder.of(category).build())
                                                             .collect(Collectors.toList());

        final CategorySyncStatistics syncStatistics = categorySync.sync(categoryDrafts).toCompletableFuture().join();

        assertThat(syncStatistics).hasValues(2, 0, 0, 2, 0);
        assertThat(callBackErrorResponses).hasSize(2);
        final String key1 = categoryDrafts.get(0).getKey();
        assertThat(callBackErrorResponses.get(0)).isEqualTo(format("Failed to resolve references on CategoryDraft with"
                + " key:'%s'. Reason: %s: Failed to resolve custom type reference on "
                + "CategoryDraft with key:'%s'. "
                + "Reason: Found a UUID in the id field. Expecting a key without a UUID value. If you want to allow"
                + " UUID values for reference keys, please use the allowUuidKeys(true) option in the sync options.",
            key1, ReferenceResolutionException.class.getCanonicalName(), key1));
        final String key2 = categoryDrafts.get(1).getKey();
        assertThat(callBackErrorResponses.get(1)).isEqualTo(format("Failed to resolve references on CategoryDraft with"
                + " key:'%s'. Reason: %s: Failed to resolve custom type reference on "
                + "CategoryDraft with key:'%s'. Reason: "
                + "Found a UUID in the id field. Expecting a key without a UUID value. If you want to allow UUID values"
                + " for reference keys, please use the allowUuidKeys(true) option in the sync options.",
            key2, ReferenceResolutionException.class.getCanonicalName(), key2));

        assertThat(callBackExceptions).hasSize(2);
        assertThat(callBackExceptions.get(0)).isInstanceOf(CompletionException.class);
        assertThat(callBackExceptions.get(0).getCause()).isInstanceOf(ReferenceResolutionException.class);


        assertThat(callBackExceptions.get(1)).isInstanceOf(CompletionException.class);
        assertThat(callBackExceptions.get(1).getCause()).isInstanceOf(ReferenceResolutionException.class);

        assertThat(callBackWarningResponses).isEmpty();
    }


    @Test
    @SuppressFBWarnings("NP_NONNULL_PARAM_VIOLATION") // https://github.com/findbugsproject/findbugs/issues/79
    public void syncDrafts_withNewShuffledBatchOfCategories_ShouldCreateCategories() {
        //-----------------Test Setup------------------------------------
        // Delete all categories in target project
        deleteAllCategories(CTP_TARGET_CLIENT);

        // Create a total of 130 categories in the source project
        final List<Category> subFamily = createChildren(5, null, "root", CTP_SOURCE_CLIENT);

        for (final Category child : subFamily) {
            final List<Category> subsubFamily =
                createChildren(5, child, child.getName().get(Locale.ENGLISH), CTP_SOURCE_CLIENT);
            for (final Category subChild : subsubFamily) {
                createChildren(4, subChild, subChild.getName().get(Locale.ENGLISH), CTP_SOURCE_CLIENT);
            }
        }
        //---------------------------------------------------------------

        // Fetch categories from source project
        final List<Category> categories = CTP_SOURCE_CLIENT.execute(buildCategoryQuery())
                                                           .toCompletableFuture().join().getResults();

        // Put the keys in the reference ids to prepare for reference resolution
        final List<CategoryDraft> categoryDrafts = replaceCategoriesReferenceIdsWithKeys(categories);

        // Make sure there is no hierarchical order
        Collections.shuffle(categoryDrafts);

        // Simulate batches of categories where not all parent references are supplied at once.
        final List<List<CategoryDraft>> batches = batchElements(categoryDrafts, 13);

        final CategorySyncStatistics syncStatistics = syncBatches(categorySync, batches,
            CompletableFuture.completedFuture(null)).toCompletableFuture().join();

        assertThat(syncStatistics).hasValues(130, 130, 0, 0, 0);
        assertThat(callBackErrorResponses).isEmpty();
        assertThat(callBackExceptions).isEmpty();
        assertThat(callBackWarningResponses).isEmpty();
    }

    @Test
    @SuppressFBWarnings("NP_NONNULL_PARAM_VIOLATION") // https://github.com/findbugsproject/findbugs/issues/79
    public void syncDrafts_withExistingShuffledCategoriesWithChangingCategoryHierarchy_ShouldUpdateCategories() {
        //-----------------Test Setup------------------------------------
        // Delete all categories in target project
        deleteAllCategories(CTP_TARGET_CLIENT);

        // Create a total of 130 categories in the target project
        final List<Category> subFamily =
            createChildren(5, null, "root", CTP_TARGET_CLIENT);

        for (final Category child : subFamily) {
            final List<Category> subsubFamily =
                createChildren(5, child, child.getName().get(Locale.ENGLISH), CTP_TARGET_CLIENT);
            for (final Category subChild : subsubFamily) {
                createChildren(4, subChild, subChild.getName().get(Locale.ENGLISH), CTP_TARGET_CLIENT);
            }
        }
        //---------------------------------------------------------------

        // Create a total of 130 categories in the source project
        final List<Category> sourceSubFamily =
            createChildren(5, null, "root", CTP_SOURCE_CLIENT);

        for (final Category child : sourceSubFamily) {
            final List<Category> subsubFamily =
                createChildren(5, sourceSubFamily.get(0),
                    child.getName().get(Locale.ENGLISH), CTP_SOURCE_CLIENT);
            for (final Category subChild : subsubFamily) {
                createChildren(4, sourceSubFamily.get(0),
                    subChild.getName().get(Locale.ENGLISH), CTP_SOURCE_CLIENT);
            }
        }
        //---------------------------------------------------------------

        // Fetch categories from source project
        final List<Category> categories = CTP_SOURCE_CLIENT.execute(buildCategoryQuery())
                                                           .toCompletableFuture().join().getResults();

        // Put the keys in the reference ids to prepare for reference resolution
        final List<CategoryDraft> categoryDrafts = replaceCategoriesReferenceIdsWithKeys(categories);
        Collections.shuffle(categoryDrafts);

        final List<List<CategoryDraft>> batches = batchElements(categoryDrafts, 13);

        final CategorySyncStatistics syncStatistics = syncBatches(categorySync, batches,
            CompletableFuture.completedFuture(null)).toCompletableFuture().join();

        assertThat(syncStatistics).hasValues(130, 0, 120, 0, 0);
        assertThat(callBackErrorResponses).isEmpty();
        assertThat(callBackExceptions).isEmpty();
        assertThat(callBackWarningResponses).isEmpty();
    }

    @Test
    @SuppressFBWarnings("NP_NONNULL_PARAM_VIOLATION") // https://github.com/findbugsproject/findbugs/issues/79
    public void syncDrafts_withExistingCategoriesThatChangeParents_ShouldUpdateCategories() {
        //-----------------Test Setup------------------------------------
        // Delete all categories in target project
        deleteAllCategories(CTP_TARGET_CLIENT);

        // Create a total of 3 categories in the target project (2 roots and 1 child to the first root)
        final List<Category> subFamily =
            createChildren(2, null, "root", CTP_TARGET_CLIENT);

        final Category firstRoot = subFamily.get(0);
        createChildren(1, firstRoot, "child", CTP_TARGET_CLIENT);

        //---------------------------------------------------------------

        // Create a total of 2 categories in the source project (2 roots and 1 child to the second root)
        final List<Category> sourceSubFamily =
            createChildren(2, null, "root", CTP_SOURCE_CLIENT);

        final Category secondRoot = sourceSubFamily.get(1);
        createChildren(1, secondRoot, "child", CTP_SOURCE_CLIENT);
        //---------------------------------------------------------------

        // Fetch categories from source project
        final List<Category> categories = CTP_SOURCE_CLIENT.execute(buildCategoryQuery())
                                                           .toCompletableFuture().join().getResults();

        // Put the keys in the reference ids to prepare for reference resolution
        final List<CategoryDraft> categoryDrafts = replaceCategoriesReferenceIdsWithKeys(categories);
        Collections.shuffle(categoryDrafts);

        final List<List<CategoryDraft>> batches = batchElements(categoryDrafts, 1);

        final CategorySyncStatistics syncStatistics = syncBatches(categorySync, batches,
            CompletableFuture.completedFuture(null)).toCompletableFuture().join();

        assertThat(syncStatistics).hasValues(3, 0, 1, 0, 0);
        assertThat(callBackErrorResponses).isEmpty();
        assertThat(callBackExceptions).isEmpty();
        assertThat(callBackWarningResponses).isEmpty();
    }

    @Test
    @SuppressFBWarnings("NP_NONNULL_PARAM_VIOLATION") // https://github.com/findbugsproject/findbugs/issues/79
    public void syncDrafts_withANonExistingNewParent_ShouldUpdateCategories() {
        //-----------------Test Setup------------------------------------
        // Delete all categories in target project
        deleteAllCategories(CTP_TARGET_CLIENT);

        // Create a total of 2 categories in the target project.
        final CategoryDraft parentDraft = CategoryDraftBuilder
            .of(LocalizedString.of(Locale.ENGLISH, "parent"),
                LocalizedString.of(Locale.ENGLISH, "parent"))
            .key("parent")
            .custom(CustomFieldsDraft.ofTypeKeyAndJson(OLD_CATEGORY_CUSTOM_TYPE_KEY, createCustomFieldsJsonMap()))
            .build();
        final Category parentCreated = CTP_TARGET_CLIENT.execute(CategoryCreateCommand.of(parentDraft))
                                                        .toCompletableFuture().join();

        final CategoryDraft childDraft = CategoryDraftBuilder
            .of(LocalizedString.of(Locale.ENGLISH, "child"),
                LocalizedString.of(Locale.ENGLISH, "child"))
            .key("child")
<<<<<<< HEAD
            .parent(parentCreated)
            .custom(CustomFieldsDraft.ofTypeKeyAndJson(OLD_CATEGORY_CUSTOM_TYPE_KEY, createCustomFieldsJsonMap()))
=======
            .parent(parentCreated.toResourceIdentifier())
            .custom(CustomFieldsDraft.ofTypeKeyAndJson(OLD_CATEGORY_CUSTOM_TYPE_KEY, getCustomFieldsJsons()))
>>>>>>> 1f142e6e
            .build();
        CTP_TARGET_CLIENT.execute(CategoryCreateCommand.of(childDraft)).toCompletableFuture().join();
        //------------------------------------------------------------------------------------------------------------
        // Create a total of 2 categories in the source project

        final CategoryDraft sourceParentDraft = CategoryDraftBuilder
            .of(LocalizedString.of(Locale.ENGLISH, "new-parent"),
                LocalizedString.of(Locale.ENGLISH, "new-parent"))
            .key("new-parent")
            .custom(CustomFieldsDraft.ofTypeKeyAndJson(OLD_CATEGORY_CUSTOM_TYPE_KEY, createCustomFieldsJsonMap()))
            .build();
        final Category sourceParentCreated = CTP_SOURCE_CLIENT.execute(CategoryCreateCommand.of(sourceParentDraft))
                                                        .toCompletableFuture().join();

        final CategoryDraft sourceChildDraft = CategoryDraftBuilder
            .of(LocalizedString.of(Locale.ENGLISH, "child-new-name"),
                LocalizedString.of(Locale.ENGLISH, "child"))
            .key("child")
<<<<<<< HEAD
            .parent(sourceParentCreated)
            .custom(CustomFieldsDraft.ofTypeKeyAndJson(OLD_CATEGORY_CUSTOM_TYPE_KEY, createCustomFieldsJsonMap()))
=======
            .parent(sourceParentCreated.toResourceIdentifier())
            .custom(CustomFieldsDraft.ofTypeKeyAndJson(OLD_CATEGORY_CUSTOM_TYPE_KEY, getCustomFieldsJsons()))
>>>>>>> 1f142e6e
            .build();
        CTP_SOURCE_CLIENT.execute(CategoryCreateCommand.of(sourceChildDraft)).toCompletableFuture().join();
        //---------------------------------------------------------------

        // Fetch categories from source project
        final List<Category> categories = CTP_SOURCE_CLIENT
            .execute(buildCategoryQuery().withSort(sorting -> sorting.createdAt().sort().asc()))
            .toCompletableFuture().join().getResults();

        // Put the keys in the reference ids to prepare for reference resolution
        final List<CategoryDraft> categoryDrafts = replaceCategoriesReferenceIdsWithKeys(categories);

        // To simulate the new parent coming in a later draft
        Collections.reverse(categoryDrafts);

        final List<List<CategoryDraft>> batches = batchElements(categoryDrafts, 1);

        final CategorySyncStatistics syncStatistics = syncBatches(categorySync, batches,
            CompletableFuture.completedFuture(null)).toCompletableFuture().join();

        assertThat(syncStatistics).hasValues(2, 1, 1, 0, 0);
        assertThat(callBackErrorResponses).isEmpty();
        assertThat(callBackExceptions).isEmpty();
        assertThat(callBackWarningResponses).isEmpty();
    }

    @Test
    public void syncDrafts_fromCategoriesWithoutKeys_ShouldNotUpdateCategories() {
        final CategoryDraft oldCategoryDraft1 = CategoryDraftBuilder
            .of(LocalizedString.of(Locale.ENGLISH, "cat1"), LocalizedString.of(Locale.ENGLISH, "furniture1"))
            .custom(getCustomFieldsDraft())
            .key("newKey1")
            .build();

        final CategoryDraft oldCategoryDraft2 = CategoryDraftBuilder
            .of(LocalizedString.of(Locale.ENGLISH, "cat2"), LocalizedString.of(Locale.ENGLISH, "furniture2"))
            .custom(getCustomFieldsDraft())
            .key("newKey2")
            .build();

        // Create two categories in the source with Keys.
        List<CompletableFuture<Category>> futureCreations = new ArrayList<>();
        futureCreations.add(CTP_SOURCE_CLIENT.execute(CategoryCreateCommand.of(oldCategoryDraft1))
                                             .toCompletableFuture());
        futureCreations.add(CTP_SOURCE_CLIENT.execute(CategoryCreateCommand.of(oldCategoryDraft2))
                                             .toCompletableFuture());
        CompletableFuture.allOf(futureCreations.toArray(new CompletableFuture[futureCreations.size()])).join();

        // Create two categories in the target without Keys.
        futureCreations = new ArrayList<>();
        final CategoryDraft newCategoryDraft1 = CategoryDraftBuilder.of(oldCategoryDraft1).key(null).build();
        final CategoryDraft newCategoryDraft2 = CategoryDraftBuilder.of(oldCategoryDraft2).key(null).build();
        futureCreations.add(CTP_TARGET_CLIENT.execute(CategoryCreateCommand.of(newCategoryDraft1))
                                             .toCompletableFuture());
        futureCreations.add(CTP_TARGET_CLIENT.execute(CategoryCreateCommand.of(newCategoryDraft2))
                                             .toCompletableFuture());

        CompletableFuture.allOf(futureCreations.toArray(new CompletableFuture[futureCreations.size()])).join();

        //---------

        final List<Category> categories = CTP_SOURCE_CLIENT.execute(buildCategoryQuery())
                                                           .toCompletableFuture().join().getResults();

        // Put the keys in the reference ids to prepare for reference resolution
        final List<CategoryDraft> categoryDrafts = replaceCategoriesReferenceIdsWithKeys(categories);

        final CategorySyncStatistics syncStatistics = categorySync.sync(categoryDrafts).toCompletableFuture().join();

        assertThat(syncStatistics).hasValues(2, 0, 0, 2, 0);
        assertThat(callBackErrorResponses).hasSize(2);
        assertThat(callBackErrorResponses.get(0))
            .containsPattern("A duplicate value '.*' exists for field 'slug\\.en' on ");
        assertThat(callBackErrorResponses.get(1))
            .containsPattern("A duplicate value '.*' exists for field 'slug\\.en' on ");

        assertThat(callBackExceptions).hasSize(2);
        assertThat(callBackExceptions.get(0)).isExactlyInstanceOf(ErrorResponseException.class);
        assertThat(callBackExceptions.get(1)).isExactlyInstanceOf(ErrorResponseException.class);

        assertThat(callBackWarningResponses).hasSize(2);
        assertThat(callBackWarningResponses.get(0))
            .matches("Category with id: '.*' has no key set. Keys are required for category matching.");
        assertThat(callBackWarningResponses.get(1))
            .matches("Category with id: '.*' has no key set. Keys are required for category matching.");

    }
}<|MERGE_RESOLUTION|>--- conflicted
+++ resolved
@@ -342,13 +342,8 @@
             .of(LocalizedString.of(Locale.ENGLISH, "child"),
                 LocalizedString.of(Locale.ENGLISH, "child"))
             .key("child")
-<<<<<<< HEAD
-            .parent(parentCreated)
+            .parent(parentCreated.toResourceIdentifier())
             .custom(CustomFieldsDraft.ofTypeKeyAndJson(OLD_CATEGORY_CUSTOM_TYPE_KEY, createCustomFieldsJsonMap()))
-=======
-            .parent(parentCreated.toResourceIdentifier())
-            .custom(CustomFieldsDraft.ofTypeKeyAndJson(OLD_CATEGORY_CUSTOM_TYPE_KEY, getCustomFieldsJsons()))
->>>>>>> 1f142e6e
             .build();
         CTP_TARGET_CLIENT.execute(CategoryCreateCommand.of(childDraft)).toCompletableFuture().join();
         //------------------------------------------------------------------------------------------------------------
@@ -367,13 +362,8 @@
             .of(LocalizedString.of(Locale.ENGLISH, "child-new-name"),
                 LocalizedString.of(Locale.ENGLISH, "child"))
             .key("child")
-<<<<<<< HEAD
-            .parent(sourceParentCreated)
+            .parent(sourceParentCreated.toResourceIdentifier())
             .custom(CustomFieldsDraft.ofTypeKeyAndJson(OLD_CATEGORY_CUSTOM_TYPE_KEY, createCustomFieldsJsonMap()))
-=======
-            .parent(sourceParentCreated.toResourceIdentifier())
-            .custom(CustomFieldsDraft.ofTypeKeyAndJson(OLD_CATEGORY_CUSTOM_TYPE_KEY, getCustomFieldsJsons()))
->>>>>>> 1f142e6e
             .build();
         CTP_SOURCE_CLIENT.execute(CategoryCreateCommand.of(sourceChildDraft)).toCompletableFuture().join();
         //---------------------------------------------------------------
