package com.commercetools.sync.integration.ctpprojectsource.customers;

import static com.commercetools.sync.commons.asserts.statistics.AssertionsForStatistics.assertThat;
import static com.commercetools.sync.integration.commons.utils.CustomerITUtils.createSampleCustomerJaneDoe;
import static com.commercetools.sync.integration.commons.utils.CustomerITUtils.createSampleCustomerJohnDoe;
import static com.commercetools.sync.integration.commons.utils.CustomerITUtils.deleteCustomerSyncTestData;
import static com.commercetools.sync.integration.commons.utils.ITUtils.createCustomFieldsJsonMap;
import static com.commercetools.sync.integration.commons.utils.SphereClientUtils.CTP_SOURCE_CLIENT;
import static com.commercetools.sync.integration.commons.utils.SphereClientUtils.CTP_TARGET_CLIENT;
import static com.commercetools.sync.integration.commons.utils.StoreITUtils.createStore;
import static java.util.Collections.singletonList;
import static org.assertj.core.api.Assertions.assertThat;

import com.commercetools.sync.commons.asserts.statistics.AssertionsForStatistics;
import com.commercetools.sync.commons.utils.CaffeineReferenceIdToKeyCacheImpl;
import com.commercetools.sync.commons.utils.ReferenceIdToKeyCache;
import com.commercetools.sync.customers.CustomerSync;
import com.commercetools.sync.customers.CustomerSyncOptions;
import com.commercetools.sync.customers.CustomerSyncOptionsBuilder;
import com.commercetools.sync.customers.helpers.CustomerSyncStatistics;
<<<<<<< HEAD
import com.commercetools.sync.customers.service.CustomerTransformService;
import com.commercetools.sync.customers.service.impl.CustomerTransformServiceImpl;
=======
import com.commercetools.sync.customers.utils.CustomerTransformUtils;
>>>>>>> 2ed2d20a
import com.neovisionaries.i18n.CountryCode;
import io.sphere.sdk.customers.Customer;
import io.sphere.sdk.customers.CustomerDraft;
import io.sphere.sdk.customers.CustomerDraftBuilder;
import io.sphere.sdk.customers.queries.CustomerQuery;
import io.sphere.sdk.models.Address;
import io.sphere.sdk.models.ResourceIdentifier;
import io.sphere.sdk.stores.Store;
import io.sphere.sdk.types.CustomFieldsDraft;
import java.util.ArrayList;
import java.util.List;
import java.util.stream.Collectors;
import javax.annotation.Nonnull;
import org.junit.jupiter.api.AfterAll;
import org.junit.jupiter.api.BeforeEach;
import org.junit.jupiter.api.Test;

class CustomerSyncIT {
  private List<String> errorMessages;
  private List<Throwable> exceptions;
  private CustomerSync customerSync;
  private ReferenceIdToKeyCache referenceIdToKeyCache;
<<<<<<< HEAD
  private CustomerTransformService customerTransformService;
=======
>>>>>>> 2ed2d20a

  @BeforeEach
  void setup() {
    deleteCustomerSyncTestDataFromProjects();

    createSampleCustomerJohnDoe(CTP_SOURCE_CLIENT);
    createSampleCustomerJaneDoe(CTP_SOURCE_CLIENT);

    createSampleCustomerJohnDoe(CTP_TARGET_CLIENT);

    setUpCustomerSync();
  }

  @AfterAll
  static void tearDown() {
    deleteCustomerSyncTestDataFromProjects();
  }

  private static void deleteCustomerSyncTestDataFromProjects() {
    deleteCustomerSyncTestData(CTP_SOURCE_CLIENT);
    deleteCustomerSyncTestData(CTP_TARGET_CLIENT);
  }

  private void setUpCustomerSync() {
    errorMessages = new ArrayList<>();
    exceptions = new ArrayList<>();
    final CustomerSyncOptions customerSyncOptions =
        CustomerSyncOptionsBuilder.of(CTP_TARGET_CLIENT)
            .errorCallback(
                (exception, oldResource, newResource, actions) -> {
                  errorMessages.add(exception.getMessage());
                  exceptions.add(exception);
                })
            .build();
    customerSync = new CustomerSync(customerSyncOptions);
    referenceIdToKeyCache = new CaffeineReferenceIdToKeyCacheImpl();
<<<<<<< HEAD
    customerTransformService =
        new CustomerTransformServiceImpl(CTP_SOURCE_CLIENT, referenceIdToKeyCache);
=======
>>>>>>> 2ed2d20a
  }

  @Test
  void sync_WithoutUpdates_ShouldReturnProperStatistics() {

    final List<Customer> customers =
        CTP_SOURCE_CLIENT.execute(CustomerQuery.of()).toCompletableFuture().join().getResults();

    final List<CustomerDraft> customerDrafts =
<<<<<<< HEAD
        customerTransformService.toCustomerDrafts(customers).join();
=======
        CustomerTransformUtils.toCustomerDrafts(CTP_SOURCE_CLIENT, referenceIdToKeyCache, customers)
            .join();
>>>>>>> 2ed2d20a

    final CustomerSyncStatistics customerSyncStatistics =
        customerSync.sync(customerDrafts).toCompletableFuture().join();

    assertThat(errorMessages).isEmpty();
    assertThat(exceptions).isEmpty();

    assertThat(customerSyncStatistics).hasValues(2, 1, 0, 0);
    assertThat(customerSyncStatistics.getReportMessage())
        .isEqualTo(
            "Summary: 2 customers were processed in total (1 created, 0 updated and 0 failed to sync).");
  }

  @Test
  void sync_WithUpdates_ShouldReturnProperStatistics() {

    final List<Customer> customers =
        CTP_SOURCE_CLIENT.execute(CustomerQuery.of()).toCompletableFuture().join().getResults();

    final List<CustomerDraft> updatedCustomerDrafts = prepareUpdatedCustomerDrafts(customers);
    final CustomerSyncStatistics customerSyncStatistics =
        customerSync.sync(updatedCustomerDrafts).toCompletableFuture().join();

    assertThat(errorMessages).isEmpty();
    assertThat(exceptions).isEmpty();

    AssertionsForStatistics.assertThat(customerSyncStatistics).hasValues(2, 1, 1, 0);
    assertThat(customerSyncStatistics.getReportMessage())
        .isEqualTo(
            "Summary: 2 customers were processed in total (1 created, 1 updated and 0 failed to sync).");
  }

  private List<CustomerDraft> prepareUpdatedCustomerDrafts(
      @Nonnull final List<Customer> customers) {

    final Store storeCologne = createStore(CTP_TARGET_CLIENT, "store-cologne");

    final List<CustomerDraft> customerDrafts =
<<<<<<< HEAD
        customerTransformService.toCustomerDrafts(customers).join();
=======
        CustomerTransformUtils.toCustomerDrafts(CTP_SOURCE_CLIENT, referenceIdToKeyCache, customers)
            .join();
>>>>>>> 2ed2d20a

    return customerDrafts.stream()
        .map(
            customerDraft ->
                CustomerDraftBuilder.of(customerDraft)
                    .plusStores(ResourceIdentifier.ofKey(storeCologne.getKey()))
                    .custom(
                        CustomFieldsDraft.ofTypeKeyAndJson(
                            "customer-type-gold", createCustomFieldsJsonMap()))
                    .addresses(
                        singletonList(
                            Address.of(CountryCode.DE).withCity("cologne").withKey("address1")))
                    .defaultBillingAddress(0)
                    .billingAddresses(singletonList(0))
                    .defaultShippingAddress(0)
                    .shippingAddresses(singletonList(0))
                    .build())
        .collect(Collectors.toList());
  }
}<|MERGE_RESOLUTION|>--- conflicted
+++ resolved
@@ -18,12 +18,7 @@
 import com.commercetools.sync.customers.CustomerSyncOptions;
 import com.commercetools.sync.customers.CustomerSyncOptionsBuilder;
 import com.commercetools.sync.customers.helpers.CustomerSyncStatistics;
-<<<<<<< HEAD
-import com.commercetools.sync.customers.service.CustomerTransformService;
-import com.commercetools.sync.customers.service.impl.CustomerTransformServiceImpl;
-=======
 import com.commercetools.sync.customers.utils.CustomerTransformUtils;
->>>>>>> 2ed2d20a
 import com.neovisionaries.i18n.CountryCode;
 import io.sphere.sdk.customers.Customer;
 import io.sphere.sdk.customers.CustomerDraft;
@@ -46,10 +41,6 @@
   private List<Throwable> exceptions;
   private CustomerSync customerSync;
   private ReferenceIdToKeyCache referenceIdToKeyCache;
-<<<<<<< HEAD
-  private CustomerTransformService customerTransformService;
-=======
->>>>>>> 2ed2d20a
 
   @BeforeEach
   void setup() {
@@ -86,11 +77,6 @@
             .build();
     customerSync = new CustomerSync(customerSyncOptions);
     referenceIdToKeyCache = new CaffeineReferenceIdToKeyCacheImpl();
-<<<<<<< HEAD
-    customerTransformService =
-        new CustomerTransformServiceImpl(CTP_SOURCE_CLIENT, referenceIdToKeyCache);
-=======
->>>>>>> 2ed2d20a
   }
 
   @Test
@@ -100,12 +86,8 @@
         CTP_SOURCE_CLIENT.execute(CustomerQuery.of()).toCompletableFuture().join().getResults();
 
     final List<CustomerDraft> customerDrafts =
-<<<<<<< HEAD
-        customerTransformService.toCustomerDrafts(customers).join();
-=======
         CustomerTransformUtils.toCustomerDrafts(CTP_SOURCE_CLIENT, referenceIdToKeyCache, customers)
             .join();
->>>>>>> 2ed2d20a
 
     final CustomerSyncStatistics customerSyncStatistics =
         customerSync.sync(customerDrafts).toCompletableFuture().join();
@@ -144,12 +126,8 @@
     final Store storeCologne = createStore(CTP_TARGET_CLIENT, "store-cologne");
 
     final List<CustomerDraft> customerDrafts =
-<<<<<<< HEAD
-        customerTransformService.toCustomerDrafts(customers).join();
-=======
         CustomerTransformUtils.toCustomerDrafts(CTP_SOURCE_CLIENT, referenceIdToKeyCache, customers)
             .join();
->>>>>>> 2ed2d20a
 
     return customerDrafts.stream()
         .map(
