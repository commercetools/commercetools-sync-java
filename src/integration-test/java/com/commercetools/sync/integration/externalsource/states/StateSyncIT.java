--- conflicted
+++ resolved
@@ -463,12 +463,8 @@
             .thenCallRealMethod();
 
         final StateQuery stateQuery = any(StateQuery.class);
-<<<<<<< HEAD
+
         when(spyDecoratedClient.execute(stateQuery))
-            .thenCallRealMethod() // cache state keys
-=======
-        when(spyClient.execute(stateQuery))
->>>>>>> 5a1f8d20
             .thenCallRealMethod() // Call real fetch on fetching matching states
             .thenReturn(exceptionallyCompletedFuture(new BadGatewayException()));
 
@@ -528,12 +524,7 @@
 
         final StateQuery stateQuery = any(StateQuery.class);
 
-<<<<<<< HEAD
         when(spyDecoratedClient.execute(stateQuery))
-            .thenCallRealMethod() // cache state keys
-=======
-        when(spyClient.execute(stateQuery))
->>>>>>> 5a1f8d20
             .thenCallRealMethod() // Call real fetch on fetching matching states
             .thenReturn(completedFuture(PagedQueryResult.empty()));
 
