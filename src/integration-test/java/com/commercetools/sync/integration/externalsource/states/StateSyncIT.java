package com.commercetools.sync.integration.externalsource.states;

import com.commercetools.sync.commons.models.WaitingToBeResolvedTransitions;
import com.commercetools.sync.internals.helpers.CustomHeaderSphereClientDecorator;
import com.commercetools.sync.services.impl.StateServiceImpl;
import com.commercetools.sync.services.impl.UnresolvedTransitionsServiceImpl;
import com.commercetools.sync.states.StateSync;
import com.commercetools.sync.states.StateSyncOptions;
import com.commercetools.sync.states.StateSyncOptionsBuilder;
import com.commercetools.sync.states.helpers.StateReferenceResolver;
import com.commercetools.sync.states.helpers.StateSyncStatistics;
import io.sphere.sdk.client.BadGatewayException;
import io.sphere.sdk.client.BadRequestException;
import io.sphere.sdk.client.ConcurrentModificationException;
import io.sphere.sdk.client.SphereClient;
import io.sphere.sdk.customobjects.queries.CustomObjectQuery;
import io.sphere.sdk.models.LocalizedString;
import io.sphere.sdk.models.Reference;
import io.sphere.sdk.queries.PagedQueryResult;
import io.sphere.sdk.queries.QueryExecutionUtils;
import io.sphere.sdk.states.State;
import io.sphere.sdk.states.StateDraft;
import io.sphere.sdk.states.StateDraftBuilder;
import io.sphere.sdk.states.StateRole;
import io.sphere.sdk.states.StateType;
import io.sphere.sdk.states.commands.StateCreateCommand;
import io.sphere.sdk.states.commands.StateUpdateCommand;
import io.sphere.sdk.states.expansion.StateExpansionModel;
import io.sphere.sdk.states.queries.StateQuery;
import io.sphere.sdk.states.queries.StateQueryBuilder;
import javax.annotation.Nonnull;
import java.util.ArrayList;
import java.util.Arrays;
import java.util.Collections;
import java.util.HashSet;
import java.util.List;
import java.util.Optional;
import java.util.Set;
import java.util.concurrent.CompletionStage;
import java.util.stream.Collectors;
import java.util.stream.IntStream;
import org.assertj.core.api.Assertions;
import org.junit.jupiter.api.AfterAll;
import org.junit.jupiter.api.BeforeEach;
import org.junit.jupiter.api.Test;

import static com.commercetools.sync.commons.asserts.statistics.AssertionsForStatistics.assertThat;
import static com.commercetools.sync.integration.commons.utils.SphereClientUtils.CTP_SOURCE_CLIENT;
import static com.commercetools.sync.integration.commons.utils.SphereClientUtils.CTP_TARGET_CLIENT;
import static com.commercetools.sync.integration.commons.utils.StateITUtils.deleteStates;
import static com.commercetools.sync.integration.commons.utils.StateITUtils.deleteStatesFromTargetAndSource;
import static com.commercetools.sync.integration.commons.utils.StateITUtils.getStateByKey;
import static com.commercetools.sync.states.utils.StateReferenceResolutionUtils.mapToStateDrafts;
import static com.commercetools.tests.utils.CompletionStageUtil.executeBlocking;
import static io.sphere.sdk.models.LocalizedString.ofEnglish;
import static io.sphere.sdk.states.State.referenceOfId;
import static io.sphere.sdk.utils.CompletableFutureUtils.exceptionallyCompletedFuture;
import static io.sphere.sdk.utils.SphereInternalUtils.asSet;
import static java.lang.String.format;
import static java.util.Arrays.asList;
import static java.util.Collections.singletonList;
import static java.util.concurrent.CompletableFuture.completedFuture;
import static java.util.concurrent.ThreadLocalRandom.current;
import static org.mockito.ArgumentMatchers.any;
import static org.mockito.Mockito.mock;
import static org.mockito.Mockito.spy;
import static org.mockito.Mockito.when;

class StateSyncIT {

    String keyA;
    String keyB;
    String keyC;

    List<String> errorCallBackMessages;
    List<String> warningCallBackMessages;
    List<Throwable> errorCallBackExceptions;
    String key = "";

    @AfterAll
    static void tearDown() {
        deleteStatesFromTargetAndSource();
    }

    @BeforeEach
    void setup() {
        key = "state-" + current().nextInt();
        keyA = "state-A-" + current().nextInt();
        keyB = "state-B-" + current().nextInt();
        keyC = "state-C-" + current().nextInt();

        final StateDraft stateDraft = StateDraftBuilder
            .of(key, StateType.LINE_ITEM_STATE)
            .name(LocalizedString.ofEnglish("state-name"))
            .description(LocalizedString.ofEnglish("state-desc"))
            .roles(Collections.singleton(StateRole.RETURN))
            .initial(false)
            .build();

        executeBlocking(CTP_TARGET_CLIENT.execute(StateCreateCommand.of(stateDraft)));
        errorCallBackMessages = new ArrayList<>();
        warningCallBackMessages = new ArrayList<>();
        errorCallBackExceptions = new ArrayList<>();
    }

    @Test
    void sync_withNewState_shouldCreateState() {
        final StateDraft stateDraft = StateDraftBuilder
            .of("new-state", StateType.REVIEW_STATE)
            .roles(Collections.singleton(
                StateRole.REVIEW_INCLUDED_IN_STATISTICS))
            .build();

        final StateSyncOptions stateSyncOptions = StateSyncOptionsBuilder
            .of(CTP_TARGET_CLIENT)
            .build();

        final StateSync stateSync = new StateSync(stateSyncOptions);

        // test
        final StateSyncStatistics stateSyncStatistics = stateSync
            .sync(singletonList(stateDraft))
            .toCompletableFuture()
            .join();

        assertThat(stateSyncStatistics).hasValues(1, 1, 0, 0, 0);
    }

    @Test
    void sync_withCreateStateException_shouldPrintMessage() {
        final StateDraft stateDraft = StateDraftBuilder
            .of(keyA, StateType.REVIEW_STATE)
            .roles(Collections.singleton(
                StateRole.REVIEW_INCLUDED_IN_STATISTICS))
            .build();

        final SphereClient spyDecoratedClient = spy(CustomHeaderSphereClientDecorator.of(CTP_TARGET_CLIENT));
        final StateCreateCommand command = any(StateCreateCommand.class);
        when(spyDecoratedClient.execute(command))
            .thenReturn(exceptionallyCompletedFuture(new BadRequestException("test error message")));

        final StateSyncOptions stateSyncOptions = spy(StateSyncOptionsBuilder
            .of(CTP_TARGET_CLIENT)
            .errorCallback((exception, oldResource, newResource, updateActions) -> {
                errorCallBackMessages.add(exception.getMessage());
                errorCallBackExceptions.add(exception.getCause());
            })
            .build());
        when(stateSyncOptions.getCtpClient()).thenReturn(spyDecoratedClient);
        final StateSync stateSync = new StateSync(stateSyncOptions);

        // test
        final StateSyncStatistics stateSyncStatistics = stateSync
            .sync(singletonList(stateDraft))
            .toCompletableFuture()
            .join();

        assertThat(stateSyncStatistics).hasValues(1, 0, 0, 1, 0);
        Assertions.assertThat(errorCallBackExceptions).isNotEmpty();
        Assertions.assertThat(errorCallBackMessages).isNotEmpty();
        Assertions.assertThat(errorCallBackMessages.get(0))
            .contains(format("Failed to create draft with key: '%s'", keyA));
    }

    @Test
    void sync_withNewStateWithoutRole_shouldRemoveRole() {
        final StateDraft stateDraft = StateDraftBuilder
            .of(keyA, StateType.REVIEW_STATE)
            .roles(Collections.emptySet())
            .build();

        final StateDraft stateDraftTarget = StateDraftBuilder
            .of(keyA, StateType.REVIEW_STATE)
            .roles(Collections.singleton(StateRole.REVIEW_INCLUDED_IN_STATISTICS))
            .build();
        createStateInTarget(stateDraftTarget);

        final StateSyncOptions stateSyncOptions = StateSyncOptionsBuilder
            .of(CTP_TARGET_CLIENT)
            .build();

        final StateSync stateSync = new StateSync(stateSyncOptions);

        // test
        final StateSyncStatistics stateSyncStatistics = stateSync
            .sync(singletonList(stateDraft))
            .toCompletableFuture()
            .join();

        assertThat(stateSyncStatistics).hasValues(1, 0, 1, 0, 0);
        QueryExecutionUtils.queryAll(CTP_TARGET_CLIENT, StateQueryBuilder
            .of()
            .plusPredicates(q -> q.key().is(keyA)).build())
            .thenAccept(resultStates -> {
                Assertions.assertThat(resultStates.size()).isEqualTo(1);
                Assertions.assertThat(resultStates.get(0).getRoles().isEmpty()).isTrue();
            }).toCompletableFuture().join();
    }

    @Test
    void sync_withNewStateWithoutRole_shouldDoNothing() {
        final StateDraft stateDraft = StateDraftBuilder
            .of(keyA, StateType.REVIEW_STATE)
            .roles(Collections.emptySet())
            .build();

        final StateDraft stateDraftTarget = StateDraftBuilder
            .of(keyA, StateType.REVIEW_STATE)
            .roles(Collections.emptySet())
            .build();
        createStateInTarget(stateDraftTarget);

        final StateSyncOptions stateSyncOptions = StateSyncOptionsBuilder
            .of(CTP_TARGET_CLIENT)
            .build();

        final StateSync stateSync = new StateSync(stateSyncOptions);

        // test
        final StateSyncStatistics stateSyncStatistics = stateSync
            .sync(singletonList(stateDraft))
            .toCompletableFuture()
            .join();

        assertThat(stateSyncStatistics).hasValues(1, 0, 1, 0, 0);
        QueryExecutionUtils.queryAll(CTP_TARGET_CLIENT, StateQueryBuilder
            .of()
            .plusPredicates(q -> q.key().is(keyA)).build())
            .thenAccept(resultStates -> {
                Assertions.assertThat(resultStates.size()).isEqualTo(1);
                Assertions.assertThat(resultStates.get(0).getRoles().isEmpty()).isTrue();
            }).toCompletableFuture().join();
    }

    @Test
    void sync_withNewStateWithNewRole_shouldAddRole() {
        final StateDraft stateDraft = StateDraftBuilder
            .of(keyA, StateType.REVIEW_STATE)
            .roles(asSet(StateRole.REVIEW_INCLUDED_IN_STATISTICS))
            .build();

        final StateDraft stateDraftTarget = StateDraftBuilder
            .of(keyA, StateType.REVIEW_STATE)
            .roles(Collections.emptySet())
            .build();
        createStateInTarget(stateDraftTarget);

        final StateSyncOptions stateSyncOptions = StateSyncOptionsBuilder
            .of(CTP_TARGET_CLIENT)
            .build();

        final StateSync stateSync = new StateSync(stateSyncOptions);

        // test
        final StateSyncStatistics stateSyncStatistics = stateSync
            .sync(singletonList(stateDraft))
            .toCompletableFuture()
            .join();

        assertThat(stateSyncStatistics).hasValues(1, 0, 1, 0, 0);
        QueryExecutionUtils.queryAll(CTP_TARGET_CLIENT, StateQueryBuilder
            .of()
            .plusPredicates(q -> q.key().is(keyA)).build())
            .thenAccept(resultStates -> {
                Assertions.assertThat(resultStates.size()).isEqualTo(1);
                Assertions.assertThat(resultStates.get(0).getRoles().size()).isEqualTo(1);
            }).toCompletableFuture().join();
    }

    @Test
    void sync_withNewStateWihCreationException_shouldPrintErrorMessage() {
        final StateDraft stateDraft = StateDraftBuilder
            .of(keyA, StateType.REVIEW_STATE)
            .roles(asSet(StateRole.REVIEW_INCLUDED_IN_STATISTICS))
            .build();
        final State mockState = mock(State.class);
        final SphereClient spyDecoratedClient = spy(CustomHeaderSphereClientDecorator.of(CTP_TARGET_CLIENT));
        final StateCreateCommand command = any(StateCreateCommand.class);
        when(spyDecoratedClient.execute(command))
                .thenReturn(completedFuture(mockState));

        final StateSyncOptions stateSyncOptions = spy(StateSyncOptionsBuilder
            .of(CTP_TARGET_CLIENT)
            .errorCallback((exception, oldResource, newResource, updateActions) -> {
                errorCallBackMessages.add(exception.getMessage());
                errorCallBackExceptions.add(exception.getCause());
            })
            .build());

        when(stateSyncOptions.getCtpClient()).thenReturn(spyDecoratedClient);

        final StateSync stateSync = new StateSync(stateSyncOptions);

        // test
        final StateSyncStatistics stateSyncStatistics = stateSync
            .sync(singletonList(stateDraft))
            .toCompletableFuture()
            .join();

        assertThat(stateSyncStatistics).hasValues(1, 0, 0, 1, 0);
        Assertions.assertThat(errorCallBackExceptions).isNotEmpty();
        Assertions.assertThat(errorCallBackMessages).isNotEmpty();
        Assertions.assertThat(errorCallBackMessages.get(0))
            .contains(format("Failed to process the StateDraft with key: '%s'", keyA));
        Assertions.assertThat(warningCallBackMessages).isEmpty();
    }

    @Test
    void sync_WithUpdatedState_ShouldUpdateState() {
        // preparation
        String key = this.key;
        final StateDraft stateDraft = StateDraftBuilder
            .of(key, StateType.REVIEW_STATE)
            .name(ofEnglish("state-name-updated"))
            .description(ofEnglish("state-desc-updated"))
            .roles(Collections.singleton(StateRole.REVIEW_INCLUDED_IN_STATISTICS))
            .initial(true)
            .build();

        final StateSyncOptions stateSyncOptions = StateSyncOptionsBuilder
            .of(CTP_TARGET_CLIENT)
            .build();

        final StateSync stateSync = new StateSync(stateSyncOptions);

        // test
        final StateSyncStatistics stateSyncStatistics = stateSync
            .sync(singletonList(stateDraft))
            .toCompletableFuture()
            .join();

        // assertion
        assertThat(stateSyncStatistics).hasValues(1, 0, 1, 0, 0);

        final Optional<State> oldStateAfter = getStateByKey(CTP_TARGET_CLIENT, key);

        Assertions.assertThat(oldStateAfter).hasValueSatisfying(state -> {
            Assertions.assertThat(state.getType()).isEqualTo(StateType.REVIEW_STATE);
            Assertions.assertThat(state.getName()).isEqualTo(ofEnglish("state-name-updated"));
            Assertions.assertThat(state.getDescription()).isEqualTo(ofEnglish("state-desc-updated"));
            Assertions.assertThat(state.getRoles())
                .isEqualTo(Collections.singleton(StateRole.REVIEW_INCLUDED_IN_STATISTICS));
            Assertions.assertThat(state.isInitial()).isEqualTo(true);
        });
        deleteStates(CTP_TARGET_CLIENT);
    }

    @Test
    void sync_withEqualState_shouldNotUpdateState() {
        StateDraft stateDraft = StateDraftBuilder
            .of(key, StateType.LINE_ITEM_STATE)
            .name(ofEnglish("state-name"))
            .description(ofEnglish("state-desc"))
            .roles(Collections.singleton(StateRole.RETURN))
            .initial(false)
            .build();

        final StateSyncOptions stateSyncOptions = StateSyncOptionsBuilder
            .of(CTP_TARGET_CLIENT)
            .build();

        final StateSync stateSync = new StateSync(stateSyncOptions);

        // test
        final StateSyncStatistics stateSyncStatistics = stateSync
            .sync(singletonList(stateDraft))
            .toCompletableFuture()
            .join();

        assertThat(stateSyncStatistics).hasValues(1, 0, 0, 0, 0);
    }

    @Test
    void sync_withChangedStateButConcurrentModificationException_shouldRetryAndUpdateState() {
        // preparation
        final SphereClient spyDecoratedClient = buildClientWithConcurrentModificationUpdate();

        List<String> errorCallBackMessages = new ArrayList<>();
        List<String> warningCallBackMessages = new ArrayList<>();
        List<Throwable> errorCallBackExceptions = new ArrayList<>();
        final StateSyncOptions spyOptions = spy(StateSyncOptionsBuilder
            .of(CTP_TARGET_CLIENT)
            .build());
        when(spyOptions.getCtpClient()).thenReturn(spyDecoratedClient);
        final StateSync stateSync = new StateSync(spyOptions);

        final StateDraft stateDraft = StateDraftBuilder
            .of(key, StateType.REVIEW_STATE)
            .name(ofEnglish("state-name-updated"))
            .description(ofEnglish("state-desc-updated"))
            .roles(Collections.singleton(StateRole.REVIEW_INCLUDED_IN_STATISTICS))
            .initial(true)
            .build();

        final StateSyncStatistics syncStatistics =
            executeBlocking(stateSync.sync(singletonList(stateDraft)));

        assertThat(syncStatistics).hasValues(1, 0, 1, 0, 0);
        Assertions.assertThat(errorCallBackExceptions).isEmpty();
        Assertions.assertThat(errorCallBackMessages).isEmpty();
        Assertions.assertThat(warningCallBackMessages).isEmpty();
    }

    @Nonnull
    private SphereClient buildClientWithConcurrentModificationUpdate() {
        final SphereClient spyDecoratedClient = spy(CustomHeaderSphereClientDecorator.of(CTP_TARGET_CLIENT));

        final StateUpdateCommand updateCommand = any(StateUpdateCommand.class);
        when(spyDecoratedClient.execute(updateCommand))
            .thenReturn(exceptionallyCompletedFuture(new ConcurrentModificationException()))
            .thenCallRealMethod();

        return spyDecoratedClient;
    }

    @Test
    void sync_WithConcurrentModificationExceptionAndFailedFetch_ShouldFailToReFetchAndUpdate() {
        // preparation
        final SphereClient spyDecoratedClient = buildClientWithConcurrentModificationUpdateAndFailedFetchOnRetry();

        final StateSyncOptions spyOptions = spy(StateSyncOptionsBuilder
            .of(CTP_TARGET_CLIENT)
            .errorCallback((exception, oldResource, newResource, updateActions) -> {
                errorCallBackMessages.add(exception.getMessage());
                errorCallBackExceptions.add(exception.getCause());
            })
            .warningCallback((exception, newResource, oldResource) ->
                warningCallBackMessages.add(exception.getMessage()))
            .build());

        when(spyOptions.getCtpClient()).thenReturn(spyDecoratedClient);
        final StateSync stateSync = new StateSync(spyOptions);

        final StateDraft stateDraft = StateDraftBuilder
            .of(key, StateType.REVIEW_STATE)
            .name(ofEnglish("state-name-updated"))
            .description(ofEnglish("state-desc-updated"))
            .roles(Collections.singleton(StateRole.REVIEW_INCLUDED_IN_STATISTICS))
            .initial(true)
            .build();

        final StateSyncStatistics syncStatistics =
            executeBlocking(stateSync.sync(singletonList(stateDraft)));

        // Test and assertion
        assertThat(syncStatistics).hasValues(1, 0, 0, 1, 0);
        Assertions.assertThat(errorCallBackMessages).hasSize(1);
        Assertions.assertThat(errorCallBackExceptions).hasSize(1);

        Assertions.assertThat(errorCallBackExceptions.get(0).getCause()).isExactlyInstanceOf(BadGatewayException.class);
        Assertions.assertThat(errorCallBackMessages.get(0)).contains(
            format("Failed to update state with key: '%s'. Reason: Failed to fetch from CTP while retrying "
                + "after concurrency modification.", stateDraft.getKey()));
    }

    @Nonnull
    private SphereClient buildClientWithConcurrentModificationUpdateAndFailedFetchOnRetry() {
        final SphereClient spyDecoratedClient = spy(CustomHeaderSphereClientDecorator.of(CTP_TARGET_CLIENT));

        final StateUpdateCommand updateCommand = any(StateUpdateCommand.class);
        when(spyDecoratedClient.execute(updateCommand))
            .thenReturn(exceptionallyCompletedFuture(new ConcurrentModificationException()))
            .thenCallRealMethod();

        final StateQuery stateQuery = any(StateQuery.class);
        when(spyDecoratedClient.execute(stateQuery))
            .thenCallRealMethod() // cache state keys
            .thenCallRealMethod() // Call real fetch on fetching matching states
            .thenReturn(exceptionallyCompletedFuture(new BadGatewayException()));

        return spyDecoratedClient;
    }

    @Test
    void sync_WithConcurrentModificationExceptionAndUnexpectedDelete_ShouldFailToReFetchAndUpdate() {
        // preparation
        final SphereClient spyDecoratedClient = buildClientWithConcurrentModificationUpdateAndNotFoundFetchOnRetry();

        List<String> errorCallBackMessages = new ArrayList<>();
        List<String> warningCallBackMessages = new ArrayList<>();
        List<Throwable> errorCallBackExceptions = new ArrayList<>();
        final StateSyncOptions spyOptions = spy(StateSyncOptionsBuilder
            .of(CTP_TARGET_CLIENT)
            .errorCallback((exception, oldResource, newResource, updateActions) -> {
                errorCallBackMessages.add(exception.getMessage());
                errorCallBackExceptions.add(exception.getCause());
            })
            .warningCallback((exception, newResource, oldResource) ->
                warningCallBackMessages.add(exception.getMessage()))
            .build());

        when(spyOptions.getCtpClient()).thenReturn(spyDecoratedClient);
        final StateSync stateSync = new StateSync(spyOptions);

        final StateDraft stateDraft = StateDraftBuilder
            .of(key, StateType.REVIEW_STATE)
            .name(ofEnglish("state-name-updated"))
            .description(ofEnglish("state-desc-updated"))
            .roles(Collections.singleton(StateRole.REVIEW_INCLUDED_IN_STATISTICS))
            .initial(true)
            .build();

        final StateSyncStatistics syncStatistics =
            executeBlocking(stateSync.sync(singletonList(stateDraft)));

        // Test and assertion
        assertThat(syncStatistics).hasValues(1, 0, 0, 1, 0);
        Assertions.assertThat(errorCallBackMessages).hasSize(1);
        Assertions.assertThat(errorCallBackExceptions).hasSize(1);

        Assertions.assertThat(errorCallBackMessages.get(0)).contains(
            format("Failed to update state with key: '%s'. Reason: Not found when attempting to fetch while"
                + " retrying after concurrency modification.", stateDraft.getKey()));
    }

    @Nonnull
    private SphereClient buildClientWithConcurrentModificationUpdateAndNotFoundFetchOnRetry() {
        final SphereClient spyDecoratedClient = spy(CustomHeaderSphereClientDecorator.of(CTP_TARGET_CLIENT));

        final StateUpdateCommand stateUpdateCommand = any(StateUpdateCommand.class);
        when(spyDecoratedClient.execute(stateUpdateCommand))
            .thenReturn(exceptionallyCompletedFuture(new ConcurrentModificationException()))
            .thenCallRealMethod();

        final StateQuery stateQuery = any(StateQuery.class);

        when(spyDecoratedClient.execute(stateQuery))
            .thenCallRealMethod() // cache state keys
            .thenCallRealMethod() // Call real fetch on fetching matching states
            .thenReturn(completedFuture(PagedQueryResult.empty()));

        return spyDecoratedClient;
    }

    @Test
    void sync_WithSeveralBatches_ShouldReturnProperStatistics() {
        // 2 batches
        final List<StateDraft> stateDrafts = IntStream
            .range(0, 10)
            .mapToObj(i -> StateDraft
                .of("key" + i, StateType.REVIEW_STATE)
                .withName(ofEnglish("name" + i)))
            .collect(Collectors.toList());

        final StateSyncOptions stateSyncOptions = StateSyncOptionsBuilder
            .of(CTP_TARGET_CLIENT)
            .batchSize(5)
            .build();

        final StateSync stateSync = new StateSync(stateSyncOptions);

        // test
        final StateSyncStatistics stateSyncStatistics = stateSync
            .sync(stateDrafts)
            .toCompletableFuture()
            .join();

        assertThat(stateSyncStatistics).hasValues(10, 10, 0, 0, 0);
    }

    @Test
    void sync_WithNotExistentStates_ShouldResolveStateLater() {
        final StateDraft stateCDraft = createStateDraft(keyC);
        final State stateC = createStateInSource(stateCDraft);

        final StateDraft stateBDraft = createStateDraft(keyB, stateC);
        final State stateB = createStateInSource(stateBDraft);

        StateDraft[] draftsWithReplacesKeys =
            mapToStateDrafts(asList(stateB, stateC)).toArray(new StateDraft[2]);
        final StateDraft stateADraft = createStateDraftReferencingStateDrafts(keyA, draftsWithReplacesKeys);
        final List<StateDraft> stateDrafts = asList(stateADraft);

        final StateSyncOptions stateSyncOptions = StateSyncOptionsBuilder
            .of(CTP_TARGET_CLIENT)
            .batchSize(1)
            .build();

        final StateSync stateSync = new StateSync(stateSyncOptions);

        // test
        final StateSyncStatistics stateSyncStatistics = stateSync
            .sync(stateDrafts)
            .toCompletableFuture()
            .join();

        assertThat(stateSyncStatistics).hasValues(1, 0, 0, 0, 1);
        UnresolvedTransitionsServiceImpl unresolvedTransitionsService =
            new UnresolvedTransitionsServiceImpl(stateSyncOptions);
        Set<WaitingToBeResolvedTransitions> result =
            unresolvedTransitionsService.fetch(new HashSet<>(asList(keyA))).toCompletableFuture().join();
        Assertions.assertThat(result.size()).isEqualTo(1);
        WaitingToBeResolvedTransitions waitingToBeResolvedTransitions = result.iterator().next();
        Assertions
            .assertThat(waitingToBeResolvedTransitions.getMissingTransitionStateKeys().containsAll(asList(keyB, keyC)))
            .isTrue();
        Assertions.assertThat(waitingToBeResolvedTransitions.getStateDraft().getKey()).isEqualTo(keyA);
    }

    @Test
    void sync_WithAllExistentStates_ShouldResolveAllStates() {

        final StateDraft stateCDraft = createStateDraft(keyC);
        final State stateC = createStateInSource(stateCDraft);

        final StateDraft stateBDraft = createStateDraft(keyB, stateC);
        final State stateB = createStateInSource(stateBDraft);

        final StateDraft stateADraft = createStateDraft(keyA, stateB, stateC);
        final State stateA = createStateInSource(stateADraft);

        final StateSyncOptions stateSyncOptions = StateSyncOptionsBuilder
            .of(CTP_TARGET_CLIENT)
            .batchSize(3)
            .build();

        final StateSync stateSync = new StateSync(stateSyncOptions);
        final List<StateDraft> stateDrafts = mapToStateDrafts(Arrays.asList(stateA, stateB, stateC));
        // test
        final StateSyncStatistics stateSyncStatistics = stateSync
            .sync(stateDrafts)
            .toCompletableFuture()
            .join();

        assertThat(stateSyncStatistics).hasValues(3, 3, 0, 0, 0);
        Assertions.assertThat(stateSyncStatistics.getReportMessage())
            .isEqualTo("Summary: 3 state(s) were processed in total "
                + "(3 created, 0 updated, 0 failed to sync and 0 state(s) with missing transition(s)).");
        UnresolvedTransitionsServiceImpl unresolvedTransitionsService =
            new UnresolvedTransitionsServiceImpl(stateSyncOptions);
        Set<WaitingToBeResolvedTransitions> result =
            unresolvedTransitionsService.fetch(new HashSet<>(asList(keyA))).toCompletableFuture().join();
        Assertions.assertThat(result.size()).isEqualTo(0);
    }

    @Test
    void sync_WithExceptionWhenFetchingUnresolvedTransition_ShouldPrintErrorMessage() {

        final StateDraft stateCDraft = createStateDraft(keyC);
        final State stateC = createStateInSource(stateCDraft);

        final StateDraft stateBDraft = createStateDraft(keyB, stateC);
        final State stateB = createStateInSource(stateBDraft);

        final StateDraft stateADraft = createStateDraft(keyA, stateB, stateC);
        final State stateA = createStateInSource(stateADraft);

        final SphereClient spyDecoratedClient = spy(CustomHeaderSphereClientDecorator.of(CTP_TARGET_CLIENT));

        when(spyDecoratedClient.execute(any(CustomObjectQuery.class)))
            .thenReturn(
                exceptionallyCompletedFuture(new BadRequestException("a test exception")))
            .thenReturn(exceptionallyCompletedFuture(new ConcurrentModificationException()))
            .thenCallRealMethod();

        final StateSyncOptions stateSyncOptions = spy(StateSyncOptionsBuilder
            .of(CTP_TARGET_CLIENT)
            .batchSize(3)
            .errorCallback((exception, oldResource, newResource, updateActions) -> {
                errorCallBackMessages.add(exception.getMessage());
                errorCallBackExceptions.add(exception.getCause());
            })
            .warningCallback((exception, newResource, oldResource) ->
                warningCallBackMessages.add(exception.getMessage()))
            .build());

        when(stateSyncOptions.getCtpClient()).thenReturn(spyDecoratedClient);

        final StateSync stateSync = new StateSync(stateSyncOptions);
        final List<StateDraft> stateDrafts = mapToStateDrafts(Arrays.asList(stateA, stateB, stateC));
        // test
        final StateSyncStatistics stateSyncStatistics = stateSync
            .sync(stateDrafts)
            .toCompletableFuture()
            .join();

        assertThat(stateSyncStatistics).hasValues(3, 1, 0, 2, 1);
        Assertions.assertThat(errorCallBackExceptions).isNotEmpty();
        Assertions.assertThat(errorCallBackMessages).isNotEmpty();
        Assertions.assertThat(errorCallBackMessages.get(0))
            .contains(format("Failed to fetch StateDrafts waiting to be resolved with keys"));
    }

    @Test
    void sync_WithListOfNullElements_ShouldPrintErrorMessage() {

        final StateSyncOptions stateSyncOptions = StateSyncOptionsBuilder
            .of(CTP_TARGET_CLIENT)
            .batchSize(3)
            .errorCallback((exception, oldResource, newResource, updateActions) -> {
                errorCallBackMessages.add(exception.getMessage());
                errorCallBackExceptions.add(exception.getCause());
            })
            .warningCallback((exception, newResource, oldResource) ->
                warningCallBackMessages.add(exception.getMessage()))
            .build();

        final StateSync stateSync = new StateSync(stateSyncOptions);
        // test
        final StateSyncStatistics stateSyncStatistics = stateSync
            .sync(Collections.singletonList(null))
            .toCompletableFuture()
            .join();

        assertThat(stateSyncStatistics).hasValues(1 , 0, 0, 1, 0);
        Assertions.assertThat(errorCallBackExceptions).isNotEmpty();
        Assertions.assertThat(errorCallBackMessages).isNotEmpty();
        Assertions.assertThat(errorCallBackMessages.get(0)).contains("StateDraft is null.");
    }

    @Test
    void sync_WithUpdatedTransition_ShouldUpdateTransitions() {

        final StateDraft stateCDraft = createStateDraft(keyC);
        final State stateC = createStateInSource(stateCDraft);
        final StateDraft tagetStateCDraft = createStateDraft(keyC);
        final State targetStateC = createStateInTarget(tagetStateCDraft);

        final StateDraft stateBDraft = createStateDraft(keyB, stateC);
        final State stateB = createStateInSource(stateBDraft);
        final StateDraft tagetStateBDraft = createStateDraft(keyB, targetStateC);
        final State targetStateB = createStateInTarget(tagetStateBDraft);

        final StateDraft stateADraft = createStateDraft(keyA, stateB, stateC);
        final State stateA = createStateInSource(stateADraft);
        final StateDraft tagetStateADraft = createStateDraft(keyA, targetStateB);
        final State targetStateA = createStateInTarget(tagetStateADraft);
        Assertions.assertThat(targetStateB.getTransitions().size()).isEqualTo(1);
        Assertions.assertThat(targetStateA.getTransitions().size()).isEqualTo(1);
        final StateSyncOptions stateSyncOptions = StateSyncOptionsBuilder
            .of(CTP_TARGET_CLIENT)
            .batchSize(3)
            .build();

        final StateSync stateSync = new StateSync(stateSyncOptions);
        final List<StateDraft> stateDrafts = mapToStateDrafts(Arrays.asList(stateA, stateB, stateC));
        // test
        final StateSyncStatistics stateSyncStatistics = stateSync
            .sync(stateDrafts)
            .toCompletableFuture()
            .join();

        assertThat(stateSyncStatistics).hasValues(3, 0, 1, 0, 0);

        QueryExecutionUtils.queryAll(CTP_TARGET_CLIENT, StateQueryBuilder
            .of()
            .plusPredicates(q -> q.key().is(keyA)).build())
            .thenAccept(resultStates -> {
                Assertions.assertThat(resultStates.size()).isEqualTo(1);
                Assertions.assertThat(resultStates.get(0).getTransitions().size()).isEqualTo(2);
            }).toCompletableFuture().join();
    }

    @Test
    void sync_WithExceptionOnResolvingTransition_ShouldUpdateTransitions() {

        final StateDraft stateCDraft = createStateDraft(keyC);
        final State stateC = createStateInSource(stateCDraft);
        final StateDraft stateBDraft = createStateDraft(keyB, stateC);
        final State stateB = createStateInSource(stateBDraft);
        final SphereClient spyDecoratedClient = spy(CustomHeaderSphereClientDecorator.of(CTP_TARGET_CLIENT));
        final StateQuery stateQuery = any(StateQuery.class);
        when(spyDecoratedClient.execute(stateQuery))
            .thenCallRealMethod()
            .thenReturn(exceptionallyCompletedFuture(new BadGatewayException()));

        final StateSyncOptions stateSyncOptions = spy(StateSyncOptionsBuilder
            .of(CTP_TARGET_CLIENT)
            .batchSize(3)
            .errorCallback((exception, oldResource, newResource, updateActions) -> {
                errorCallBackMessages.add(exception.getMessage());
                errorCallBackExceptions.add(exception.getCause());
            })
            .warningCallback((exception, newResource, oldResource) ->
                warningCallBackMessages.add(exception.getMessage()))
            .build());
        when(stateSyncOptions.getCtpClient()).thenReturn(spyDecoratedClient);
        final StateSync stateSync = new StateSync(stateSyncOptions);
        final List<StateDraft> stateDrafts = mapToStateDrafts(Arrays.asList(stateB, stateC));
        // test
        final StateSyncStatistics stateSyncStatistics = stateSync
            .sync(stateDrafts)
            .toCompletableFuture()
            .join();

        assertThat(stateSyncStatistics).hasValues(2, 0, 0, 2, 0);
        Assertions.assertThat(errorCallBackExceptions).isNotEmpty();
        Assertions.assertThat(errorCallBackMessages).isNotEmpty();
        Assertions.assertThat(errorCallBackMessages.get(0))
            .contains("Failed to fetch existing states with keys");
        Assertions.assertThat(warningCallBackMessages).isEmpty();
    }

    @Test
    void sync_WithDeletedTransition_ShouldRemoveTransitions() {

        final StateDraft stateCDraft = createStateDraft(keyC);
        final State stateC = createStateInSource(stateCDraft);
        final StateDraft tagetStateCDraft = createStateDraft(keyC);
        final State targetStateC = createStateInTarget(tagetStateCDraft);

        final StateDraft stateBDraft = createStateDraft(keyB, stateC);
        final State stateB = createStateInSource(stateBDraft);
        final StateDraft tagetStateBDraft = createStateDraft(keyB, targetStateC);
        final State targetStateB = createStateInTarget(tagetStateBDraft);

        final StateDraft stateADraft = createStateDraft(keyA, stateB);
        final State stateA = createStateInSource(stateADraft);
        final StateDraft tagetStateADraft = createStateDraft(keyA, targetStateB, targetStateC);
        final State targetStateA = createStateInTarget(tagetStateADraft);
        Assertions.assertThat(targetStateB.getTransitions().size()).isEqualTo(1);
        Assertions.assertThat(targetStateA.getTransitions().size()).isEqualTo(2);
        final StateSyncOptions stateSyncOptions = StateSyncOptionsBuilder
            .of(CTP_TARGET_CLIENT)
            .batchSize(3)
            .build();

        final StateSync stateSync = new StateSync(stateSyncOptions);
        final List<StateDraft> stateDrafts = mapToStateDrafts(Arrays.asList(stateA, stateB, stateC));
        // test
        final StateSyncStatistics stateSyncStatistics = stateSync
            .sync(stateDrafts)
            .toCompletableFuture()
            .join();

        assertThat(stateSyncStatistics).hasValues(3, 0, 1, 0, 0);

        QueryExecutionUtils.queryAll(CTP_TARGET_CLIENT, StateQueryBuilder
            .of()
            .plusPredicates(q -> q.key().is(keyA)).build())
            .thenAccept(resultStates -> {
                Assertions.assertThat(resultStates.size()).isEqualTo(1);
                Assertions.assertThat(resultStates.get(0).getTransitions().size()).isEqualTo(1);
            }).toCompletableFuture().join();
    }

    @Test
    void sync_WithEmptyNewTransition_ShouldRemoveTransitions() {

        final StateDraft stateCDraft = createStateDraft(keyC);
        final State stateC = createStateInSource(stateCDraft);
        final StateDraft tagetStateCDraft = createStateDraft(keyC);
        final State targetStateC = createStateInTarget(tagetStateCDraft);

        final StateDraft stateBDraft = createStateDraft(keyB, stateC);
        final State stateB = createStateInSource(stateBDraft);
        final StateDraft tagetStateBDraft = createStateDraft(keyB, targetStateC);
        final State targetStateB = createStateInTarget(tagetStateBDraft);

        final StateDraft stateADraft = createStateDraft(keyA);
        final State stateA = createStateInSource(stateADraft);
        final StateDraft tagetStateADraft = createStateDraft(keyA, targetStateB, targetStateC);
        final State targetStateA = createStateInTarget(tagetStateADraft);
        Assertions.assertThat(targetStateB.getTransitions().size()).isEqualTo(1);
        Assertions.assertThat(targetStateA.getTransitions().size()).isEqualTo(2);
        final StateSyncOptions stateSyncOptions = StateSyncOptionsBuilder
            .of(CTP_TARGET_CLIENT)
            .batchSize(3)
            .build();

        final StateSync stateSync = new StateSync(stateSyncOptions);
        final List<StateDraft> stateDrafts = mapToStateDrafts(Arrays.asList(stateA, stateB, stateC));
        // test
        final StateSyncStatistics stateSyncStatistics = stateSync
            .sync(stateDrafts)
            .toCompletableFuture()
            .join();

        assertThat(stateSyncStatistics).hasValues(3, 0, 1, 0, 0);

        QueryExecutionUtils.queryAll(CTP_TARGET_CLIENT, StateQueryBuilder
            .of()
            .plusPredicates(q -> q.key().is(keyA)).build())
            .thenAccept(resultStates -> {
                Assertions.assertThat(resultStates.size()).isEqualTo(1);
                Assertions.assertThat(resultStates.get(0).getTransitions()).isNull();
            }).toCompletableFuture().join();
    }

    @Test
    void sync_WithStateWithoutKey_ShouldAddErrorMessage() {
        String nameA = "state-A";
        final StateDraft stateADraft = StateDraftBuilder
            .of(null, StateType.REVIEW_STATE)
            .name(LocalizedString.ofEnglish(nameA))
            .roles(Collections.singleton(StateRole.REVIEW_INCLUDED_IN_STATISTICS))
            .initial(true)
            .build();

        final StateSyncOptions stateSyncOptions = StateSyncOptionsBuilder
            .of(CTP_TARGET_CLIENT)
            .batchSize(3)
            .errorCallback((exception, oldResource, newResource, updateActions) -> {
                errorCallBackMessages.add(exception.getMessage());
                errorCallBackExceptions.add(exception.getCause());
            })
            .warningCallback((exception, newResource, oldResource) ->
                warningCallBackMessages.add(exception.getMessage()))
            .build();
        final StateSync stateSync = new StateSync(stateSyncOptions);
        // test
        final StateSyncStatistics stateSyncStatistics = stateSync
            .sync(Arrays.asList(stateADraft))
            .toCompletableFuture()
            .join();

        assertThat(stateSyncStatistics).hasValues(1, 0, 0, 1, 0);
        Assertions.assertThat(errorCallBackExceptions).isNotEmpty();
        Assertions.assertThat(errorCallBackMessages).isNotEmpty();
        Assertions.assertThat(errorCallBackMessages.get(0)).contains("StateDraft with name:"
            + " LocalizedString(en -> state-A) doesn't have a key.");
        Assertions.assertThat(warningCallBackMessages).isEmpty();
    }

    @Test
    void sync_WithUpdatedTransitionAndClientThrowsError_ShouldAddErrorMessage() {
        final StateDraft stateCDraft = createStateDraft(keyC);
        final State stateC = createStateInSource(stateCDraft);
        final StateDraft tagetStateCDraft = createStateDraft(keyC);
        final State targetStateC = createStateInTarget(tagetStateCDraft);

        final StateDraft stateBDraft = createStateDraft(keyB, stateC);
        final State stateB = createStateInSource(stateBDraft);
        final StateDraft tagetStateBDraft = createStateDraft(keyB, targetStateC);
        final State targetStateB = createStateInTarget(tagetStateBDraft);

        final StateDraft stateADraft = createStateDraft(keyA, stateB, stateC);
        final State stateA = createStateInSource(stateADraft);
        final StateDraft tagetStateADraft = createStateDraft(keyA, targetStateB);
        final State targetStateA = createStateInTarget(tagetStateADraft);
        Assertions.assertThat(targetStateB.getTransitions().size()).isEqualTo(1);
        Assertions.assertThat(targetStateA.getTransitions().size()).isEqualTo(1);


        final SphereClient spyDecoratedClient = spy(CustomHeaderSphereClientDecorator.of(CTP_TARGET_CLIENT));

        final StateUpdateCommand updateCommand = any(StateUpdateCommand.class);
        when(spyDecoratedClient.execute(updateCommand))
            .thenReturn(
                exceptionallyCompletedFuture(new BadRequestException("a test exception")))
            .thenReturn(exceptionallyCompletedFuture(new ConcurrentModificationException()))
            .thenCallRealMethod();

        final StateSyncOptions stateSyncOptions = spy(StateSyncOptionsBuilder
            .of(CTP_TARGET_CLIENT)
            .batchSize(3)
            .errorCallback((exception, oldResource, newResource, updateActions) -> {
                errorCallBackMessages.add(exception.getMessage());
                errorCallBackExceptions.add(exception.getCause());
            })
            .warningCallback((exception, newResource, oldResource) ->
                warningCallBackMessages.add(exception.getMessage()))
            .build());
        when(stateSyncOptions.getCtpClient()).thenReturn(spyDecoratedClient);

        final StateSync stateSync = new StateSync(stateSyncOptions);
        final List<StateDraft> stateDrafts = mapToStateDrafts(Arrays.asList(stateA, stateB, stateC));
        // test
        final StateSyncStatistics stateSyncStatistics = stateSync
            .sync(stateDrafts)
            .toCompletableFuture()
            .join();

        assertThat(stateSyncStatistics).hasValues(3, 0, 0, 1, 0);
        Assertions.assertThat(errorCallBackExceptions).isNotEmpty();
        Assertions.assertThat(errorCallBackMessages).isNotEmpty();
        Assertions.assertThat(errorCallBackMessages.get(0)).contains(" detailMessage: a test exception");
        Assertions.assertThat(warningCallBackMessages).isEmpty();
    }

    @Test
    void sync_WithoutAnyNewStateDraft_ShouldProcessNothing() {

        final StateSyncOptions stateSyncOptions = StateSyncOptionsBuilder
            .of(CTP_TARGET_CLIENT)
            .batchSize(3)
            .build();
        final StateSync stateSync = new StateSync(stateSyncOptions);
        final StateSyncStatistics stateSyncStatistics = stateSync
            .sync(Collections.emptyList())
            .toCompletableFuture()
            .join();

        assertThat(stateSyncStatistics).hasValues(0, 0, 0, 0, 0);

    }

    @Test
    void sync_WithFailureInKeysToIdCreation_ShouldAddErrorMessage() {
        final StateDraft stateCDraft = createStateDraft(keyC);
        final State stateC = createStateInSource(stateCDraft);
        final StateDraft tagetStateCDraft = createStateDraft(keyC);
        final State targetStateC = createStateInTarget(tagetStateCDraft);

        final StateDraft stateBDraft = createStateDraft(keyB, stateC);
        final State stateB = createStateInSource(stateBDraft);
        final StateDraft tagetStateBDraft = createStateDraft(keyB, targetStateC);
        final State targetStateB = createStateInTarget(tagetStateBDraft);

        final StateDraft stateADraft = createStateDraft(keyA, stateB, stateC);
        final State stateA = createStateInSource(stateADraft);
        final StateDraft tagetStateADraft = createStateDraft(keyA, targetStateB);
        final State targetStateA = createStateInTarget(tagetStateADraft);
        Assertions.assertThat(targetStateB.getTransitions().size()).isEqualTo(1);
        Assertions.assertThat(targetStateA.getTransitions().size()).isEqualTo(1);

        final SphereClient spyDecoratedClient = spy(CustomHeaderSphereClientDecorator.of(CTP_TARGET_CLIENT));
        when(spyDecoratedClient.execute(any(StateQuery.class)))
            .thenReturn(exceptionallyCompletedFuture(new BadRequestException("a test exception")))
            .thenReturn(exceptionallyCompletedFuture(new ConcurrentModificationException()))
            .thenCallRealMethod();

        final StateSyncOptions stateSyncOptions = spy(StateSyncOptionsBuilder
            .of(CTP_TARGET_CLIENT)
            .batchSize(3)
            .errorCallback((exception, oldResource, newResource, updateActions) -> {
                errorCallBackMessages.add(exception.getMessage());
                errorCallBackExceptions.add(exception.getCause());
            })
            .warningCallback((exception, newResource, oldResource) ->
                warningCallBackMessages.add(exception.getMessage()))
<<<<<<< HEAD
            .build());
        when(stateSyncOptions.getCtpClient()).thenReturn(spyDecoratedClient);
        final List<StateDraft> stateDrafts = replaceStateTransitionIdsWithKeys(Arrays.asList(stateA, stateB, stateC));
=======
            .build();

        final List<StateDraft> stateDrafts = mapToStateDrafts(Arrays.asList(stateA, stateB, stateC));
>>>>>>> 4c5234cd
        // test
        final StateSyncStatistics stateSyncStatistics = new StateSync(stateSyncOptions)
            .sync(stateDrafts)
            .toCompletableFuture()
            .join();

        assertThat(stateSyncStatistics).hasValues(3, 0, 0, 3, 0);
        Assertions.assertThat(errorCallBackExceptions).isNotEmpty();
        Assertions.assertThat(errorCallBackMessages).isNotEmpty();
        Assertions.assertThat(errorCallBackMessages.get(0)).isEqualTo("Failed to build a cache of state keys to ids.");
        Assertions.assertThat(warningCallBackMessages).isEmpty();
    }

    @Test
    void sync_WithStateWithEmptyTransition_ShouldAddErrorMessage() {
        final StateDraft stateCDraft = StateDraftBuilder
            .of(keyC, StateType.REVIEW_STATE)
            .roles(Collections.singleton(StateRole.REVIEW_INCLUDED_IN_STATISTICS))
            .transitions(new HashSet<>(Arrays.asList(Reference.of(State.referenceTypeId(), ""))))
            .initial(true)
            .build();
        final StateSyncOptions stateSyncOptions = StateSyncOptionsBuilder
            .of(CTP_TARGET_CLIENT)
            .batchSize(3)
            .errorCallback((exception, oldResource, newResource, updateActions) -> {
                errorCallBackMessages.add(exception.getMessage());
                errorCallBackExceptions.add(exception.getCause());
            })
            .warningCallback((exception, newResource, oldResource) ->
                warningCallBackMessages.add(exception.getMessage()))
            .build();
        // test
        final StateSyncStatistics stateSyncStatistics = new StateSync(stateSyncOptions)
            .sync(Arrays.asList(stateCDraft))
            .toCompletableFuture()
            .join();

        assertThat(stateSyncStatistics).hasValues(1, 0, 0, 1, 0);
        Assertions.assertThat(errorCallBackExceptions).isNotEmpty();
        Assertions.assertThat(errorCallBackMessages).isNotEmpty();
        Assertions.assertThat(errorCallBackMessages.get(0))
            .isEqualTo(format("com.commercetools.sync.commons.exceptions.InvalidStateDraftException: "
                + "StateDraft with key: '%s' has invalid state transitions", keyC));
        Assertions.assertThat(warningCallBackMessages).isEmpty();
    }

    @Test
    void sync_WithStateWithEmptyTransitionShouldBeResolved_ShouldAddErrorMessage() {
        final StateDraft stateCDraft = StateDraftBuilder
            .of(keyC, StateType.REVIEW_STATE)
            .roles(Collections.singleton(StateRole.REVIEW_INCLUDED_IN_STATISTICS))
            .transitions(new HashSet<>(Arrays.asList(Reference.of(State.referenceTypeId(), ""))))
            .initial(true)
            .build();
        final StateSyncOptions stateSyncOptions = StateSyncOptionsBuilder
            .of(CTP_TARGET_CLIENT)
            .batchSize(3)
            .errorCallback((exception, oldResource, newResource, updateActions) -> {
                errorCallBackMessages.add(exception.getMessage());
                errorCallBackExceptions.add(exception.getCause());
            })
            .warningCallback((exception, newResource, oldResource) ->
                warningCallBackMessages.add(exception.getMessage()))
            .build();
        // test
        StateServiceImpl stateService = new StateServiceImpl(stateSyncOptions);
        final StateReferenceResolver stateReferenceResolver = new StateReferenceResolver(stateSyncOptions,
            stateService);

        CompletionStage<StateDraft> result = stateReferenceResolver.resolveReferences(stateCDraft);
        result.exceptionally(exception -> {
                Assertions.assertThat(exception.getMessage())
                    .contains(format("Failed to resolve 'transition' reference on StateDraft with key:'%s", keyC));
                return null;
            }
        ).toCompletableFuture().join();
    }

    private State createStateInSource(final StateDraft draft) {
        return executeBlocking(CTP_SOURCE_CLIENT.execute(StateCreateCommand.of(draft)
            .withExpansionPaths(StateExpansionModel::transitions)));
    }

    private State createStateInTarget(final StateDraft draft) {
        return executeBlocking(CTP_TARGET_CLIENT.execute(StateCreateCommand.of(draft)
            .withExpansionPaths(StateExpansionModel::transitions)));
    }


    private StateDraft createStateDraftReferencingStateDrafts(final String key,
                                                              final StateDraft... transitionStatesDraft) {
        List<Reference<State>> references = new ArrayList<>();
        if (transitionStatesDraft.length > 0) {
            for (StateDraft transitionState : transitionStatesDraft) {
                references.add(referenceOfId(transitionState.getKey()));

            }
        }
        return createStateDraftWithReference(key, references);
    }

    private StateDraft createStateDraft(final String key, final State... transitionStates) {
        List<Reference<State>> references = new ArrayList<>();
        if (transitionStates.length > 0) {
            for (State transitionState : transitionStates) {
                references.add(referenceOfId(transitionState.getId()));
            }
        }
        return createStateDraftWithReference(key, references);
    }

    private StateDraft createStateDraftWithReference(final String key, final List<Reference<State>> references) {
        return StateDraftBuilder
            .of(key, StateType.REVIEW_STATE)
            .roles(Collections.singleton(StateRole.REVIEW_INCLUDED_IN_STATISTICS))
            .transitions(new HashSet<>(references))
            .initial(true)
            .build();
    }
}
<|MERGE_RESOLUTION|>--- conflicted
+++ resolved
@@ -1019,15 +1019,10 @@
             })
             .warningCallback((exception, newResource, oldResource) ->
                 warningCallBackMessages.add(exception.getMessage()))
-<<<<<<< HEAD
             .build());
         when(stateSyncOptions.getCtpClient()).thenReturn(spyDecoratedClient);
-        final List<StateDraft> stateDrafts = replaceStateTransitionIdsWithKeys(Arrays.asList(stateA, stateB, stateC));
-=======
-            .build();
-
         final List<StateDraft> stateDrafts = mapToStateDrafts(Arrays.asList(stateA, stateB, stateC));
->>>>>>> 4c5234cd
+
         // test
         final StateSyncStatistics stateSyncStatistics = new StateSync(stateSyncOptions)
             .sync(stateDrafts)
