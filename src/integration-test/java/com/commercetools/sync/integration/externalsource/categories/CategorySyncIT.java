--- conflicted
+++ resolved
@@ -38,10 +38,6 @@
 import java.util.concurrent.CompletableFuture;
 
 import static com.commercetools.sync.commons.asserts.statistics.AssertionsForStatistics.assertThat;
-<<<<<<< HEAD
-import static com.commercetools.sync.commons.helpers.BaseReferenceResolver.BLANK_KEY_VALUE_ON_RESOURCE_IDENTIFIER;
-=======
->>>>>>> 0e019502
 import static com.commercetools.sync.commons.helpers.CustomReferenceResolver.TYPE_DOES_NOT_EXIST;
 import static com.commercetools.sync.integration.commons.utils.CategoryITUtils.OLD_CATEGORY_CUSTOM_TYPE_KEY;
 import static com.commercetools.sync.integration.commons.utils.CategoryITUtils.OLD_CATEGORY_CUSTOM_TYPE_NAME;
@@ -362,23 +358,6 @@
     }
 
     @Test
-    void syncDrafts_WithNewCategoryWithParentReferencedOnlyById_ShouldNotCreateCategory() {
-        // Category draft coming from external source.
-        final CategoryDraft categoryDraft = CategoryDraftBuilder
-            .of(LocalizedString.of(Locale.ENGLISH, "Modern Furniture"),
-                LocalizedString.of(Locale.ENGLISH, "modern-furniture"))
-            .key("newCategory")
-            .parent(ResourceIdentifier.ofId("parentId"))
-            .custom(CustomFieldsDraft.ofTypeKeyAndJson(OLD_CATEGORY_CUSTOM_TYPE_KEY, createCustomFieldsJsonMap()))
-            .build();
-
-        final CategorySyncStatistics syncStatistics = categorySync.sync(Collections.singletonList(categoryDraft))
-            .toCompletableFuture().join();
-        assertThat(errorCallBackMessages.get(0)).contains( "Reason: " + BLANK_KEY_VALUE_ON_RESOURCE_IDENTIFIER);
-        assertThat(syncStatistics).hasValues(1, 0, 0, 1, 0);
-    }
-
-    @Test
     void syncDraft_withARemovedCustomType_ShouldUpdateCategory() {
         // Category draft coming from external source.
         final CategoryDraft categoryDraft = CategoryDraftBuilder
