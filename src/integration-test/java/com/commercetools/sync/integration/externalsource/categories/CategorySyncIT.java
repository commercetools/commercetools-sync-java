package com.commercetools.sync.integration.externalsource.categories;

import com.commercetools.sync.categories.CategorySync;
import com.commercetools.sync.categories.CategorySyncOptions;
import com.commercetools.sync.categories.CategorySyncOptionsBuilder;
import com.commercetools.sync.categories.helpers.CategorySyncStatistics;
import com.fasterxml.jackson.databind.JsonNode;
import com.fasterxml.jackson.databind.node.JsonNodeFactory;
import io.sphere.sdk.categories.Category;
import io.sphere.sdk.categories.CategoryDraft;
import io.sphere.sdk.categories.CategoryDraftBuilder;
import io.sphere.sdk.categories.commands.CategoryCreateCommand;
import io.sphere.sdk.categories.commands.CategoryUpdateCommand;
import io.sphere.sdk.categories.queries.CategoryQuery;
import io.sphere.sdk.client.BadGatewayException;
import io.sphere.sdk.client.ConcurrentModificationException;
import io.sphere.sdk.client.SphereClient;
import io.sphere.sdk.models.LocalizedString;
import io.sphere.sdk.models.ResourceIdentifier;
import io.sphere.sdk.queries.PagedQueryResult;
import io.sphere.sdk.types.CustomFieldsDraft;
import io.sphere.sdk.utils.CompletableFutureUtils;
import org.junit.jupiter.api.AfterAll;
import org.junit.jupiter.api.AfterEach;
import org.junit.jupiter.api.BeforeAll;
import org.junit.jupiter.api.BeforeEach;
import org.junit.jupiter.api.Test;

import javax.annotation.Nonnull;
import java.util.ArrayList;
import java.util.Collections;
import java.util.HashMap;
import java.util.List;
import java.util.Locale;
import java.util.Map;
import java.util.Optional;
import java.util.Set;
import java.util.concurrent.CompletableFuture;

import static com.commercetools.sync.commons.asserts.statistics.AssertionsForStatistics.assertThat;
import static com.commercetools.sync.commons.helpers.CustomReferenceResolver.TYPE_DOES_NOT_EXIST;
import static com.commercetools.sync.integration.commons.utils.CategoryITUtils.OLD_CATEGORY_CUSTOM_TYPE_KEY;
import static com.commercetools.sync.integration.commons.utils.CategoryITUtils.OLD_CATEGORY_CUSTOM_TYPE_NAME;
import static com.commercetools.sync.integration.commons.utils.CategoryITUtils.createCategoriesCustomType;
import static com.commercetools.sync.integration.commons.utils.CategoryITUtils.deleteAllCategories;
import static com.commercetools.sync.integration.commons.utils.CategoryITUtils.getCustomFieldsDraft;
import static com.commercetools.sync.integration.commons.utils.ITUtils.BOOLEAN_CUSTOM_FIELD_NAME;
import static com.commercetools.sync.integration.commons.utils.ITUtils.LOCALISED_STRING_CUSTOM_FIELD_NAME;
import static com.commercetools.sync.integration.commons.utils.ITUtils.createCustomFieldsJsonMap;
import static com.commercetools.sync.integration.commons.utils.ITUtils.deleteTypes;
import static com.commercetools.sync.integration.commons.utils.SphereClientUtils.CTP_TARGET_CLIENT;
import static java.lang.String.format;
import static org.assertj.core.api.Assertions.assertThat;
import static org.mockito.ArgumentMatchers.any;
import static org.mockito.Mockito.spy;
import static org.mockito.Mockito.when;


class CategorySyncIT {
    private CategorySync categorySync;
    private static final String oldCategoryKey = "oldCategoryKey";
    private List<String> errorCallBackMessages = new ArrayList<>();
    private List<Throwable> errorCallBackExceptions = new ArrayList<>();

    /**
     * Delete all categories and types from target project. Then create custom types for target CTP project categories.
     */
    @BeforeAll
    static void setup() {
        deleteAllCategories(CTP_TARGET_CLIENT);
        deleteTypes(CTP_TARGET_CLIENT);
        createCategoriesCustomType(OLD_CATEGORY_CUSTOM_TYPE_KEY, Locale.ENGLISH,
            OLD_CATEGORY_CUSTOM_TYPE_NAME, CTP_TARGET_CLIENT);
    }

    /**
     * Deletes Categories and Types from target CTP project, then it populates it with category test data.
     */
    @BeforeEach
    void setupTest() {
        deleteAllCategories(CTP_TARGET_CLIENT);

        final CategorySyncOptions categorySyncOptions = CategorySyncOptionsBuilder.of(CTP_TARGET_CLIENT)
            .errorCallback((exception, oldResource, newResource, updateActions) -> {
                errorCallBackMessages.add(exception.getMessage());
                errorCallBackExceptions.add(exception.getCause());
            }).build();
        categorySync = new CategorySync(categorySyncOptions);

        // Create a mock in the target project.
        final CategoryDraft oldCategoryDraft = CategoryDraftBuilder
            .of(LocalizedString.of(Locale.ENGLISH, "furniture"), LocalizedString.of(Locale.ENGLISH, "furniture"))
            .key(oldCategoryKey)
            .custom(getCustomFieldsDraft())
            .build();
        CTP_TARGET_CLIENT.execute(CategoryCreateCommand.of(oldCategoryDraft))
                         .toCompletableFuture()
                         .join();
    }

    /**
     * Cleans up the target test data that were built in each test.
     */
    @AfterEach
    void tearDownTest() {
        deleteAllCategories(CTP_TARGET_CLIENT);
    }

    /**
     * Cleans up the entire target test data that were built in this test class.
     */
    @AfterAll
    static void tearDown() {
        deleteAllCategories(CTP_TARGET_CLIENT);
        deleteTypes(CTP_TARGET_CLIENT);
    }

    @Test
    void syncDrafts_WithANewCategoryWithNewSlug_ShouldCreateCategory() {
        // Category draft coming from external source.
        final CategoryDraft categoryDraft = CategoryDraftBuilder
            .of(LocalizedString.of(Locale.ENGLISH, "furniture"), LocalizedString.of(Locale.ENGLISH, "new-furniture"))
            .key("newCategoryKey")
            .custom(CustomFieldsDraft.ofTypeKeyAndJson(OLD_CATEGORY_CUSTOM_TYPE_KEY, createCustomFieldsJsonMap()))
            .build();

        final CategorySyncStatistics syncStatistics = categorySync.sync(Collections.singletonList(categoryDraft))
                                                        .toCompletableFuture().join();

        assertThat(syncStatistics).hasValues(1, 1, 0, 0, 0);
    }

    @Test
    void syncDrafts_WithANewCategoryWithDuplicateSlug_ShouldNotCreateCategory() {
        // Category draft coming from external source.
        final CategoryDraft categoryDraft = CategoryDraftBuilder
            .of(LocalizedString.of(Locale.ENGLISH, "furniture"), LocalizedString.of(Locale.ENGLISH, "furniture"))
            .key("newCategoryKey")
            .custom(CustomFieldsDraft.ofTypeKeyAndJson(OLD_CATEGORY_CUSTOM_TYPE_KEY, createCustomFieldsJsonMap()))
            .build();

        final CategorySyncStatistics syncStatistics = categorySync.sync(Collections.singletonList(categoryDraft))
                                                        .toCompletableFuture().join();

        assertThat(syncStatistics).hasValues(1, 0, 0, 1, 0);
    }

    @Test
    void syncDrafts_WithCategoryWithNoChanges_ShouldNotUpdateCategory() {
        // Category draft coming from external source.
        final CategoryDraft categoryDraft = CategoryDraftBuilder
            .of(LocalizedString.of(Locale.ENGLISH, "furniture"),
                LocalizedString.of(Locale.ENGLISH, "furniture"))
            .key(oldCategoryKey)
            .custom(CustomFieldsDraft.ofTypeKeyAndJson(OLD_CATEGORY_CUSTOM_TYPE_KEY, createCustomFieldsJsonMap()))
            .build();

        final CategorySyncStatistics syncStatistics = categorySync.sync(Collections.singletonList(categoryDraft))
                                                        .toCompletableFuture().join();

        assertThat(syncStatistics).hasValues(1, 0, 0, 0, 0);
    }

    @Test
    void syncDrafts_WithChangedCategory_ShouldUpdateCategory() {
        // Category draft coming from external source.
        final CategoryDraft categoryDraft = CategoryDraftBuilder
            .of(LocalizedString.of(Locale.ENGLISH, "Modern Furniture"),
                LocalizedString.of(Locale.ENGLISH, "modern-furniture"))
            .key(oldCategoryKey)
            .custom(CustomFieldsDraft.ofTypeKeyAndJson(OLD_CATEGORY_CUSTOM_TYPE_KEY, createCustomFieldsJsonMap()))
            .build();

        final CategorySyncStatistics syncStatistics = categorySync.sync(Collections.singletonList(categoryDraft))
                                                                  .toCompletableFuture().join();

        assertThat(syncStatistics).hasValues(1, 0, 1, 0, 0);
    }

    @Test
    void syncDrafts_WithConcurrentModificationException_ShouldRetryToUpdateNewCategoryWithSuccess() {
        // Preparation
        final SphereClient spyClient = buildClientWithConcurrentModificationUpdate();

        final LocalizedString newCategoryName = LocalizedString.of(Locale.ENGLISH, "Modern Furniture");
        final CategoryDraft categoryDraft = CategoryDraftBuilder
            .of(newCategoryName, LocalizedString.of(Locale.ENGLISH, "modern-furniture"))
            .key(oldCategoryKey)
            .custom(CustomFieldsDraft.ofTypeKeyAndJson(OLD_CATEGORY_CUSTOM_TYPE_KEY, createCustomFieldsJsonMap()))
            .build();

        final CategorySyncOptions categorySyncOptions = CategorySyncOptionsBuilder.of(spyClient)
                                                                                  .build();

        final CategorySync categorySync = new CategorySync(categorySyncOptions);

        // Test
        final CategorySyncStatistics statistics = categorySync.sync(Collections.singletonList(categoryDraft))
                                                              .toCompletableFuture()
                                                              .join();

        // Assertion
        assertThat(statistics).hasValues(1, 0, 1, 0);

        // Assert CTP state.
        final PagedQueryResult<Category> queryResult =
            CTP_TARGET_CLIENT.execute(CategoryQuery.of().plusPredicates(categoryQueryModel ->
                categoryQueryModel.key().is(categoryDraft.getKey())))
                             .toCompletableFuture()
                             .join();

        assertThat(queryResult.head()).hasValueSatisfying(category ->
            assertThat(category.getName()).isEqualTo(newCategoryName));
    }

    @Nonnull
    private SphereClient buildClientWithConcurrentModificationUpdate() {
        final SphereClient spyClient = spy(CTP_TARGET_CLIENT);

        final CategoryUpdateCommand anyCategoryUpdate = any(CategoryUpdateCommand.class);
        when(spyClient.execute(anyCategoryUpdate))
                .thenReturn(CompletableFutureUtils.exceptionallyCompletedFuture(new ConcurrentModificationException()))
                .thenCallRealMethod();

        return spyClient;
    }

    @Test
    void syncDrafts_WithConcurrentModificationExceptionAndFailedFetch_ShouldFailToReFetchAndUpdate() {
        // Preparation
        final SphereClient spyClient = buildClientWithConcurrentModificationUpdateAndFailedFetchOnRetry();

        final CategoryDraft categoryDraft = CategoryDraftBuilder
                .of(LocalizedString.of(Locale.ENGLISH, "Modern Furniture"),
                        LocalizedString.of(Locale.ENGLISH, "modern-furniture"))
                .key(oldCategoryKey)
                .custom(CustomFieldsDraft.ofTypeKeyAndJson(OLD_CATEGORY_CUSTOM_TYPE_KEY, createCustomFieldsJsonMap()))
                .build();

        final List<String> errorMessages = new ArrayList<>();
        final List<Throwable> errors = new ArrayList<>();

        final CategorySyncOptions categorySyncOptions =
                CategorySyncOptionsBuilder.of(spyClient)
                        .errorCallback((exception, oldResource, newResource, updateActions) -> {
                            errorMessages.add(exception.getMessage());
                            errors.add(exception.getCause());
                        })
                        .build();

        final CategorySync categorySync = new CategorySync(categorySyncOptions);
        final CategorySyncStatistics statistics = categorySync.sync(Collections.singletonList(categoryDraft))
                .toCompletableFuture()
                .join();

        // Test and assertion
        assertThat(statistics).hasValues(1, 0, 0, 1);
        assertThat(errorMessages).hasSize(1);
        assertThat(errors).hasSize(1);

        assertThat(errors.get(0).getCause()).isExactlyInstanceOf(BadGatewayException.class);
        assertThat(errorMessages.get(0)).contains(
                format("Failed to update Category with key: '%s'. Reason: Failed to fetch from CTP while retrying "
                        + "after concurrency modification.", categoryDraft.getKey()));
    }

    @Nonnull
    private SphereClient buildClientWithConcurrentModificationUpdateAndFailedFetchOnRetry() {
        final SphereClient spyClient = spy(CTP_TARGET_CLIENT);
        final CategoryQuery anyCategoryQuery = any(CategoryQuery.class);

        when(spyClient.execute(anyCategoryQuery))
                .thenCallRealMethod() // cache category keys
                .thenCallRealMethod() // Call real fetch on fetching matching categories
                .thenReturn(CompletableFutureUtils.exceptionallyCompletedFuture(new BadGatewayException()));


        final CategoryUpdateCommand anyCategoryUpdate = any(CategoryUpdateCommand.class);
        when(spyClient.execute(anyCategoryUpdate))
                .thenReturn(CompletableFutureUtils.exceptionallyCompletedFuture(new ConcurrentModificationException()));


        return spyClient;
    }

    @Test
    void syncDrafts_WithConcurrentModificationExceptionAndUnexpectedDelete_ShouldFailToReFetchAndUpdate() {
        // Preparation
        final SphereClient spyClient = buildClientWithConcurrentModificationUpdateAndNotFoundFetchOnRetry();

        final CategoryDraft categoryDraft = CategoryDraftBuilder
            .of(LocalizedString.of(Locale.ENGLISH, "Modern Furniture"),
                LocalizedString.of(Locale.ENGLISH, "modern-furniture"))
            .key(oldCategoryKey)
            .custom(CustomFieldsDraft.ofTypeKeyAndJson(OLD_CATEGORY_CUSTOM_TYPE_KEY, createCustomFieldsJsonMap()))
            .build();

        final List<String> errorMessages = new ArrayList<>();
        final List<Throwable> errors = new ArrayList<>();

        final CategorySyncOptions categorySyncOptions =
            CategorySyncOptionsBuilder.of(spyClient)
                                      .errorCallback((exception, oldResource, newResource, updateActions) -> {
                                          errorMessages.add(exception.getMessage());
                                          errors.add(exception.getCause());
                                      })
                                      .build();

        final CategorySync categorySync = new CategorySync(categorySyncOptions);
        final CategorySyncStatistics statistics = categorySync.sync(Collections.singletonList(categoryDraft))
                                                              .toCompletableFuture()
                                                              .join();

        // Test and assertion
        assertThat(statistics).hasValues(1, 0, 0, 1);
        assertThat(errorMessages).hasSize(1);
        assertThat(errors).hasSize(1);

        assertThat(errorMessages.get(0)).contains(
                format("Failed to update Category with key: '%s'. Reason: Not found when attempting to fetch while"
                        + " retrying after concurrency modification.", categoryDraft.getKey()));
    }

    @Nonnull
    private SphereClient buildClientWithConcurrentModificationUpdateAndNotFoundFetchOnRetry() {
        final SphereClient spyClient = spy(CTP_TARGET_CLIENT);
        final CategoryQuery anyCategoryQuery = any(CategoryQuery.class);

        when(spyClient.execute(anyCategoryQuery))
                .thenCallRealMethod() // cache category keys
                .thenCallRealMethod() // Call real fetch on fetching matching categories
                .thenReturn(CompletableFuture.completedFuture(PagedQueryResult.empty()));


        final CategoryUpdateCommand anyCategoryUpdate = any(CategoryUpdateCommand.class);
        when(spyClient.execute(anyCategoryUpdate))
                .thenReturn(CompletableFutureUtils.exceptionallyCompletedFuture(new ConcurrentModificationException()));


        return spyClient;
    }

    @Test
    void syncDrafts_WithNewCategoryWithExistingParent_ShouldCreateCategory() {
        // Category draft coming from external source.
        final CategoryDraft categoryDraft = CategoryDraftBuilder
            .of(LocalizedString.of(Locale.ENGLISH, "Modern Furniture"),
                LocalizedString.of(Locale.ENGLISH, "modern-furniture"))
            .key("newCategory")
            .parent(ResourceIdentifier.ofKey(oldCategoryKey))
<<<<<<< HEAD
            .custom(CustomFieldsDraft.ofTypeIdAndJson(OLD_CATEGORY_CUSTOM_TYPE_KEY, createCustomFieldsJsonMap()))
=======
            .custom(CustomFieldsDraft.ofTypeKeyAndJson(OLD_CATEGORY_CUSTOM_TYPE_KEY, createCustomFieldsJsonMap()))
>>>>>>> 0e019502
            .build();

        final CategorySyncStatistics syncStatistics = categorySync.sync(Collections.singletonList(categoryDraft))
                                                                  .toCompletableFuture().join();

        assertThat(syncStatistics).hasValues(1, 1, 0, 0, 0);
    }

    @Test
    void syncDraft_withARemovedCustomType_ShouldUpdateCategory() {
        // Category draft coming from external source.
        final CategoryDraft categoryDraft = CategoryDraftBuilder
            .of(LocalizedString.of(Locale.ENGLISH, "furniture"), LocalizedString.of(Locale.ENGLISH, "furniture"))
            .key(oldCategoryKey)
            .build();

        final CategorySyncStatistics syncStatistics = categorySync.sync(Collections.singletonList(categoryDraft))
                                                                  .toCompletableFuture().join();

        assertThat(syncStatistics).hasValues(1, 0, 1, 0, 0);
    }

    @Test
    void syncDrafts_WithMultipleBatchSyncing_ShouldSync() {
        // Existing array of [1, 2, 3, oldCategoryKey]
        final CategoryDraft oldCategoryDraft1 = CategoryDraftBuilder
            .of(LocalizedString.of(Locale.ENGLISH, "cat1"), LocalizedString.of(Locale.ENGLISH, "furniture1"))
            .key("cat1")
            .custom(getCustomFieldsDraft())
            .build();
        CTP_TARGET_CLIENT.execute(CategoryCreateCommand.of(oldCategoryDraft1))
                         .toCompletableFuture()
                         .join();
        final CategoryDraft oldCategoryDraft2 = CategoryDraftBuilder
            .of(LocalizedString.of(Locale.ENGLISH, "cat2"), LocalizedString.of(Locale.ENGLISH, "furniture2"))
            .key("cat2")
            .custom(getCustomFieldsDraft())
            .build();
        CTP_TARGET_CLIENT.execute(CategoryCreateCommand.of(oldCategoryDraft2))
                         .toCompletableFuture()
                         .join();
        final CategoryDraft oldCategoryDraft3 = CategoryDraftBuilder
            .of(LocalizedString.of(Locale.ENGLISH, "cat3"), LocalizedString.of(Locale.ENGLISH, "furniture3"))
            .key("cat3")
            .custom(getCustomFieldsDraft())
            .build();
        CTP_TARGET_CLIENT.execute(CategoryCreateCommand.of(oldCategoryDraft3))
                         .toCompletableFuture()
                         .join();


        //_-----_-----_-----_-----_-----_PREPARE BATCHES FROM EXTERNAL SOURCE-----_-----_-----_-----_-----_-----
        //_-----_-----_-----_-----_-----_-----_-----_-----_-----_-----_-----_-----_-----_-----_-----_-----_-----

        // Category draft coming from external source.
        final CategoryDraft categoryDraft1 = CategoryDraftBuilder
            .of(LocalizedString.of(Locale.ENGLISH, "oldCategoryKey"),
                LocalizedString.of(Locale.ENGLISH, "modern-furniture"))
            .key(oldCategoryKey)
            .parent(ResourceIdentifier.ofKey("cat7"))
<<<<<<< HEAD
            .custom(CustomFieldsDraft.ofTypeIdAndJson(OLD_CATEGORY_CUSTOM_TYPE_KEY, createCustomFieldsJsonMap()))
=======
            .custom(CustomFieldsDraft.ofTypeKeyAndJson(OLD_CATEGORY_CUSTOM_TYPE_KEY, createCustomFieldsJsonMap()))
>>>>>>> 0e019502
            .build();

        final List<CategoryDraft> batch1 = new ArrayList<>();
        batch1.add(categoryDraft1);

        final CategoryDraft categoryDraft2 = CategoryDraftBuilder
            .of(LocalizedString.of(Locale.ENGLISH, "cat7"),
                LocalizedString.of(Locale.ENGLISH, "modern-furniture1"))
            .key("cat7")
            .custom(CustomFieldsDraft.ofTypeKeyAndJson(OLD_CATEGORY_CUSTOM_TYPE_KEY, createCustomFieldsJsonMap()))
            .build();

        final List<CategoryDraft> batch2 = new ArrayList<>();
        batch2.add(categoryDraft2);

        final CategoryDraft categoryDraft3 = CategoryDraftBuilder
            .of(LocalizedString.of(Locale.ENGLISH, "cat6"),
                LocalizedString.of(Locale.ENGLISH, "modern-furniture2"))
            .key("cat6")
            .parent(ResourceIdentifier.ofKey("cat5"))
<<<<<<< HEAD
            .custom(CustomFieldsDraft.ofTypeIdAndJson(OLD_CATEGORY_CUSTOM_TYPE_KEY, createCustomFieldsJsonMap()))
=======
            .custom(CustomFieldsDraft.ofTypeKeyAndJson(OLD_CATEGORY_CUSTOM_TYPE_KEY, createCustomFieldsJsonMap()))
>>>>>>> 0e019502
            .build();

        final List<CategoryDraft> batch3 = new ArrayList<>();
        batch3.add(categoryDraft3);

        final CategoryDraft categoryDraft4 = CategoryDraftBuilder
            .of(LocalizedString.of(Locale.ENGLISH, "cat5"),
                LocalizedString.of(Locale.ENGLISH, "modern-furniture3"))
            .key("cat5")
            .custom(CustomFieldsDraft.ofTypeKeyAndJson(OLD_CATEGORY_CUSTOM_TYPE_KEY, createCustomFieldsJsonMap()))
            .build();

        final List<CategoryDraft> batch4 = new ArrayList<>();
        batch4.add(categoryDraft4);

        final CategorySyncStatistics syncStatistics = categorySync.sync(batch1)
                                                        .thenCompose(result -> categorySync.sync(batch2))
                                                        .thenCompose(result -> categorySync.sync(batch3))
                                                        .thenCompose(result -> categorySync.sync(batch4))
                                                        .toCompletableFuture()
                                                        .join();

        assertThat(syncStatistics).hasValues(4, 3, 1, 0, 0);
    }

    @Test
    void syncDrafts_WithMultipleBatchSyncingWithAlreadyProcessedDrafts_ShouldSync() {
        // Category draft coming from external source.
        CategoryDraft categoryDraft1 = CategoryDraftBuilder
            .of(LocalizedString.of(Locale.ENGLISH, "new name"),
                LocalizedString.of(Locale.ENGLISH, "new-slug"))
            .key(oldCategoryKey)
            .custom(CustomFieldsDraft.ofTypeKeyAndJson(OLD_CATEGORY_CUSTOM_TYPE_KEY, createCustomFieldsJsonMap()))
            .build();

        final List<CategoryDraft> batch1 = new ArrayList<>();
        batch1.add(categoryDraft1);

        // Process same draft again in a different batch but with a different name.
        final LocalizedString anotherNewName = LocalizedString.of(Locale.ENGLISH, "another new name");
        categoryDraft1 = CategoryDraftBuilder.of(categoryDraft1)
                                             .name(anotherNewName)
                                             .build();

        final List<CategoryDraft> batch2 = new ArrayList<>();
        batch2.add(categoryDraft1);

        final CategorySyncStatistics syncStatistics = categorySync.sync(batch1)
                                                                  .thenCompose(result -> categorySync.sync(batch2))
                                                                  .toCompletableFuture()
                                                                  .join();

        assertThat(syncStatistics).hasValues(1, 0, 1, 0, 0);

        final Optional<Category> optionalResult = CTP_TARGET_CLIENT.execute(CategoryQuery.of().bySlug(Locale.ENGLISH,
            categoryDraft1.getSlug().get(Locale.ENGLISH))).toCompletableFuture().join().head();
        assertThat(optionalResult).isNotEmpty();
        assertThat(optionalResult.get().getName()).isEqualTo(anotherNewName);
    }

    @Test
    void syncDrafts_WithOneBatchSyncing_ShouldSync() {
        final List<CategoryDraft> newCategoryDrafts = new ArrayList<>();

        // Category draft coming from external source.
        final CategoryDraft categoryDraft1 = CategoryDraftBuilder
            .of(LocalizedString.of(Locale.ENGLISH, "Modern Furniture"),
                LocalizedString.of(Locale.ENGLISH, "modern-furniture"))
            .key(oldCategoryKey)
            .custom(CustomFieldsDraft.ofTypeKeyAndJson(OLD_CATEGORY_CUSTOM_TYPE_KEY, createCustomFieldsJsonMap()))
            .build();


        final CategoryDraft categoryDraft2 = CategoryDraftBuilder
            .of(LocalizedString.of(Locale.ENGLISH, "cat1"),
                LocalizedString.of(Locale.ENGLISH, "modern-furniture1"))
            .key("cat1")
            .custom(CustomFieldsDraft.ofTypeKeyAndJson(OLD_CATEGORY_CUSTOM_TYPE_KEY, createCustomFieldsJsonMap()))
            .build();

        final CategoryDraft categoryDraft3 = CategoryDraftBuilder
            .of(LocalizedString.of(Locale.ENGLISH, "cat2"),
                LocalizedString.of(Locale.ENGLISH, "modern-furniture2"))
            .key("cat2")
            .parent(ResourceIdentifier.ofKey("cat1"))
<<<<<<< HEAD
            .custom(CustomFieldsDraft.ofTypeIdAndJson(OLD_CATEGORY_CUSTOM_TYPE_KEY, createCustomFieldsJsonMap()))
=======
            .custom(CustomFieldsDraft.ofTypeKeyAndJson(OLD_CATEGORY_CUSTOM_TYPE_KEY, createCustomFieldsJsonMap()))
>>>>>>> 0e019502
            .build();

        final CategoryDraft categoryDraft4 = CategoryDraftBuilder
            .of(LocalizedString.of(Locale.ENGLISH, "cat3"),
                LocalizedString.of(Locale.ENGLISH, "modern-furniture3"))
            .key("cat3")
            .parent(ResourceIdentifier.ofKey("cat1"))
<<<<<<< HEAD
            .custom(CustomFieldsDraft.ofTypeIdAndJson(OLD_CATEGORY_CUSTOM_TYPE_KEY, createCustomFieldsJsonMap()))
=======
            .custom(CustomFieldsDraft.ofTypeKeyAndJson(OLD_CATEGORY_CUSTOM_TYPE_KEY, createCustomFieldsJsonMap()))
>>>>>>> 0e019502
            .build();

        final CategoryDraft categoryDraft5 = CategoryDraftBuilder
            .of(LocalizedString.of(Locale.ENGLISH, "cat4"),
                LocalizedString.of(Locale.ENGLISH, "modern-furniture4"))
            .key("cat4")
            .custom(CustomFieldsDraft.ofTypeKeyAndJson(OLD_CATEGORY_CUSTOM_TYPE_KEY, createCustomFieldsJsonMap()))
            .build();

        final CategoryDraft categoryDraft6 = CategoryDraftBuilder
            .of(LocalizedString.of(Locale.ENGLISH, "cat5"),
                LocalizedString.of(Locale.ENGLISH, "modern-furniture5"))
            .key("cat5")
            .parent(ResourceIdentifier.ofKey("cat4"))
<<<<<<< HEAD
            .custom(CustomFieldsDraft.ofTypeIdAndJson(OLD_CATEGORY_CUSTOM_TYPE_KEY, createCustomFieldsJsonMap()))
=======
            .custom(CustomFieldsDraft.ofTypeKeyAndJson(OLD_CATEGORY_CUSTOM_TYPE_KEY, createCustomFieldsJsonMap()))
>>>>>>> 0e019502
            .build();

        newCategoryDrafts.add(categoryDraft1);
        newCategoryDrafts.add(categoryDraft2);
        newCategoryDrafts.add(categoryDraft3);
        newCategoryDrafts.add(categoryDraft4);
        newCategoryDrafts.add(categoryDraft5);
        newCategoryDrafts.add(categoryDraft6);

        final CategorySyncStatistics syncStatistics = categorySync.sync(newCategoryDrafts).toCompletableFuture().join();

        assertThat(syncStatistics).hasValues(6, 5, 1, 0, 0);
    }

    @Test
    void syncDrafts_WithSameSlugDraft_ShouldNotSyncIt() {
        final List<CategoryDraft> newCategoryDrafts = new ArrayList<>();

        // Category draft coming from external source.
        final CategoryDraft categoryDraft1 = CategoryDraftBuilder
            .of(LocalizedString.of(Locale.ENGLISH, "Modern Furniture"),
                LocalizedString.of(Locale.ENGLISH, "modern-furniture"))
            .key(oldCategoryKey)
            .custom(CustomFieldsDraft.ofTypeKeyAndJson(OLD_CATEGORY_CUSTOM_TYPE_KEY, createCustomFieldsJsonMap()))
            .build();

        // Same slug draft
        final CategoryDraft categoryDraft2 = CategoryDraftBuilder
            .of(LocalizedString.of(Locale.ENGLISH, "cat1"),
                LocalizedString.of(Locale.ENGLISH, "modern-furniture"))
            .key("cat1")
            .custom(CustomFieldsDraft.ofTypeKeyAndJson(OLD_CATEGORY_CUSTOM_TYPE_KEY, createCustomFieldsJsonMap()))
            .build();

        final CategoryDraft categoryDraft3 = CategoryDraftBuilder
            .of(LocalizedString.of(Locale.ENGLISH, "cat2"),
                LocalizedString.of(Locale.ENGLISH, "modern-furniture2"))
            .key("cat2")
            .parent(ResourceIdentifier.ofKey("cat1"))
<<<<<<< HEAD
            .custom(CustomFieldsDraft.ofTypeIdAndJson(OLD_CATEGORY_CUSTOM_TYPE_KEY, createCustomFieldsJsonMap()))
=======
            .custom(CustomFieldsDraft.ofTypeKeyAndJson(OLD_CATEGORY_CUSTOM_TYPE_KEY, createCustomFieldsJsonMap()))
>>>>>>> 0e019502
            .build();

        final CategoryDraft categoryDraft4 = CategoryDraftBuilder
            .of(LocalizedString.of(Locale.ENGLISH, "cat3"),
                LocalizedString.of(Locale.ENGLISH, "modern-furniture3"))
            .key("cat3")
            .parent(ResourceIdentifier.ofKey("cat1"))
<<<<<<< HEAD
            .custom(CustomFieldsDraft.ofTypeIdAndJson(OLD_CATEGORY_CUSTOM_TYPE_KEY, createCustomFieldsJsonMap()))
=======
            .custom(CustomFieldsDraft.ofTypeKeyAndJson(OLD_CATEGORY_CUSTOM_TYPE_KEY, createCustomFieldsJsonMap()))
>>>>>>> 0e019502
            .build();

        final CategoryDraft categoryDraft5 = CategoryDraftBuilder
            .of(LocalizedString.of(Locale.ENGLISH, "cat4"),
                LocalizedString.of(Locale.ENGLISH, "modern-furniture4"))
            .key("cat4")
            .custom(CustomFieldsDraft.ofTypeKeyAndJson(OLD_CATEGORY_CUSTOM_TYPE_KEY, createCustomFieldsJsonMap()))
            .build();

        final CategoryDraft categoryDraft6 = CategoryDraftBuilder
            .of(LocalizedString.of(Locale.ENGLISH, "cat5"),
                LocalizedString.of(Locale.ENGLISH, "modern-furniture5"))
            .key("cat5")
            .parent(ResourceIdentifier.ofKey("cat4"))
<<<<<<< HEAD
            .custom(CustomFieldsDraft.ofTypeIdAndJson(OLD_CATEGORY_CUSTOM_TYPE_KEY, createCustomFieldsJsonMap()))
=======
            .custom(CustomFieldsDraft.ofTypeKeyAndJson(OLD_CATEGORY_CUSTOM_TYPE_KEY, createCustomFieldsJsonMap()))
>>>>>>> 0e019502
            .build();

        newCategoryDrafts.add(categoryDraft1);
        newCategoryDrafts.add(categoryDraft2);
        newCategoryDrafts.add(categoryDraft3);
        newCategoryDrafts.add(categoryDraft4);
        newCategoryDrafts.add(categoryDraft5);
        newCategoryDrafts.add(categoryDraft6);

        final CategorySyncStatistics syncStatistics = categorySync.sync(newCategoryDrafts).toCompletableFuture().join();

        assertThat(syncStatistics).hasValues(6, 5, 0, 1, 0);
    }

    @Test
    void syncDrafts_WithValidAndInvalidCustomTypeKeys_ShouldSyncCorrectly() {
        final List<CategoryDraft> newCategoryDrafts = new ArrayList<>();
        final String newCustomTypeKey = "newKey";
        createCategoriesCustomType(newCustomTypeKey, Locale.ENGLISH, "newCustomTypeName", CTP_TARGET_CLIENT);

        final CategoryDraft categoryDraft1 = CategoryDraftBuilder
            .of(LocalizedString.of(Locale.ENGLISH, "Modern Furniture"),
                LocalizedString.of(Locale.ENGLISH, "modern-furniture"))
            .key(oldCategoryKey)
            .custom(CustomFieldsDraft.ofTypeKeyAndJson("nonExistingKey", createCustomFieldsJsonMap()))
            .build();

        final CategoryDraft categoryDraft2 = CategoryDraftBuilder
            .of(LocalizedString.of(Locale.ENGLISH, "Modern Furniture-2"),
                LocalizedString.of(Locale.ENGLISH, "modern-furniture-2"))
            .key("newCategoryKey")
            .custom(CustomFieldsDraft.ofTypeKeyAndJson(newCustomTypeKey, createCustomFieldsJsonMap()))
            .build();

        newCategoryDrafts.add(categoryDraft1);
        newCategoryDrafts.add(categoryDraft2);

        final CategorySyncStatistics syncStatistics = categorySync.sync(newCategoryDrafts).toCompletableFuture().join();

        assertThat(syncStatistics).hasValues(2, 1, 0, 1, 0);

        final String expectedMessage = format(TYPE_DOES_NOT_EXIST, "nonExistingKey");
        assertThat(errorCallBackMessages.get(0)).contains(expectedMessage);
    }

    @Test
    void syncDrafts_WithValidCustomFieldsChange_ShouldSyncIt() {
        final List<CategoryDraft> newCategoryDrafts = new ArrayList<>();

        final Map<String, JsonNode> customFieldsJsons = new HashMap<>();
        customFieldsJsons.put(BOOLEAN_CUSTOM_FIELD_NAME, JsonNodeFactory.instance.booleanNode(false));
        customFieldsJsons
            .put(LOCALISED_STRING_CUSTOM_FIELD_NAME, JsonNodeFactory.instance.objectNode()
                                                                             .put("de", "rot")
                                                                             .put("en", "red")
                                                                             .put("it", "rosso"));

        final CategoryDraft categoryDraft1 = CategoryDraftBuilder
            .of(LocalizedString.of(Locale.ENGLISH, "Modern Furniture"),
                LocalizedString.of(Locale.ENGLISH, "modern-furniture"))
            .key(oldCategoryKey)
            .custom(CustomFieldsDraft.ofTypeKeyAndJson(OLD_CATEGORY_CUSTOM_TYPE_KEY, customFieldsJsons))
            .build();

        newCategoryDrafts.add(categoryDraft1);

        final CategorySyncStatistics syncStatistics = categorySync.sync(newCategoryDrafts).toCompletableFuture().join();

        assertThat(syncStatistics).hasValues(1, 0, 1, 0, 0);
    }

    @Test
    void syncDrafts_WithDraftWithAMissingParentKey_ShouldNotSyncIt() {
        // Category draft coming from external source.
        final CategoryDraft categoryDraft = CategoryDraftBuilder
            .of(LocalizedString.of(Locale.ENGLISH, "furniture"), LocalizedString.of(Locale.ENGLISH, "new-furniture"))
            .key("newCategoryKey")
            .custom(CustomFieldsDraft.ofTypeKeyAndJson(OLD_CATEGORY_CUSTOM_TYPE_KEY, createCustomFieldsJsonMap()))
            .build();

        final String nonExistingParentKey = "nonExistingParent";
        final CategoryDraft categoryDraftWithMissingParent = CategoryDraftBuilder
            .of(LocalizedString.of(Locale.ENGLISH, "furniture"), LocalizedString.of(Locale.ENGLISH, "new-furniture1"))
            .key("cat1")
<<<<<<< HEAD
            .parent(ResourceIdentifier.ofKey(nonExistingParentKey, nonExistingParentKey))
            .custom(CustomFieldsDraft.ofTypeIdAndJson(OLD_CATEGORY_CUSTOM_TYPE_KEY, createCustomFieldsJsonMap()))
=======
            .parent(ResourceIdentifier.ofKey(nonExistingParentKey))
            .custom(CustomFieldsDraft.ofTypeKeyAndJson(OLD_CATEGORY_CUSTOM_TYPE_KEY, createCustomFieldsJsonMap()))
>>>>>>> 0e019502
            .build();

        final List<CategoryDraft> categoryDrafts = new ArrayList<>();
        categoryDrafts.add(categoryDraft);
        categoryDrafts.add(categoryDraftWithMissingParent);


        final CategorySyncStatistics syncStatistics = categorySync.sync(categoryDrafts)
                                                                  .toCompletableFuture().join();

        assertThat(syncStatistics).hasValues(2, 2, 0, 0);

        final Map<String, Set<String>> categoryKeysWithMissingParents = syncStatistics
            .getCategoryKeysWithMissingParents();
        assertThat(categoryKeysWithMissingParents).hasSize(1);

        final Set<String> missingParentsChildren = categoryKeysWithMissingParents.get(nonExistingParentKey);
        assertThat(missingParentsChildren).hasSize(1);

        final String childKey = missingParentsChildren.iterator().next();
        assertThat(childKey).isEqualTo(categoryDraftWithMissingParent.getKey());
    }
}<|MERGE_RESOLUTION|>--- conflicted
+++ resolved
@@ -348,11 +348,7 @@
                 LocalizedString.of(Locale.ENGLISH, "modern-furniture"))
             .key("newCategory")
             .parent(ResourceIdentifier.ofKey(oldCategoryKey))
-<<<<<<< HEAD
-            .custom(CustomFieldsDraft.ofTypeIdAndJson(OLD_CATEGORY_CUSTOM_TYPE_KEY, createCustomFieldsJsonMap()))
-=======
-            .custom(CustomFieldsDraft.ofTypeKeyAndJson(OLD_CATEGORY_CUSTOM_TYPE_KEY, createCustomFieldsJsonMap()))
->>>>>>> 0e019502
+            .custom(CustomFieldsDraft.ofTypeKeyAndJson(OLD_CATEGORY_CUSTOM_TYPE_KEY, createCustomFieldsJsonMap()))
             .build();
 
         final CategorySyncStatistics syncStatistics = categorySync.sync(Collections.singletonList(categoryDraft))
@@ -413,11 +409,7 @@
                 LocalizedString.of(Locale.ENGLISH, "modern-furniture"))
             .key(oldCategoryKey)
             .parent(ResourceIdentifier.ofKey("cat7"))
-<<<<<<< HEAD
-            .custom(CustomFieldsDraft.ofTypeIdAndJson(OLD_CATEGORY_CUSTOM_TYPE_KEY, createCustomFieldsJsonMap()))
-=======
-            .custom(CustomFieldsDraft.ofTypeKeyAndJson(OLD_CATEGORY_CUSTOM_TYPE_KEY, createCustomFieldsJsonMap()))
->>>>>>> 0e019502
+            .custom(CustomFieldsDraft.ofTypeKeyAndJson(OLD_CATEGORY_CUSTOM_TYPE_KEY, createCustomFieldsJsonMap()))
             .build();
 
         final List<CategoryDraft> batch1 = new ArrayList<>();
@@ -438,11 +430,7 @@
                 LocalizedString.of(Locale.ENGLISH, "modern-furniture2"))
             .key("cat6")
             .parent(ResourceIdentifier.ofKey("cat5"))
-<<<<<<< HEAD
-            .custom(CustomFieldsDraft.ofTypeIdAndJson(OLD_CATEGORY_CUSTOM_TYPE_KEY, createCustomFieldsJsonMap()))
-=======
-            .custom(CustomFieldsDraft.ofTypeKeyAndJson(OLD_CATEGORY_CUSTOM_TYPE_KEY, createCustomFieldsJsonMap()))
->>>>>>> 0e019502
+            .custom(CustomFieldsDraft.ofTypeKeyAndJson(OLD_CATEGORY_CUSTOM_TYPE_KEY, createCustomFieldsJsonMap()))
             .build();
 
         final List<CategoryDraft> batch3 = new ArrayList<>();
@@ -528,11 +516,7 @@
                 LocalizedString.of(Locale.ENGLISH, "modern-furniture2"))
             .key("cat2")
             .parent(ResourceIdentifier.ofKey("cat1"))
-<<<<<<< HEAD
-            .custom(CustomFieldsDraft.ofTypeIdAndJson(OLD_CATEGORY_CUSTOM_TYPE_KEY, createCustomFieldsJsonMap()))
-=======
-            .custom(CustomFieldsDraft.ofTypeKeyAndJson(OLD_CATEGORY_CUSTOM_TYPE_KEY, createCustomFieldsJsonMap()))
->>>>>>> 0e019502
+            .custom(CustomFieldsDraft.ofTypeKeyAndJson(OLD_CATEGORY_CUSTOM_TYPE_KEY, createCustomFieldsJsonMap()))
             .build();
 
         final CategoryDraft categoryDraft4 = CategoryDraftBuilder
@@ -540,11 +524,7 @@
                 LocalizedString.of(Locale.ENGLISH, "modern-furniture3"))
             .key("cat3")
             .parent(ResourceIdentifier.ofKey("cat1"))
-<<<<<<< HEAD
-            .custom(CustomFieldsDraft.ofTypeIdAndJson(OLD_CATEGORY_CUSTOM_TYPE_KEY, createCustomFieldsJsonMap()))
-=======
-            .custom(CustomFieldsDraft.ofTypeKeyAndJson(OLD_CATEGORY_CUSTOM_TYPE_KEY, createCustomFieldsJsonMap()))
->>>>>>> 0e019502
+            .custom(CustomFieldsDraft.ofTypeKeyAndJson(OLD_CATEGORY_CUSTOM_TYPE_KEY, createCustomFieldsJsonMap()))
             .build();
 
         final CategoryDraft categoryDraft5 = CategoryDraftBuilder
@@ -559,11 +539,7 @@
                 LocalizedString.of(Locale.ENGLISH, "modern-furniture5"))
             .key("cat5")
             .parent(ResourceIdentifier.ofKey("cat4"))
-<<<<<<< HEAD
-            .custom(CustomFieldsDraft.ofTypeIdAndJson(OLD_CATEGORY_CUSTOM_TYPE_KEY, createCustomFieldsJsonMap()))
-=======
-            .custom(CustomFieldsDraft.ofTypeKeyAndJson(OLD_CATEGORY_CUSTOM_TYPE_KEY, createCustomFieldsJsonMap()))
->>>>>>> 0e019502
+            .custom(CustomFieldsDraft.ofTypeKeyAndJson(OLD_CATEGORY_CUSTOM_TYPE_KEY, createCustomFieldsJsonMap()))
             .build();
 
         newCategoryDrafts.add(categoryDraft1);
@@ -603,11 +579,7 @@
                 LocalizedString.of(Locale.ENGLISH, "modern-furniture2"))
             .key("cat2")
             .parent(ResourceIdentifier.ofKey("cat1"))
-<<<<<<< HEAD
-            .custom(CustomFieldsDraft.ofTypeIdAndJson(OLD_CATEGORY_CUSTOM_TYPE_KEY, createCustomFieldsJsonMap()))
-=======
-            .custom(CustomFieldsDraft.ofTypeKeyAndJson(OLD_CATEGORY_CUSTOM_TYPE_KEY, createCustomFieldsJsonMap()))
->>>>>>> 0e019502
+            .custom(CustomFieldsDraft.ofTypeKeyAndJson(OLD_CATEGORY_CUSTOM_TYPE_KEY, createCustomFieldsJsonMap()))
             .build();
 
         final CategoryDraft categoryDraft4 = CategoryDraftBuilder
@@ -615,11 +587,7 @@
                 LocalizedString.of(Locale.ENGLISH, "modern-furniture3"))
             .key("cat3")
             .parent(ResourceIdentifier.ofKey("cat1"))
-<<<<<<< HEAD
-            .custom(CustomFieldsDraft.ofTypeIdAndJson(OLD_CATEGORY_CUSTOM_TYPE_KEY, createCustomFieldsJsonMap()))
-=======
-            .custom(CustomFieldsDraft.ofTypeKeyAndJson(OLD_CATEGORY_CUSTOM_TYPE_KEY, createCustomFieldsJsonMap()))
->>>>>>> 0e019502
+            .custom(CustomFieldsDraft.ofTypeKeyAndJson(OLD_CATEGORY_CUSTOM_TYPE_KEY, createCustomFieldsJsonMap()))
             .build();
 
         final CategoryDraft categoryDraft5 = CategoryDraftBuilder
@@ -634,11 +602,7 @@
                 LocalizedString.of(Locale.ENGLISH, "modern-furniture5"))
             .key("cat5")
             .parent(ResourceIdentifier.ofKey("cat4"))
-<<<<<<< HEAD
-            .custom(CustomFieldsDraft.ofTypeIdAndJson(OLD_CATEGORY_CUSTOM_TYPE_KEY, createCustomFieldsJsonMap()))
-=======
-            .custom(CustomFieldsDraft.ofTypeKeyAndJson(OLD_CATEGORY_CUSTOM_TYPE_KEY, createCustomFieldsJsonMap()))
->>>>>>> 0e019502
+            .custom(CustomFieldsDraft.ofTypeKeyAndJson(OLD_CATEGORY_CUSTOM_TYPE_KEY, createCustomFieldsJsonMap()))
             .build();
 
         newCategoryDrafts.add(categoryDraft1);
@@ -723,13 +687,8 @@
         final CategoryDraft categoryDraftWithMissingParent = CategoryDraftBuilder
             .of(LocalizedString.of(Locale.ENGLISH, "furniture"), LocalizedString.of(Locale.ENGLISH, "new-furniture1"))
             .key("cat1")
-<<<<<<< HEAD
-            .parent(ResourceIdentifier.ofKey(nonExistingParentKey, nonExistingParentKey))
-            .custom(CustomFieldsDraft.ofTypeIdAndJson(OLD_CATEGORY_CUSTOM_TYPE_KEY, createCustomFieldsJsonMap()))
-=======
             .parent(ResourceIdentifier.ofKey(nonExistingParentKey))
             .custom(CustomFieldsDraft.ofTypeKeyAndJson(OLD_CATEGORY_CUSTOM_TYPE_KEY, createCustomFieldsJsonMap()))
->>>>>>> 0e019502
             .build();
 
         final List<CategoryDraft> categoryDrafts = new ArrayList<>();
