--- conflicted
+++ resolved
@@ -47,10 +47,7 @@
 import java.util.Optional;
 import java.util.Set;
 import java.util.concurrent.CompletableFuture;
-<<<<<<< HEAD
 import java.util.concurrent.ExecutionException;
-=======
->>>>>>> becf19f9
 import javax.annotation.Nonnull;
 import org.junit.jupiter.api.AfterAll;
 import org.junit.jupiter.api.AfterEach;
@@ -196,10 +193,7 @@
 
     final CategorySyncStatistics syncStatistics =
         categorySync.sync(Collections.singletonList(categoryDraft)).toCompletableFuture().join();
-<<<<<<< HEAD
-=======
-
->>>>>>> becf19f9
+
     assertThat(syncStatistics).hasValues(1, 0, 1, 0, 0);
   }
 
@@ -658,12 +652,8 @@
   }
 
   @Test
-<<<<<<< HEAD
   void syncDrafts_WithSameSlugDraft_ShouldNotSyncIt()
       throws ExecutionException, InterruptedException {
-=======
-  void syncDrafts_WithSameSlugDraft_ShouldNotSyncIt() {
->>>>>>> becf19f9
     final List<CategoryDraft> newCategoryDrafts = new ArrayList<>();
 
     // Category draft coming from external source.
@@ -840,11 +830,8 @@
     final CategorySyncStatistics syncStatistics =
         categorySync.sync(categoryDrafts).toCompletableFuture().join();
 
-<<<<<<< HEAD
+
     assertThat(syncStatistics).hasValues(2, 1, 0, 1);
-=======
-    assertThat(syncStatistics).hasValues(2, 2, 0, 0);
->>>>>>> becf19f9
 
     final Map<String, Set<String>> categoryKeysWithMissingParents =
         syncStatistics.getCategoryKeysWithMissingParents();
