--- conflicted
+++ resolved
@@ -4,6 +4,7 @@
 import com.commercetools.sync.cartdiscounts.CartDiscountSyncOptions;
 import com.commercetools.sync.cartdiscounts.CartDiscountSyncOptionsBuilder;
 import com.commercetools.sync.cartdiscounts.helpers.CartDiscountSyncStatistics;
+import com.commercetools.sync.commons.exceptions.ReferenceResolutionException;
 import com.commercetools.sync.commons.exceptions.SyncException;
 import com.fasterxml.jackson.databind.JsonNode;
 import com.fasterxml.jackson.databind.node.JsonNodeFactory;
@@ -273,8 +274,6 @@
     }
 
     @Test
-<<<<<<< HEAD
-=======
     void sync_WithUpdatedCartDiscount_WithNonExistingResIdentifier_ShouldFailToResolveReference() {
         // preparation
         final CartDiscountDraft newCartDiscountDraftWithExistingKey =
@@ -311,7 +310,6 @@
     }
 
     @Test
->>>>>>> 0e019502
     void sync_WithUpdatedCartDiscount_WithNewCustomField_ShouldUpdateCartDiscountWithNewCustomField() {
         // preparation
         final Map<String, JsonNode> customFieldsJsons = createCustomFieldsJsonMap();
