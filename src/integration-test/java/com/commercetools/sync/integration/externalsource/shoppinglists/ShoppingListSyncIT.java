package com.commercetools.sync.integration.externalsource.shoppinglists;

import static com.commercetools.sync.commons.asserts.statistics.AssertionsForStatistics.assertThat;
import static com.commercetools.sync.integration.commons.utils.ShoppingListITUtils.buildIngredientCustomType;
import static com.commercetools.sync.integration.commons.utils.ShoppingListITUtils.buildUtensilsCustomType;
import static com.commercetools.sync.integration.commons.utils.ShoppingListITUtils.createSampleShoppingListCarrotCake;
import static com.commercetools.sync.integration.commons.utils.ShoppingListITUtils.deleteShoppingListTestData;
import static com.commercetools.sync.integration.commons.utils.SphereClientUtils.CTP_SOURCE_CLIENT;
import static com.commercetools.sync.integration.commons.utils.SphereClientUtils.CTP_TARGET_CLIENT;
import static com.commercetools.sync.shoppinglists.utils.ShoppingListReferenceResolutionUtils.buildShoppingListQuery;
import static java.util.Collections.singletonList;
import static java.util.stream.Collectors.toList;
import static java.util.stream.Collectors.toSet;
import static org.assertj.core.api.Assertions.assertThat;

import com.commercetools.sync.commons.utils.CaffeineReferenceIdToKeyCacheImpl;
import com.commercetools.sync.commons.utils.ReferenceIdToKeyCache;
import com.commercetools.sync.shoppinglists.ShoppingListSync;
import com.commercetools.sync.shoppinglists.ShoppingListSyncOptions;
import com.commercetools.sync.shoppinglists.ShoppingListSyncOptionsBuilder;
import com.commercetools.sync.shoppinglists.commands.updateactions.AddLineItemWithSku;
import com.commercetools.sync.shoppinglists.commands.updateactions.AddTextLineItemWithAddedAt;
import com.commercetools.sync.shoppinglists.helpers.ShoppingListSyncStatistics;
<<<<<<< HEAD
import com.commercetools.sync.shoppinglists.service.ShoppingListTransformService;
import com.commercetools.sync.shoppinglists.service.impl.ShoppingListTransformServiceImpl;
=======
import com.commercetools.sync.shoppinglists.utils.ShoppingListTransformUtils;
>>>>>>> 2ed2d20a
import com.fasterxml.jackson.databind.JsonNode;
import com.fasterxml.jackson.databind.node.JsonNodeFactory;
import io.sphere.sdk.commands.UpdateAction;
import io.sphere.sdk.models.LocalizedString;
import io.sphere.sdk.models.Reference;
import io.sphere.sdk.shoppinglists.LineItem;
import io.sphere.sdk.shoppinglists.LineItemDraft;
import io.sphere.sdk.shoppinglists.LineItemDraftBuilder;
import io.sphere.sdk.shoppinglists.ShoppingList;
import io.sphere.sdk.shoppinglists.ShoppingListDraft;
import io.sphere.sdk.shoppinglists.ShoppingListDraftBuilder;
import io.sphere.sdk.shoppinglists.TextLineItem;
import io.sphere.sdk.shoppinglists.TextLineItemDraft;
import io.sphere.sdk.shoppinglists.TextLineItemDraftBuilder;
import io.sphere.sdk.shoppinglists.TextLineItemDraftDsl;
import io.sphere.sdk.shoppinglists.commands.updateactions.ChangeLineItemQuantity;
import io.sphere.sdk.shoppinglists.commands.updateactions.ChangeName;
import io.sphere.sdk.shoppinglists.commands.updateactions.ChangeTextLineItemName;
import io.sphere.sdk.shoppinglists.commands.updateactions.ChangeTextLineItemQuantity;
import io.sphere.sdk.shoppinglists.commands.updateactions.RemoveLineItem;
import io.sphere.sdk.shoppinglists.commands.updateactions.SetAnonymousId;
import io.sphere.sdk.shoppinglists.commands.updateactions.SetCustomField;
import io.sphere.sdk.shoppinglists.commands.updateactions.SetDeleteDaysAfterLastModification;
import io.sphere.sdk.shoppinglists.commands.updateactions.SetDescription;
import io.sphere.sdk.shoppinglists.commands.updateactions.SetLineItemCustomField;
import io.sphere.sdk.shoppinglists.commands.updateactions.SetSlug;
import io.sphere.sdk.shoppinglists.commands.updateactions.SetTextLineItemCustomField;
import io.sphere.sdk.shoppinglists.commands.updateactions.SetTextLineItemDescription;
import io.sphere.sdk.types.CustomFields;
import io.sphere.sdk.types.CustomFieldsDraft;
import java.time.ZonedDateTime;
import java.util.ArrayList;
import java.util.Collection;
import java.util.HashMap;
import java.util.List;
import java.util.Map;
import java.util.Objects;
import java.util.Set;
import java.util.stream.Collectors;
import javax.annotation.Nonnull;
import org.apache.commons.lang3.tuple.ImmutablePair;
import org.junit.jupiter.api.AfterAll;
import org.junit.jupiter.api.BeforeEach;
import org.junit.jupiter.api.Test;

class ShoppingListSyncIT {

  private List<String> errorMessages;
  private List<String> warningMessages;
  private List<Throwable> exceptions;
  private List<UpdateAction<ShoppingList>> updateActionList;

  private ShoppingList shoppingListSampleCarrotCake;
  private ShoppingListDraft shoppingListDraftSampleCarrotCake;
  private ShoppingListSync shoppingListSync;
  private ReferenceIdToKeyCache referenceIdToKeyCache;
<<<<<<< HEAD
  private ShoppingListTransformService shoppingListTransformService;
=======
>>>>>>> 2ed2d20a

  @BeforeEach
  void setup() {
    referenceIdToKeyCache = new CaffeineReferenceIdToKeyCacheImpl();
<<<<<<< HEAD
    shoppingListTransformService =
        new ShoppingListTransformServiceImpl(CTP_SOURCE_CLIENT, referenceIdToKeyCache);
=======
>>>>>>> 2ed2d20a
    deleteShoppingListTestData(CTP_TARGET_CLIENT);
    setUpShoppingListSync();

    final ImmutablePair<ShoppingList, ShoppingListDraft> sampleShoppingListCarrotCake =
        createSampleShoppingListCarrotCake(CTP_TARGET_CLIENT);

    shoppingListSampleCarrotCake = sampleShoppingListCarrotCake.getLeft();
    shoppingListDraftSampleCarrotCake = sampleShoppingListCarrotCake.getRight();
  }

  private void setUpShoppingListSync() {
    errorMessages = new ArrayList<>();
    warningMessages = new ArrayList<>();
    exceptions = new ArrayList<>();
    updateActionList = new ArrayList<>();

    final ShoppingListSyncOptions shoppingListSyncOptions =
        ShoppingListSyncOptionsBuilder.of(CTP_TARGET_CLIENT)
            .errorCallback(
                (exception, oldResource, newResource, actions) -> {
                  errorMessages.add(exception.getMessage());
                  exceptions.add(exception);
                })
            .warningCallback(
                (exception, oldResource, newResource) ->
                    warningMessages.add(exception.getMessage()))
            .beforeUpdateCallback(
                (updateActions, customerDraft, customer) -> {
                  updateActionList.addAll(Objects.requireNonNull(updateActions));
                  return updateActions;
                })
            .build();

    shoppingListSync = new ShoppingListSync(shoppingListSyncOptions);
  }

  @AfterAll
  static void tearDown() {
    deleteShoppingListTestData(CTP_TARGET_CLIENT);
  }

  @Test
  void sync_WithSameShoppingList_ShouldNotUpdateShoppingList() {
    final ShoppingListSyncStatistics shoppingListSyncStatistics =
        shoppingListSync
            .sync(singletonList(shoppingListDraftSampleCarrotCake))
            .toCompletableFuture()
            .join();

    assertThat(errorMessages).isEmpty();
    assertThat(warningMessages).isEmpty();
    assertThat(exceptions).isEmpty();
    assertThat(shoppingListSyncStatistics).hasValues(1, 0, 0, 0);
    assertThat(shoppingListSyncStatistics.getReportMessage())
        .isEqualTo(
            "Summary: 1 shopping lists were processed in total "
                + "(0 created, 0 updated and 0 failed to sync).");
  }

  @Test
  void sync_WithModifiedShoppingList_ShouldUpdateShoppingList() {
    final ShoppingListDraft modifiedShoppingListDraft = prepareUpdatedDraft();

    final ShoppingListSyncStatistics shoppingListSyncStatistics =
        shoppingListSync
            .sync(singletonList(modifiedShoppingListDraft))
            .toCompletableFuture()
            .join();

    assertThat(errorMessages).isEmpty();
    assertThat(warningMessages).isEmpty();
    assertThat(exceptions).isEmpty();

    assertUpdateActions();

    assertThat(shoppingListSyncStatistics).hasValues(1, 0, 1, 0);
    assertThat(shoppingListSyncStatistics.getReportMessage())
        .isEqualTo(
            "Summary: 1 shopping lists were processed in total "
                + "(0 created, 1 updated and 0 failed to sync).");

    assertShoppingListUpdatedCorrectly(modifiedShoppingListDraft);
  }

  /**
   * To understand the reasoning behind the ordering changes, it would be useful to check
   * `docs/adr/0002-shopping-lists-lineitem-and-textlineitem-update-actions.md`
   */
  @Nonnull
  private ShoppingListDraft prepareUpdatedDraft() {
    final List<LineItemDraft> newLineItemDrafts = new ArrayList<>();
    final LineItemDraft updatedLineItemDraft =
        LineItemDraftBuilder.ofSku("SKU-3", 2L) // was 1
            .custom(buildIngredientCustomType("sugar", "150g")) // was 100g
            .addedAt(ZonedDateTime.now())
            .build();

    final LineItemDraft newLineItemDraft =
        LineItemDraftBuilder.ofSku("SKU-5", 1L)
            .custom(buildIngredientCustomType("nuts", "100g"))
            .addedAt(ZonedDateTime.parse("2020-11-05T10:00:00.000Z"))
            .build();

    for (int i = 0;
        i < Objects.requireNonNull(shoppingListDraftSampleCarrotCake.getLineItems()).size();
        i++) {
      if (i == 2) {
        newLineItemDrafts.add(updatedLineItemDraft);
        continue;
      }

      if (i == 4) {
        newLineItemDrafts.add(newLineItemDraft);
      }

      newLineItemDrafts.add(shoppingListDraftSampleCarrotCake.getLineItems().get(i));
    }

    final TextLineItemDraftDsl updatedTextLineItemDraft =
        TextLineItemDraftBuilder.of(LocalizedString.ofEnglish("step 1 - updated"), 2L)
            .description(
                LocalizedString.ofEnglish(
                    "Peel carrots and set aside, crack the nuts, separate eggs into small balls."))
            .custom(buildUtensilsCustomType("Peeler, nuts cracker, 2 small bowls"))
            .build();

    final TextLineItemDraftDsl newTextLineItemDraft =
        TextLineItemDraftBuilder.of(LocalizedString.ofEnglish("before step 5"), 1L)
            .description(LocalizedString.ofEnglish("Pre-heat oven to 180 C degree."))
            .custom(buildUtensilsCustomType("Oven"))
            .addedAt(ZonedDateTime.parse("2020-11-05T10:00:00.000Z"))
            .build();

    final List<TextLineItemDraft> newTextLineItemDrafts = new ArrayList<>();
    for (int i = 0;
        i < Objects.requireNonNull(shoppingListDraftSampleCarrotCake.getTextLineItems()).size();
        i++) {
      if (i == 0) {
        newTextLineItemDrafts.add(updatedTextLineItemDraft);
        continue;
      }

      if (i == 4) {
        newTextLineItemDrafts.add(newTextLineItemDraft);
      }

      newTextLineItemDrafts.add(shoppingListDraftSampleCarrotCake.getTextLineItems().get(i));
    }

    final Map<String, JsonNode> servingsFields = new HashMap<>();
    servingsFields.put(
        "nutrition",
        JsonNodeFactory.instance.textNode("Per servings: 600 cal, 11g protein, 30g fat, 56g carb"));
    servingsFields.put("servings", JsonNodeFactory.instance.numberNode(14));

    return ShoppingListDraftBuilder.of(shoppingListDraftSampleCarrotCake)
        .name(LocalizedString.ofEnglish("Carrot Cake - (for xmas)"))
        .slug(LocalizedString.ofEnglish("carrot-cake-for-xmas"))
        .description(LocalizedString.ofEnglish("Carrot cake recipe - ingredients (for xmas)"))
        .anonymousId("public-carrot-cake-shopping-list-xmas")
        .deleteDaysAfterLastModification(15)
        .custom(CustomFieldsDraft.ofTypeKeyAndJson("custom-type-shopping-list", servingsFields))
        .lineItems(newLineItemDrafts)
        .textLineItems(newTextLineItemDrafts)
        .build();
  }

  private void assertUpdateActions() {
    // copy references / manual ref resolution for testing purpose
    final String lineItemId_Sku3Sugar = shoppingListSampleCarrotCake.getLineItems().get(2).getId();
    final String lineItemId_Sku5BakingPowder =
        shoppingListSampleCarrotCake.getLineItems().get(4).getId();
    final String lineItemId_Sku6Cinnamon =
        shoppingListSampleCarrotCake.getLineItems().get(5).getId();
    final String lineItemTypeId =
        shoppingListSampleCarrotCake.getLineItems().get(2).getCustom().getType().getId();
    final String textLineItemId_Step1 =
        shoppingListSampleCarrotCake.getTextLineItems().get(0).getId();
    final String textLineItemId_Step5 =
        shoppingListSampleCarrotCake.getTextLineItems().get(4).getId();
    final String textLineItemId_Step6 =
        shoppingListSampleCarrotCake.getTextLineItems().get(5).getId();
    final String textLineItemId =
        shoppingListSampleCarrotCake.getTextLineItems().get(0).getCustom().getType().getId();

    assertThat(updateActionList)
        .contains(
            SetSlug.of(LocalizedString.ofEnglish("carrot-cake-for-xmas")),
            ChangeName.of(LocalizedString.ofEnglish("Carrot Cake - (for xmas)")),
            SetDescription.of(
                LocalizedString.ofEnglish("Carrot cake recipe - ingredients (for xmas)")),
            SetAnonymousId.of("public-carrot-cake-shopping-list-xmas"),
            SetDeleteDaysAfterLastModification.of(15),
            SetCustomField.ofJson(
                "nutrition",
                JsonNodeFactory.instance.textNode(
                    "Per servings: 600 cal, 11g protein, 30g fat, 56g carb")),
            SetCustomField.ofJson("servings", JsonNodeFactory.instance.numberNode(14)),
            ChangeLineItemQuantity.of(lineItemId_Sku3Sugar, 2L),
            SetLineItemCustomField.ofJson(
                "amount", JsonNodeFactory.instance.textNode("150g"), lineItemId_Sku3Sugar),
            SetLineItemCustomField.ofJson(
                "amount", JsonNodeFactory.instance.textNode("100g"), lineItemId_Sku5BakingPowder),
            SetLineItemCustomField.ofJson(
                "ingredient",
                JsonNodeFactory.instance.textNode("nuts"),
                lineItemId_Sku5BakingPowder),
            RemoveLineItem.of(lineItemId_Sku6Cinnamon),
            AddLineItemWithSku.of(
                LineItemDraftBuilder.ofSku("SKU-5", 1L)
                    .custom(
                        CustomFieldsDraft.ofTypeIdAndJson(
                            lineItemTypeId,
                            buildIngredientCustomType("baking powder", "1 tsp").getFields()))
                    .build()),
            AddLineItemWithSku.of(
                LineItemDraftBuilder.ofSku("SKU-6", 1L)
                    .custom(
                        CustomFieldsDraft.ofTypeIdAndJson(
                            lineItemTypeId,
                            buildIngredientCustomType("cinnamon", "2 tsp").getFields()))
                    .build()),
            ChangeTextLineItemName.of(
                textLineItemId_Step1, LocalizedString.ofEnglish("step 1 - updated")),
            SetTextLineItemDescription.of(textLineItemId_Step1)
                .withDescription(
                    LocalizedString.ofEnglish(
                        "Peel carrots and set aside, crack the nuts, "
                            + "separate eggs into small balls.")),
            ChangeTextLineItemQuantity.of(textLineItemId_Step1, 2L),
            SetTextLineItemCustomField.ofJson(
                "utensils",
                JsonNodeFactory.instance.textNode("Peeler, nuts cracker, 2 small bowls"),
                textLineItemId_Step1),
            ChangeTextLineItemName.of(
                textLineItemId_Step5, LocalizedString.ofEnglish("before step 5")),
            SetTextLineItemDescription.of(textLineItemId_Step5)
                .withDescription(LocalizedString.ofEnglish("Pre-heat oven to 180 C degree.")),
            SetTextLineItemCustomField.ofJson(
                "utensils", JsonNodeFactory.instance.textNode("Oven"), textLineItemId_Step5),
            ChangeTextLineItemName.of(textLineItemId_Step6, LocalizedString.ofEnglish("step 5")),
            SetTextLineItemDescription.of(textLineItemId_Step6)
                .withDescription(
                    LocalizedString.ofEnglish(
                        "Put cake mixture into cake pan, bake appr 40 min with 180 C degree")),
            SetTextLineItemCustomField.ofJson(
                "utensils",
                JsonNodeFactory.instance.textNode("Cake pan, oven"),
                textLineItemId_Step6),
            AddTextLineItemWithAddedAt.of(
                TextLineItemDraftBuilder.of(LocalizedString.ofEnglish("step 6"), 1L)
                    .description(
                        LocalizedString.ofEnglish("Decorate as you wish and serve, enjoy!"))
                    .custom(
                        CustomFieldsDraft.ofTypeIdAndJson(
                            textLineItemId,
                            buildUtensilsCustomType("Knife, cake plate.").getFields()))
                    .addedAt(ZonedDateTime.parse("2020-11-06T10:00:00.000Z"))
                    .build()));
  }

  private void assertShoppingListUpdatedCorrectly(
      @Nonnull final ShoppingListDraft expectedShoppingListDraft) {

    final List<ShoppingList> shoppingLists =
        CTP_TARGET_CLIENT
            .execute(buildShoppingListQuery())
            .toCompletableFuture()
            .join()
            .getResults();

    // We are using updated draft for the sync without creating the types in project,
    // So manually adding the types into cache.
    prepareCache(shoppingLists);

    final List<ShoppingListDraft> shoppingListDrafts =
<<<<<<< HEAD
        shoppingListTransformService.toShoppingListDrafts(shoppingLists).join();
=======
        ShoppingListTransformUtils.toShoppingListDrafts(
                CTP_SOURCE_CLIENT, referenceIdToKeyCache, shoppingLists)
            .join();
>>>>>>> 2ed2d20a

    assertThat(
            ShoppingListDraftBuilder.of(shoppingListDrafts.get(0))
                .lineItems(
                    setNullToAddedAtValuesForLineItems(shoppingListDrafts.get(0).getLineItems()))
                .textLineItems(
                    setNullToAddedAtValuesForTextLineItems(
                        shoppingListDrafts.get(0).getTextLineItems()))
                .build())
        .isEqualTo(
            ShoppingListDraftBuilder.of(expectedShoppingListDraft)
                .lineItems(
                    setNullToAddedAtValuesForLineItems(expectedShoppingListDraft.getLineItems()))
                .textLineItems(
                    setNullToAddedAtValuesForTextLineItems(
                        expectedShoppingListDraft.getTextLineItems()))
                .build());
  }

  private void prepareCache(List<ShoppingList> shoppingLists) {
    Set<String> customTypeIds =
        shoppingLists.stream()
            .map(ShoppingList::getCustom)
            .filter(Objects::nonNull)
            .map(customFields -> customFields.getType().getId())
            .collect(Collectors.toSet());
    customTypeIds.stream()
        .forEach(id -> referenceIdToKeyCache.add(id, "custom-type-shopping-list"));

    Set<String> lineItemsCustomTypeIds =
        shoppingLists.stream()
            .map(ShoppingList::getLineItems)
            .filter(Objects::nonNull)
            .map(
                lineItems ->
                    lineItems.stream()
                        .filter(Objects::nonNull)
                        .map(LineItem::getCustom)
                        .filter(Objects::nonNull)
                        .map(CustomFields::getType)
                        .map(Reference::getId)
                        .collect(toList()))
            .flatMap(Collection::stream)
            .collect(toSet());

    lineItemsCustomTypeIds.stream()
        .forEach(id -> referenceIdToKeyCache.add(id, "custom-type-line-items"));

    Set<String> textLineItemsCustomTypeIds =
        shoppingLists.stream()
            .map(ShoppingList::getTextLineItems)
            .filter(Objects::nonNull)
            .map(
                textLineItems ->
                    textLineItems.stream()
                        .filter(Objects::nonNull)
                        .map(TextLineItem::getCustom)
                        .filter(Objects::nonNull)
                        .map(CustomFields::getType)
                        .map(Reference::getId)
                        .collect(toList()))
            .flatMap(Collection::stream)
            .collect(toSet());

    textLineItemsCustomTypeIds.stream()
        .forEach(id -> referenceIdToKeyCache.add(id, "custom-type-text-line-items"));
  }

  @Nonnull
  private List<TextLineItemDraft> setNullToAddedAtValuesForTextLineItems(
      @Nonnull final List<TextLineItemDraft> textLineItemDrafts) {

    return textLineItemDrafts.stream()
        .map(
            textLineItemDraft ->
                TextLineItemDraftBuilder.of(textLineItemDraft).addedAt(null).build())
        .collect(toList());
  }

  @Nonnull
  private List<LineItemDraft> setNullToAddedAtValuesForLineItems(
      @Nonnull final List<LineItemDraft> lineItemDrafts) {

    return lineItemDrafts.stream()
        .map(lineItemDraft -> LineItemDraftBuilder.of(lineItemDraft).addedAt(null).build())
        .collect(toList());
  }
}<|MERGE_RESOLUTION|>--- conflicted
+++ resolved
@@ -21,12 +21,7 @@
 import com.commercetools.sync.shoppinglists.commands.updateactions.AddLineItemWithSku;
 import com.commercetools.sync.shoppinglists.commands.updateactions.AddTextLineItemWithAddedAt;
 import com.commercetools.sync.shoppinglists.helpers.ShoppingListSyncStatistics;
-<<<<<<< HEAD
-import com.commercetools.sync.shoppinglists.service.ShoppingListTransformService;
-import com.commercetools.sync.shoppinglists.service.impl.ShoppingListTransformServiceImpl;
-=======
 import com.commercetools.sync.shoppinglists.utils.ShoppingListTransformUtils;
->>>>>>> 2ed2d20a
 import com.fasterxml.jackson.databind.JsonNode;
 import com.fasterxml.jackson.databind.node.JsonNodeFactory;
 import io.sphere.sdk.commands.UpdateAction;
@@ -83,19 +78,10 @@
   private ShoppingListDraft shoppingListDraftSampleCarrotCake;
   private ShoppingListSync shoppingListSync;
   private ReferenceIdToKeyCache referenceIdToKeyCache;
-<<<<<<< HEAD
-  private ShoppingListTransformService shoppingListTransformService;
-=======
->>>>>>> 2ed2d20a
 
   @BeforeEach
   void setup() {
     referenceIdToKeyCache = new CaffeineReferenceIdToKeyCacheImpl();
-<<<<<<< HEAD
-    shoppingListTransformService =
-        new ShoppingListTransformServiceImpl(CTP_SOURCE_CLIENT, referenceIdToKeyCache);
-=======
->>>>>>> 2ed2d20a
     deleteShoppingListTestData(CTP_TARGET_CLIENT);
     setUpShoppingListSync();
 
@@ -372,13 +358,9 @@
     prepareCache(shoppingLists);
 
     final List<ShoppingListDraft> shoppingListDrafts =
-<<<<<<< HEAD
-        shoppingListTransformService.toShoppingListDrafts(shoppingLists).join();
-=======
         ShoppingListTransformUtils.toShoppingListDrafts(
                 CTP_SOURCE_CLIENT, referenceIdToKeyCache, shoppingLists)
             .join();
->>>>>>> 2ed2d20a
 
     assertThat(
             ShoppingListDraftBuilder.of(shoppingListDrafts.get(0))
