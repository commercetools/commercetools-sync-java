--- conflicted
+++ resolved
@@ -456,12 +456,8 @@
             .thenCallRealMethod();
 
         final ProductQuery anyProductQuery = any(ProductQuery.class);
-<<<<<<< HEAD
+
         when(spyDecoratedClient.execute(anyProductQuery))
-            .thenCallRealMethod() // cache product keys
-=======
-        when(spyClient.execute(anyProductQuery))
->>>>>>> 5a1f8d20
             .thenCallRealMethod() // Call real fetch on fetching matching products
             .thenReturn(CompletableFutureUtils.exceptionallyCompletedFuture(new BadGatewayException()));
 
@@ -513,12 +509,7 @@
 
         final ProductQuery anyProductQuery = any(ProductQuery.class);
 
-<<<<<<< HEAD
         when(spyDecoratedClient.execute(anyProductQuery))
-            .thenCallRealMethod() // cache product keys
-=======
-        when(spyClient.execute(anyProductQuery))
->>>>>>> 5a1f8d20
             .thenCallRealMethod() // Call real fetch on fetching matching products
             .thenReturn(CompletableFuture.completedFuture(PagedQueryResult.empty()));
 
