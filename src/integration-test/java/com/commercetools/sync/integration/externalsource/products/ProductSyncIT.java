package com.commercetools.sync.integration.externalsource.products;

<<<<<<< HEAD
=======
import com.commercetools.sync.commons.asserts.statistics.AssertionsForStatistics;
import com.commercetools.sync.commons.exceptions.SyncException;
import com.commercetools.sync.commons.utils.TriConsumer;
>>>>>>> d76ec938
import com.commercetools.sync.products.ProductSync;
import com.commercetools.sync.products.ProductSyncOptions;
import com.commercetools.sync.products.ProductSyncOptionsBuilder;
import com.commercetools.sync.products.helpers.ProductSyncStatistics;
import com.fasterxml.jackson.databind.node.JsonNodeFactory;
import io.sphere.sdk.categories.Category;
import io.sphere.sdk.categories.CategoryDraft;
import io.sphere.sdk.channels.Channel;
import io.sphere.sdk.channels.ChannelRole;
import io.sphere.sdk.channels.queries.ChannelByIdGet;
import io.sphere.sdk.client.BadGatewayException;
import io.sphere.sdk.client.ConcurrentModificationException;
import io.sphere.sdk.client.ErrorResponseException;
import io.sphere.sdk.client.SphereClient;
import io.sphere.sdk.commands.UpdateAction;
import io.sphere.sdk.models.LocalizedString;
import io.sphere.sdk.models.Reference;
import io.sphere.sdk.models.ResourceIdentifier;
import io.sphere.sdk.models.errors.DuplicateFieldError;
import io.sphere.sdk.products.CategoryOrderHints;
import io.sphere.sdk.products.Price;
import io.sphere.sdk.products.PriceDraftBuilder;
import io.sphere.sdk.products.PriceDraftDsl;
import io.sphere.sdk.products.Product;
import io.sphere.sdk.products.ProductDraft;
import io.sphere.sdk.products.ProductDraftBuilder;
import io.sphere.sdk.products.ProductVariantDraft;
import io.sphere.sdk.products.ProductVariantDraftBuilder;
import io.sphere.sdk.products.ProductVariantDraftDsl;
import io.sphere.sdk.products.attributes.AttributeDraft;
import io.sphere.sdk.products.commands.ProductCreateCommand;
import io.sphere.sdk.products.commands.ProductUpdateCommand;
import io.sphere.sdk.products.commands.updateactions.RemoveFromCategory;
import io.sphere.sdk.products.commands.updateactions.SetAttribute;
import io.sphere.sdk.products.commands.updateactions.SetAttributeInAllVariants;
import io.sphere.sdk.products.commands.updateactions.SetTaxCategory;
import io.sphere.sdk.products.queries.ProductByKeyGet;
import io.sphere.sdk.products.queries.ProductQuery;
import io.sphere.sdk.producttypes.ProductType;
import io.sphere.sdk.queries.PagedQueryResult;
import io.sphere.sdk.queries.QueryPredicate;
import io.sphere.sdk.states.State;
import io.sphere.sdk.states.StateType;
import io.sphere.sdk.taxcategories.TaxCategory;
import io.sphere.sdk.utils.CompletableFutureUtils;
import io.sphere.sdk.utils.MoneyImpl;
import org.junit.jupiter.api.AfterAll;
import org.junit.jupiter.api.BeforeAll;
import org.junit.jupiter.api.BeforeEach;
import org.junit.jupiter.api.Test;

import javax.annotation.Nonnull;
import java.util.ArrayList;
import java.util.Collections;
import java.util.HashMap;
import java.util.List;
import java.util.Locale;
import java.util.Objects;
import java.util.Optional;
import java.util.Set;
import java.util.concurrent.CompletableFuture;

import static com.commercetools.sync.commons.asserts.statistics.AssertionsForStatistics.assertThat;
import static com.commercetools.sync.integration.commons.utils.CategoryITUtils.OLD_CATEGORY_CUSTOM_TYPE_KEY;
import static com.commercetools.sync.integration.commons.utils.CategoryITUtils.OLD_CATEGORY_CUSTOM_TYPE_NAME;
import static com.commercetools.sync.integration.commons.utils.CategoryITUtils.createCategories;
import static com.commercetools.sync.integration.commons.utils.CategoryITUtils.createCategoriesCustomType;
import static com.commercetools.sync.integration.commons.utils.CategoryITUtils.geResourceIdentifiersWithKeys;
import static com.commercetools.sync.integration.commons.utils.CategoryITUtils.getCategoryDrafts;
import static com.commercetools.sync.integration.commons.utils.CategoryITUtils.getReferencesWithIds;
import static com.commercetools.sync.integration.commons.utils.CategoryITUtils.replaceCategoryOrderHintCategoryIdsWithKeys;
import static com.commercetools.sync.integration.commons.utils.ProductITUtils.deleteAllProducts;
import static com.commercetools.sync.integration.commons.utils.ProductITUtils.deleteProductSyncTestData;
import static com.commercetools.sync.integration.commons.utils.ProductTypeITUtils.createProductType;
import static com.commercetools.sync.integration.commons.utils.SphereClientUtils.CTP_TARGET_CLIENT;
import static com.commercetools.sync.integration.commons.utils.StateITUtils.createState;
import static com.commercetools.sync.integration.commons.utils.TaxCategoryITUtils.createTaxCategory;
import static com.commercetools.sync.products.ProductSyncMockUtils.PRODUCT_KEY_1_CHANGED_RESOURCE_PATH;
import static com.commercetools.sync.products.ProductSyncMockUtils.PRODUCT_KEY_1_RESOURCE_PATH;
import static com.commercetools.sync.products.ProductSyncMockUtils.PRODUCT_KEY_2_RESOURCE_PATH;
import static com.commercetools.sync.products.ProductSyncMockUtils.PRODUCT_TYPE_RESOURCE_PATH;
import static com.commercetools.sync.products.ProductSyncMockUtils.createProductDraft;
import static com.commercetools.sync.products.ProductSyncMockUtils.createProductDraftBuilder;
import static com.commercetools.sync.products.ProductSyncMockUtils.createRandomCategoryOrderHints;
import static com.commercetools.sync.products.utils.ProductVariantAttributeUpdateActionUtils.ATTRIBUTE_NOT_IN_ATTRIBUTE_METADATA;
import static com.commercetools.sync.products.utils.ProductVariantUpdateActionUtils.FAILED_TO_BUILD_ATTRIBUTE_UPDATE_ACTION;
import static com.commercetools.tests.utils.CompletionStageUtil.executeBlocking;
import static java.lang.String.format;
import static java.util.Arrays.asList;
import static java.util.Collections.emptyList;
import static java.util.Collections.singletonList;
import static java.util.stream.Collectors.toList;
import static org.assertj.core.api.Assertions.assertThat;
import static org.mockito.ArgumentMatchers.any;
import static org.mockito.Mockito.spy;
import static org.mockito.Mockito.when;

class ProductSyncIT {
    private static ProductType productType;
    private static TaxCategory targetTaxCategory;
    private static State targetProductState;
    private static List<Reference<Category>> categoryReferencesWithIds;
    private static Set<ResourceIdentifier<Category>> categoryResourceIdentifiersWithKeys;
    private static CategoryOrderHints categoryOrderHintsWithIds;
    private static CategoryOrderHints categoryOrderHintsWithKeys;
    private ProductSyncOptions syncOptions;
    private Product product;
    private List<String> errorCallBackMessages;
    private List<String> warningCallBackMessages;
    private List<Throwable> errorCallBackExceptions;

    /**
     * Delete all product related test data from the target project. Then creates for the target CTP project price
     * a product type, a tax category, 2 categories, custom types for the categories and a product state.
     */
    @BeforeAll
    static void setup() {
        deleteProductSyncTestData(CTP_TARGET_CLIENT);
        createCategoriesCustomType(OLD_CATEGORY_CUSTOM_TYPE_KEY, Locale.ENGLISH,
            OLD_CATEGORY_CUSTOM_TYPE_NAME, CTP_TARGET_CLIENT);


        final List<CategoryDraft> categoryDrafts = getCategoryDrafts(null, 2);
        final List<Category> categories = createCategories(CTP_TARGET_CLIENT, categoryDrafts);
        categoryReferencesWithIds = getReferencesWithIds(categories);
        categoryResourceIdentifiersWithKeys = geResourceIdentifiersWithKeys(categories);
        categoryOrderHintsWithIds = createRandomCategoryOrderHints(categoryReferencesWithIds);
        categoryOrderHintsWithKeys = replaceCategoryOrderHintCategoryIdsWithKeys(categoryOrderHintsWithIds,
            categories);

        productType = createProductType(PRODUCT_TYPE_RESOURCE_PATH, CTP_TARGET_CLIENT);
        targetTaxCategory = createTaxCategory(CTP_TARGET_CLIENT);
        targetProductState = createState(CTP_TARGET_CLIENT, StateType.PRODUCT_STATE);
    }

    /**
     * Deletes Products and Types from the target CTP project, then it populates target CTP project with product test
     * data.
     */
    @BeforeEach
    void setupTest() {
        clearSyncTestCollections();
        deleteAllProducts(CTP_TARGET_CLIENT);
        syncOptions = buildSyncOptions();

        final ProductDraft productDraft = createProductDraft(PRODUCT_KEY_1_RESOURCE_PATH, productType.toReference(),
            targetTaxCategory.toReference(), targetProductState.toReference(), categoryReferencesWithIds,
            categoryOrderHintsWithIds);

        product = executeBlocking(CTP_TARGET_CLIENT.execute(ProductCreateCommand.of(productDraft)));
    }

    private void clearSyncTestCollections() {
        errorCallBackMessages = new ArrayList<>();
        errorCallBackExceptions = new ArrayList<>();
        warningCallBackMessages = new ArrayList<>();
    }

    private ProductSyncOptions buildSyncOptions() {
        final TriConsumer<SyncException, Optional<ProductDraft>, Optional<Product>> warningCallBack =
            (exception, newResource, oldResource) -> warningCallBackMessages.add(exception.getMessage());

        return ProductSyncOptionsBuilder.of(CTP_TARGET_CLIENT)
                                        .errorCallback((exception, oldResource, newResource, updateActions) 
                                            -> collectErrors(exception.getMessage(), exception.getCause()))
                                        .warningCallback(warningCallBack)
                                        .build();
    }

    @AfterAll
    static void tearDown() {
        deleteProductSyncTestData(CTP_TARGET_CLIENT);
    }

    @Test
    void sync_withNewProduct_shouldCreateProduct() {
        final ProductDraft productDraft = createProductDraftBuilder(PRODUCT_KEY_2_RESOURCE_PATH,
            ProductType.referenceOfId(productType.getKey()))
            .taxCategory(null)
            .state(null)
            .build();

        final ProductSync productSync = new ProductSync(syncOptions);
        final ProductSyncStatistics syncStatistics = executeBlocking(productSync.sync(singletonList(productDraft)));

        assertThat(syncStatistics).hasValues(1, 1, 0, 0, 0);
        assertThat(errorCallBackExceptions).isEmpty();
        assertThat(errorCallBackMessages).isEmpty();
        assertThat(warningCallBackMessages).isEmpty();
    }

    @Test
    void sync_withMissingPriceChannel_shouldCreateProductDistributionPriceChannel() {
        PriceDraftDsl priceDraftWithMissingChannelRef = PriceDraftBuilder.of(MoneyImpl.of("20", "EUR"))
                .channel(ResourceIdentifier.ofId("missingId")).build();

        ProductVariantDraftDsl masterVariantDraft = ProductVariantDraftBuilder.of(
                ProductVariantDraftDsl.of()
                        .withKey("v2")
                        .withSku("1065833")
                        .withPrices(Collections.singletonList(priceDraftWithMissingChannelRef)))
                .build();

        final ProductDraft productDraft = createProductDraftBuilder(PRODUCT_KEY_2_RESOURCE_PATH,
                ProductType.referenceOfId(productType.getKey()))
                .masterVariant(masterVariantDraft)
                .taxCategory(null)
                .state(null)
                .build();


        final Consumer<String> warningCallBack = warningMessage -> warningCallBackMessages.add(warningMessage);

        ProductSyncOptions syncOptions = ProductSyncOptionsBuilder.of(CTP_TARGET_CLIENT)
                .errorCallback(this::collectErrors)
                .warningCallback(warningCallBack)
                .ensurePriceChannels(true)
                .build();

        final ProductSync productSync = new ProductSync(syncOptions);
        final ProductSyncStatistics syncStatistics = executeBlocking(productSync.sync(singletonList(productDraft)));

        assertThat(syncStatistics).hasValues(1, 1, 0, 0, 0);
        assertThat(errorCallBackExceptions).isEmpty();
        assertThat(errorCallBackMessages).isEmpty();
        assertThat(warningCallBackMessages).isEmpty();

        Product productFromTargetProject = executeBlocking(
                CTP_TARGET_CLIENT.execute(ProductByKeyGet.of(productDraft.getKey())));
        List<Price> prices = productFromTargetProject.getMasterData().getStaged().getMasterVariant().getPrices();
        assertThat(prices.size()).isEqualTo(1);

        Channel channel = executeBlocking(CTP_TARGET_CLIENT.execute(ChannelByIdGet.of(
                Objects.requireNonNull(Objects.requireNonNull(prices.get(0).getChannel()).getId()))));
        assertThat(channel.getRoles()).containsOnly(ChannelRole.PRODUCT_DISTRIBUTION);
    }

    @Test
    void sync_withNewProductAndBeforeCreateCallback_shouldCreateProduct() {
        final ProductDraft productDraft = createProductDraftBuilder(PRODUCT_KEY_2_RESOURCE_PATH,
                ProductType.referenceOfId(productType.getKey()))
                .taxCategory(null)
                .state(null)
                .build();

        final String keyPrefix = "callback_";
        final ProductSyncOptions options = ProductSyncOptionsBuilder.of(CTP_TARGET_CLIENT)
                .errorCallback((exception, oldResource, newResource, updateActions)
                    -> collectErrors(exception.getMessage(), exception.getCause()))
                .warningCallback((exception, oldResource, newResource)
                    -> warningCallBackMessages.add(exception.getMessage()))
                .beforeCreateCallback(draft -> prefixDraftKey(draft, keyPrefix))
                .build();

        final ProductSync productSync = new ProductSync(options);
        final ProductSyncStatistics syncStatistics = executeBlocking(productSync.sync(singletonList(productDraft)));

        assertThat(syncStatistics).hasValues(1, 1, 0, 0, 0);
        assertThat(errorCallBackExceptions).isEmpty();
        assertThat(errorCallBackMessages).isEmpty();
        assertThat(warningCallBackMessages).isEmpty();

        //Query for a product with key prefixed with "callback_" added by the callback

        final String keyWithCallbackPrefix = format("%s%s", keyPrefix, productDraft.getKey());
        final Optional<Product> productOptional = CTP_TARGET_CLIENT
                .execute(ProductQuery.of()
                        .withPredicates(QueryPredicate.of(format("key = \"%s\"", keyWithCallbackPrefix))))
                .toCompletableFuture().join().head();

        assertThat(productOptional).isNotEmpty();
        final Product fetchedProduct = productOptional.get();
        assertThat(fetchedProduct.getKey()).isEqualTo(keyWithCallbackPrefix);
        assertThat(fetchedProduct.getMasterData().getCurrent().getName()).isEqualTo(productDraft.getName());
    }

    @Nonnull
    private static ProductDraft prefixDraftKey(@Nonnull final ProductDraft productDraft, @Nonnull final String prefix) {
        final String newKey = format("%s%s", prefix, productDraft.getKey());
        return ProductDraftBuilder.of(productDraft)
                                  .key(newKey)
                                  .build();
    }

    @Test
    void sync_withNewProductWithExistingSlug_shouldNotCreateProduct() {
        final ProductDraft productDraft = createProductDraftBuilder(PRODUCT_KEY_2_RESOURCE_PATH,
            ProductType.referenceOfId(productType.getKey()))
            .taxCategory(null)
            .state(null)
            .slug(product.getMasterData().getStaged().getSlug())
            .build();

        final ProductSync productSync = new ProductSync(syncOptions);
        final ProductSyncStatistics syncStatistics = executeBlocking(productSync.sync(singletonList(productDraft)));

        assertThat(syncStatistics).hasValues(1, 0, 0, 1, 0);

        final String duplicatedSlug = product.getMasterData().getStaged().getSlug().get(Locale.ENGLISH);
        assertThat(errorCallBackExceptions)
            .hasSize(1)
            .allSatisfy(exception -> {
                assertThat(exception).isExactlyInstanceOf(ErrorResponseException.class);
                final ErrorResponseException errorResponse = ((ErrorResponseException) exception);

                final List<DuplicateFieldError> fieldErrors = errorResponse
                    .getErrors()
                    .stream()
                    .map(sphereError -> {
                        assertThat(sphereError.getCode()).isEqualTo(DuplicateFieldError.CODE);
                        return sphereError.as(DuplicateFieldError.class);
                    })
                    .collect(toList());
                assertThat(fieldErrors).hasSize(1);
                assertThat(fieldErrors).allSatisfy(error -> {
                    assertThat(error.getField()).isEqualTo("slug.en");
                    assertThat(error.getDuplicateValue()).isEqualTo(duplicatedSlug);
                });
            });

        assertThat(errorCallBackMessages)
            .hasSize(1)
            .allSatisfy(errorMessage -> {
                assertThat(errorMessage).contains("\"code\" : \"DuplicateField\"");
                assertThat(errorMessage).contains("\"field\" : \"slug.en\"");
                assertThat(errorMessage).contains(format("\"duplicateValue\" : \"%s\"", duplicatedSlug));
            });

        assertThat(warningCallBackMessages).isEmpty();
    }

    @Test
    void sync_withEqualProduct_shouldNotUpdateProduct() {
        final ProductDraft productDraft =
            createProductDraft(PRODUCT_KEY_1_RESOURCE_PATH, ProductType.referenceOfId(productType.getKey()),
                TaxCategory.referenceOfId(targetTaxCategory.getKey()), State.referenceOfId(targetProductState.getKey()),
                categoryResourceIdentifiersWithKeys, categoryOrderHintsWithKeys);

        final ProductSync productSync = new ProductSync(syncOptions);
        final ProductSyncStatistics syncStatistics =
                executeBlocking(productSync.sync(singletonList(productDraft)));

        assertThat(syncStatistics).hasValues(1, 0, 0, 0, 0);
        assertThat(errorCallBackExceptions).isEmpty();
        assertThat(errorCallBackMessages).isEmpty();
        assertThat(warningCallBackMessages).isEmpty();
    }

    @Test
    void sync_withChangedProduct_shouldUpdateProduct() {
        final ProductDraft productDraft =
            createProductDraft(PRODUCT_KEY_1_CHANGED_RESOURCE_PATH, ProductType.referenceOfId(productType.getKey()),
                TaxCategory.referenceOfId(targetTaxCategory.getKey()), State.referenceOfId(targetProductState.getKey()),
                categoryResourceIdentifiersWithKeys, categoryOrderHintsWithKeys);

        final ProductSync productSync = new ProductSync(syncOptions);
        final ProductSyncStatistics syncStatistics =
                executeBlocking(productSync.sync(singletonList(productDraft)));

        assertThat(syncStatistics).hasValues(1, 0, 1, 0, 0);
        assertThat(errorCallBackExceptions).isEmpty();
        assertThat(errorCallBackMessages).isEmpty();
        assertThat(warningCallBackMessages).isEmpty();
    }

    @Test
    void sync_withChangedProductButConcurrentModificationException_shouldRetryAndUpdateProduct() {
        // preparation
        final SphereClient spyClient = buildClientWithConcurrentModificationUpdate();

        final ProductSyncOptions spyOptions = ProductSyncOptionsBuilder
            .of(spyClient)
            .errorCallback((exception, oldResource, newResource, updateActions)
                -> collectErrors(exception.getMessage(), exception.getCause()))
            .warningCallback((exception, oldResource, newResource)
                -> warningCallBackMessages.add(exception.getMessage()))
            .build();

        final ProductSync spyProductSync = new ProductSync(spyOptions);

        final ProductDraft productDraft =
            createProductDraft(PRODUCT_KEY_1_CHANGED_RESOURCE_PATH, ProductType.referenceOfId(productType.getKey()),
                TaxCategory.referenceOfId(targetTaxCategory.getKey()), State.referenceOfId(targetProductState.getKey()),
                categoryResourceIdentifiersWithKeys, categoryOrderHintsWithKeys);

        final ProductSyncStatistics syncStatistics =
                executeBlocking(spyProductSync.sync(singletonList(productDraft)));

        assertThat(syncStatistics).hasValues(1, 0, 1, 0, 0);
        assertThat(errorCallBackExceptions).isEmpty();
        assertThat(errorCallBackMessages).isEmpty();
        assertThat(warningCallBackMessages).isEmpty();
    }

    @Nonnull
    private SphereClient buildClientWithConcurrentModificationUpdate() {
        final SphereClient spyClient = spy(CTP_TARGET_CLIENT);

        final ProductUpdateCommand anyProductUpdateCommand = any(ProductUpdateCommand.class);
        when(spyClient.execute(anyProductUpdateCommand))
            .thenReturn(CompletableFutureUtils.exceptionallyCompletedFuture(new ConcurrentModificationException()))
            .thenCallRealMethod();

        return spyClient;
    }

    @Test
    void syncDrafts_WithConcurrentModificationExceptionAndFailedFetch_ShouldFailToReFetchAndUpdate() {
        // preparation
        final SphereClient spyClient = buildClientWithConcurrentModificationUpdateAndFailedFetchOnRetry();

        final ProductSyncOptions spyOptions = ProductSyncOptionsBuilder
            .of(spyClient)
            .errorCallback((exception, oldResource, newResource, updateActions)
                -> collectErrors(exception.getMessage(), exception.getCause()))
            .warningCallback((exception, oldResource, newResource)
                -> warningCallBackMessages.add(exception.getMessage()))
            .build();

        final ProductSync spyProductSync = new ProductSync(spyOptions);

        final ProductDraft productDraft =
            createProductDraft(PRODUCT_KEY_1_CHANGED_RESOURCE_PATH, ProductType.referenceOfId(productType.getKey()),
                TaxCategory.referenceOfId(targetTaxCategory.getKey()), State.referenceOfId(targetProductState.getKey()),
                categoryResourceIdentifiersWithKeys, categoryOrderHintsWithKeys);

        final ProductSyncStatistics syncStatistics =
            executeBlocking(spyProductSync.sync(singletonList(productDraft)));

        // Test and assertion
        assertThat(syncStatistics).hasValues(1, 0, 0, 1, 0);
        assertThat(errorCallBackMessages).hasSize(1);
        assertThat(errorCallBackExceptions).hasSize(1);

        assertThat(errorCallBackExceptions.get(0).getCause()).isExactlyInstanceOf(BadGatewayException.class);
        assertThat(errorCallBackMessages.get(0)).contains(
            format("Failed to update Product with key: '%s'. Reason: Failed to fetch from CTP while retrying "
                + "after concurrency modification.", productDraft.getKey()));
    }

    @Nonnull
    private SphereClient buildClientWithConcurrentModificationUpdateAndFailedFetchOnRetry() {
        final SphereClient spyClient = spy(CTP_TARGET_CLIENT);

        final ProductUpdateCommand anyProductUpdateCommand = any(ProductUpdateCommand.class);
        when(spyClient.execute(anyProductUpdateCommand))
            .thenReturn(CompletableFutureUtils.exceptionallyCompletedFuture(new ConcurrentModificationException()))
            .thenCallRealMethod();

        final ProductQuery anyProductQuery = any(ProductQuery.class);
        when(spyClient.execute(anyProductQuery))
            .thenCallRealMethod() // cache product keys
            .thenCallRealMethod() // Call real fetch on fetching matching products
            .thenReturn(CompletableFutureUtils.exceptionallyCompletedFuture(new BadGatewayException()));

        return spyClient;
    }

    @Test
    void syncDrafts_WithConcurrentModificationExceptionAndUnexpectedDelete_ShouldFailToReFetchAndUpdate() {
        // preparation
        final SphereClient spyClient = buildClientWithConcurrentModificationUpdateAndNotFoundFetchOnRetry();

        final ProductSyncOptions spyOptions = ProductSyncOptionsBuilder
            .of(spyClient)
            .errorCallback((exception, oldResource, newResource, updateActions)
                -> collectErrors(exception.getMessage(), exception.getCause()))
            .warningCallback((exception, oldResource, newResource)
                -> warningCallBackMessages.add(exception.getMessage()))
            .build();

        final ProductSync spyProductSync = new ProductSync(spyOptions);

        final ProductDraft productDraft =
            createProductDraft(PRODUCT_KEY_1_CHANGED_RESOURCE_PATH, ProductType.referenceOfId(productType.getKey()),
                TaxCategory.referenceOfId(targetTaxCategory.getKey()), State.referenceOfId(targetProductState.getKey()),
                categoryResourceIdentifiersWithKeys, categoryOrderHintsWithKeys);

        final ProductSyncStatistics syncStatistics =
            executeBlocking(spyProductSync.sync(singletonList(productDraft)));

        // Test and assertion
        assertThat(syncStatistics).hasValues(1, 0, 0, 1, 0);
        assertThat(errorCallBackMessages).hasSize(1);
        assertThat(errorCallBackExceptions).hasSize(1);

        assertThat(errorCallBackMessages.get(0)).contains(
            format("Failed to update Product with key: '%s'. Reason: Not found when attempting to fetch while"
                + " retrying after concurrency modification.", productDraft.getKey()));
    }

    @Nonnull
    private SphereClient buildClientWithConcurrentModificationUpdateAndNotFoundFetchOnRetry() {
        final SphereClient spyClient = spy(CTP_TARGET_CLIENT);

        final ProductUpdateCommand anyProductUpdateCommand = any(ProductUpdateCommand.class);
        when(spyClient.execute(anyProductUpdateCommand))
            .thenReturn(CompletableFutureUtils.exceptionallyCompletedFuture(new ConcurrentModificationException()))
            .thenCallRealMethod();

        final ProductQuery anyProductQuery = any(ProductQuery.class);

        when(spyClient.execute(anyProductQuery))
            .thenCallRealMethod() // cache product keys
            .thenCallRealMethod() // Call real fetch on fetching matching products
            .thenReturn(CompletableFuture.completedFuture(PagedQueryResult.empty()));

        return spyClient;
    }

    @Test
    void sync_withMultipleBatchSyncing_ShouldSync() {
        // Prepare existing products with keys: productKey1, productKey2, productKey3.
        final ProductDraft key2Draft = createProductDraft(PRODUCT_KEY_2_RESOURCE_PATH,
            productType.toReference(), targetTaxCategory.toReference(), targetProductState.toReference(),
            categoryReferencesWithIds, product.getMasterData().getStaged().getCategoryOrderHints());
        executeBlocking(CTP_TARGET_CLIENT.execute(ProductCreateCommand.of(key2Draft)));

        final ProductDraft key3Draft = createProductDraftBuilder(PRODUCT_KEY_2_RESOURCE_PATH, productType.toReference())
            .categories(new ArrayList<>())
            .categoryOrderHints(CategoryOrderHints.of(new HashMap<>()))
            .key("productKey3")
            .slug(LocalizedString.of(Locale.ENGLISH, "slug3"))
            .masterVariant(ProductVariantDraftBuilder.of().key("v3").build())
            .taxCategory(TaxCategory.referenceOfId(targetTaxCategory.getId()))
            .build();
        executeBlocking(CTP_TARGET_CLIENT.execute(ProductCreateCommand.of(key3Draft)));


        // Prepare batches from external source
        final ProductDraft productDraft = createProductDraft(PRODUCT_KEY_1_CHANGED_RESOURCE_PATH,
            ProductType.reference(productType.getKey()), TaxCategory.referenceOfId(targetTaxCategory.getKey()),
            State.referenceOfId(targetProductState.getKey()), categoryResourceIdentifiersWithKeys,
            categoryOrderHintsWithKeys);

        final List<ProductDraft> batch1 = new ArrayList<>();
        batch1.add(productDraft);

        final ProductDraft key4Draft = createProductDraftBuilder(PRODUCT_KEY_2_RESOURCE_PATH,
            ProductType.referenceOfId(productType.getKey()))
            .taxCategory(null)
            .state(null)
            .categories(new ArrayList<>())
            .categoryOrderHints(CategoryOrderHints.of(new HashMap<>()))
            .key("productKey4")
            .slug(LocalizedString.of(Locale.ENGLISH, "slug4"))
            .masterVariant(ProductVariantDraftBuilder.of().key("v4").sku("sku4").build())
            .build();

        final List<ProductDraft> batch2 = new ArrayList<>();
        batch2.add(key4Draft);

        final ProductDraft key3DraftNewSlug = createProductDraftBuilder(PRODUCT_KEY_2_RESOURCE_PATH,
            ProductType.referenceOfId(productType.getKey()))
            .taxCategory(null)
            .state(null)
            .categories(new ArrayList<>())
            .categoryOrderHints(CategoryOrderHints.of(new HashMap<>()))
            .key("productKey3")
            .slug(LocalizedString.of(Locale.ENGLISH, "newSlug"))
            .masterVariant(ProductVariantDraftBuilder.of().key("v3").sku("sku3").build())
            .build();

        final List<ProductDraft> batch3 = new ArrayList<>();
        batch3.add(key3DraftNewSlug);

        final ProductSync productSync = new ProductSync(syncOptions);
        final ProductSyncStatistics syncStatistics =
            executeBlocking(productSync.sync(batch1)
                                       .thenCompose(result -> productSync.sync(batch2))
                                       .thenCompose(result -> productSync.sync(batch3)));

        assertThat(syncStatistics).hasValues(3, 1, 2, 0, 0);
        assertThat(errorCallBackExceptions).isEmpty();
        assertThat(errorCallBackMessages).isEmpty();
        assertThat(warningCallBackMessages).isEmpty();
    }

    @Test
    void sync_withSingleBatchSyncing_ShouldSync() {
        // Prepare batches from external source
        final ProductDraft productDraft = createProductDraft(PRODUCT_KEY_1_CHANGED_RESOURCE_PATH,
            ProductType.referenceOfId(productType.getKey()), TaxCategory.referenceOfId(targetTaxCategory.getKey()),
            State.referenceOfId(targetProductState.getKey()), categoryResourceIdentifiersWithKeys,
            categoryOrderHintsWithKeys);

        final ProductDraft key3Draft = createProductDraftBuilder(PRODUCT_KEY_2_RESOURCE_PATH,
            ProductType.referenceOfId(productType.getKey()))
            .taxCategory(TaxCategory.referenceOfId(targetTaxCategory.getKey()))
            .state(State.referenceOfId(targetProductState.getKey()))
            .categories(new ArrayList<>())
            .categoryOrderHints(CategoryOrderHints.of(new HashMap<>()))
            .key("productKey3")
            .slug(LocalizedString.of(Locale.ENGLISH, "slug3"))
            .masterVariant(ProductVariantDraftBuilder.of().key("mv3").sku("sku3").build())
            .build();

        final ProductDraft key4Draft = createProductDraftBuilder(PRODUCT_KEY_2_RESOURCE_PATH,
            ProductType.referenceOfId(productType.getKey()))
            .taxCategory(TaxCategory.referenceOfId(targetTaxCategory.getKey()))
            .state(State.referenceOfId(targetProductState.getKey()))
            .categories(new ArrayList<>())
            .categoryOrderHints(CategoryOrderHints.of(new HashMap<>()))
            .key("productKey4")
            .slug(LocalizedString.of(Locale.ENGLISH, "slug4"))
            .masterVariant(ProductVariantDraftBuilder.of().key("mv4").sku("sku4").build())
            .build();

        final ProductDraft key5Draft = createProductDraftBuilder(PRODUCT_KEY_2_RESOURCE_PATH,
            ProductType.referenceOfId(productType.getKey()))
            .taxCategory(TaxCategory.referenceOfId(targetTaxCategory.getKey()))
            .state(State.referenceOfId(targetProductState.getKey()))
            .categories(new ArrayList<>())
            .categoryOrderHints(CategoryOrderHints.of(new HashMap<>()))
            .key("productKey5")
            .slug(LocalizedString.of(Locale.ENGLISH, "slug5"))
            .masterVariant(ProductVariantDraftBuilder.of().key("mv5").sku("sku5").build())
            .build();

        final ProductDraft key6Draft = createProductDraftBuilder(PRODUCT_KEY_2_RESOURCE_PATH,
            ProductType.referenceOfId(productType.getKey()))
            .taxCategory(TaxCategory.referenceOfId(targetTaxCategory.getKey()))
            .state(State.referenceOfId(targetProductState.getKey()))
            .categories(new ArrayList<>())
            .categoryOrderHints(CategoryOrderHints.of(new HashMap<>()))
            .key("productKey6")
            .slug(LocalizedString.of(Locale.ENGLISH, "slug6"))
            .masterVariant(ProductVariantDraftBuilder.of().key("mv6").sku("sku6").build())
            .build();

        final List<ProductDraft> batch = new ArrayList<>();
        batch.add(productDraft);
        batch.add(key3Draft);
        batch.add(key4Draft);
        batch.add(key5Draft);
        batch.add(key6Draft);

        final ProductSync productSync = new ProductSync(syncOptions);
        final ProductSyncStatistics syncStatistics = executeBlocking(productSync.sync(batch));

        assertThat(syncStatistics).hasValues(5, 4, 1, 0, 0);
        assertThat(errorCallBackExceptions).isEmpty();
        assertThat(errorCallBackMessages).isEmpty();
        assertThat(warningCallBackMessages).isEmpty();
    }

    @Test
    void sync_withSameSlugInSingleBatch_ShouldNotSyncIt() {
        // Prepare batches from external source
        final ProductDraft productDraft = createProductDraft(PRODUCT_KEY_1_CHANGED_RESOURCE_PATH,
            ProductType.referenceOfId(productType.getKey()), TaxCategory.referenceOfId(targetTaxCategory.getKey()),
            State.referenceOfId(targetProductState.getKey()), categoryResourceIdentifiersWithKeys,
            categoryOrderHintsWithKeys);

        final ProductDraft key3Draft = createProductDraftBuilder(PRODUCT_KEY_2_RESOURCE_PATH,
            ProductType.referenceOfId(productType.getKey()))
            .taxCategory(null)
            .state(null)
            .categories(new ArrayList<>())
            .categoryOrderHints(CategoryOrderHints.of(new HashMap<>()))
            .key("productKey3")
            .masterVariant(ProductVariantDraftBuilder.of().key("k3").sku("s3").build())
            .build();

        final ProductDraft key4Draft = createProductDraftBuilder(PRODUCT_KEY_2_RESOURCE_PATH,
            ProductType.referenceOfId(productType.getKey()))
            .taxCategory(null)
            .state(null)
            .categories(new ArrayList<>())
            .categoryOrderHints(CategoryOrderHints.of(new HashMap<>()))
            .key("productKey4")
            .masterVariant(ProductVariantDraftBuilder.of().key("k4").sku("s4").build())
            .build();

        final ProductDraft key5Draft = createProductDraftBuilder(PRODUCT_KEY_2_RESOURCE_PATH,
            ProductType.referenceOfId(productType.getKey()))
            .taxCategory(null)
            .state(null)
            .categories(new ArrayList<>())
            .categoryOrderHints(CategoryOrderHints.of(new HashMap<>()))
            .key("productKey5")
            .masterVariant(ProductVariantDraftBuilder.of().key("k5").sku("s5").build())
            .build();

        final ProductDraft key6Draft = createProductDraftBuilder(PRODUCT_KEY_2_RESOURCE_PATH,
            ProductType.referenceOfId(productType.getKey()))
            .taxCategory(null)
            .state(null)
            .categories(new ArrayList<>())
            .categoryOrderHints(CategoryOrderHints.of(new HashMap<>()))
            .key("productKey6")
            .masterVariant(ProductVariantDraftBuilder.of().key("k6").sku("s6").build())
            .build();

        final List<ProductDraft> batch = new ArrayList<>();
        batch.add(productDraft);
        batch.add(key3Draft);
        batch.add(key4Draft);
        batch.add(key5Draft);
        batch.add(key6Draft);

        final ProductSync productSync = new ProductSync(syncOptions);
        final ProductSyncStatistics syncStatistics = executeBlocking(productSync.sync(batch));

        assertThat(syncStatistics).hasValues(5, 1, 1, 3, 0);

        final String duplicatedSlug = key3Draft.getSlug().get(Locale.ENGLISH);
        assertThat(errorCallBackExceptions).hasSize(3);
        assertThat(errorCallBackExceptions).allSatisfy(exception -> {
            assertThat(exception).isExactlyInstanceOf(ErrorResponseException.class);
            final ErrorResponseException errorResponse = ((ErrorResponseException)exception);

            final List<DuplicateFieldError> fieldErrors = errorResponse
                .getErrors()
                .stream()
                .map(sphereError -> {
                    assertThat(sphereError.getCode()).isEqualTo(DuplicateFieldError.CODE);
                    return sphereError.as(DuplicateFieldError.class);
                })
                .collect(toList());
            assertThat(fieldErrors).hasSize(1);
            assertThat(fieldErrors).allSatisfy(error -> {
                assertThat(error.getField()).isEqualTo("slug.en");
                assertThat(error.getDuplicateValue()).isEqualTo(duplicatedSlug);
            });
        });

        assertThat(errorCallBackMessages)
            .hasSize(3)
            .allSatisfy(errorMessage -> {
                assertThat(errorMessage).contains("\"code\" : \"DuplicateField\"");
                assertThat(errorMessage).contains("\"field\" : \"slug.en\"");
                assertThat(errorMessage).contains(format("\"duplicateValue\" : \"%s\"", duplicatedSlug));
            });
        assertThat(warningCallBackMessages).isEmpty();
    }

    @Test
    void sync_withADraftsWithBlankKeysInBatch_ShouldNotSyncItAndTriggerErrorCallBack() {
        // Prepare batches from external source
        final ProductDraft productDraft = createProductDraft(PRODUCT_KEY_1_CHANGED_RESOURCE_PATH,
            ProductType.reference(productType.getKey()), TaxCategory.referenceOfId(targetTaxCategory.getKey()),
            State.referenceOfId(targetProductState.getKey()), categoryResourceIdentifiersWithKeys,
            categoryOrderHintsWithKeys);

        // Draft with null key
        final ProductDraft key3Draft = createProductDraftBuilder(PRODUCT_KEY_2_RESOURCE_PATH,
            ProductType.reference(productType.getKey()))
            .taxCategory(null)
            .state(null)
            .categories(new ArrayList<>())
            .categoryOrderHints(CategoryOrderHints.of(new HashMap<>()))
            .key(null)
            .masterVariant(ProductVariantDraftBuilder.of().build())
            .productType(ProductType.referenceOfId(productType.getKey()))
            .build();

        // Draft with empty key
        final ProductDraft key4Draft = createProductDraftBuilder(PRODUCT_KEY_2_RESOURCE_PATH,
            ProductType.reference(productType.getKey()))
            .taxCategory(null)
            .state(null)
            .categories(new ArrayList<>())
            .categoryOrderHints(CategoryOrderHints.of(new HashMap<>()))
            .key("")
            .masterVariant(ProductVariantDraftBuilder.of().build())
            .productType(ProductType.referenceOfId(productType.getKey()))
            .build();

        final List<ProductDraft> batch = new ArrayList<>();
        batch.add(productDraft);
        batch.add(key3Draft);
        batch.add(key4Draft);

        final ProductSync productSync = new ProductSync(syncOptions);
        final ProductSyncStatistics syncStatistics = executeBlocking(productSync.sync(batch));

        assertThat(syncStatistics).hasValues(3, 0, 1, 2, 0);
        assertThat(errorCallBackExceptions).hasSize(2);
        assertThat(errorCallBackMessages).hasSize(2);
        assertThat(errorCallBackMessages.get(0))
            .containsIgnoringCase(format("ProductDraft with name: %s doesn't have a key.", key3Draft.getName()));
        assertThat(errorCallBackMessages.get(1))
            .containsIgnoringCase(format("ProductDraft with name: %s doesn't have a key.", key4Draft.getName()));
        assertThat(warningCallBackMessages).isEmpty();
    }

    @Test
    void sync_withANullDraftInBatch_ShouldNotSyncItAndTriggerErrorCallBack() {
        // Prepare batches from external source
        final ProductDraft productDraft = createProductDraft(PRODUCT_KEY_1_CHANGED_RESOURCE_PATH,
            ProductType.reference(productType.getKey()), null, null,
            categoryResourceIdentifiersWithKeys, categoryOrderHintsWithKeys);

        final List<ProductDraft> batch = new ArrayList<>();
        batch.add(productDraft);
        batch.add(null);

        final ProductSync productSync = new ProductSync(syncOptions);
        final ProductSyncStatistics syncStatistics = executeBlocking(productSync.sync(batch));

        assertThat(syncStatistics).hasValues(2, 0, 1, 1, 0);
        assertThat(errorCallBackExceptions).hasSize(1);
        assertThat(errorCallBackMessages).hasSize(1);
        assertThat(errorCallBackMessages.get(0)).isEqualToIgnoringCase("ProductDraft is null.");
        assertThat(warningCallBackMessages).isEmpty();
    }

    @Test
    void sync_withSameDraftsWithChangesInBatch_ShouldRetryUpdateBecauseOfConcurrentModificationExceptions() {
        // Prepare batches from external source
        final ProductDraft productDraft = createProductDraft(PRODUCT_KEY_1_CHANGED_RESOURCE_PATH,
            ProductType.reference(productType.getKey()), null, null,
            categoryResourceIdentifiersWithKeys, categoryOrderHintsWithKeys);

        // Draft with same key
        final ProductDraft draftWithSameKey = createProductDraftBuilder(PRODUCT_KEY_2_RESOURCE_PATH,
            ProductType.reference(productType.getKey()))
            .taxCategory(null)
            .state(null)
            .categories(new ArrayList<>())
            .categoryOrderHints(CategoryOrderHints.of(new HashMap<>()))
            .key(productDraft.getKey())
            .masterVariant(ProductVariantDraftBuilder.of(product.getMasterData().getStaged().getMasterVariant())
                                                     .build())
            .build();

        final List<ProductDraft> batch = new ArrayList<>();
        batch.add(productDraft);
        batch.add(draftWithSameKey);

        final ProductSync productSync = new ProductSync(syncOptions);
        final ProductSyncStatistics syncStatistics = executeBlocking(productSync.sync(batch));

<<<<<<< HEAD
        assertThat(syncStatistics).hasValues(2, 0, 2, 0, 0);
=======
        assertThat(syncStatistics).hasValues(2, 0, 2, 0);
        assertThat(errorCallBackExceptions).isEmpty();
        assertThat(errorCallBackMessages).isEmpty();
        assertThat(warningCallBackMessages).isEmpty();
    }

    @Test
    public void sync_withProductBundle_shouldCreateProductReferencingExistingProduct() {
        final ProductDraft productDraft = createProductDraftBuilder(PRODUCT_KEY_2_RESOURCE_PATH,
            ProductType.referenceOfId(productType.getKey()))
            .taxCategory(null)
            .state(null)
            .build();

        // Creating the attribute draft with the product reference
        final AttributeDraft productReferenceAttribute =
            AttributeDraft.of("product-reference", Reference.of(Product.referenceTypeId(), product.getKey()));

        // Creating the product variant draft with the product reference attribute
        final ProductVariantDraft draftMasterVariant = productDraft.getMasterVariant();
        assertThat(draftMasterVariant).isNotNull();
        final List<AttributeDraft> attributes = draftMasterVariant.getAttributes();
        attributes.add(productReferenceAttribute);
        final ProductVariantDraft masterVariant = ProductVariantDraftBuilder.of(draftMasterVariant)
                                                                            .attributes(attributes)
                                                                            .build();

        final ProductDraft productDraftWithProductReference = ProductDraftBuilder.of(productDraft)
                                                                                 .masterVariant(masterVariant)
                                                                                 .build();

        final ProductSync productSync = new ProductSync(syncOptions);
        final ProductSyncStatistics syncStatistics =
            executeBlocking(productSync.sync(singletonList(productDraftWithProductReference)));

        assertThat(syncStatistics).hasValues(1, 1, 0, 0);
>>>>>>> d76ec938
        assertThat(errorCallBackExceptions).isEmpty();
        assertThat(errorCallBackMessages).isEmpty();
        assertThat(warningCallBackMessages).isEmpty();
    }

    @Test
    void sync_withProductContainingAttributeChanges_shouldSyncProductCorrectly() {
        // preparation
        final List<UpdateAction<Product>> updateActions = new ArrayList<>();
        final TriConsumer<SyncException, Optional<ProductDraft>, Optional<Product>> warningCallBack =
            (exception, newResource, oldResource) -> warningCallBackMessages.add(exception.getMessage());

        final ProductSyncOptions customOptions = ProductSyncOptionsBuilder
            .of(CTP_TARGET_CLIENT)
            .errorCallback((exception, oldResource, newResource, actions)
                -> collectErrors(exception.getMessage(), exception.getCause()))
            .warningCallback(warningCallBack)
            .beforeUpdateCallback(
                (actions, draft, old) -> {
                    updateActions.addAll(actions);
                    return actions;
                })
            .build();

        final ProductDraft productDraft = createProductDraftBuilder(PRODUCT_KEY_1_RESOURCE_PATH,
            ProductType.referenceOfId(productType.getKey()))
            .categories(emptyList())
            .taxCategory(null)
            .state(null)
            .build();

        // Creating the attribute draft with the changes
        final AttributeDraft priceInfoAttrDraft =
            AttributeDraft.of("priceInfo", JsonNodeFactory.instance.textNode("100/kg"));
        final AttributeDraft angebotAttrDraft =
            AttributeDraft.of("angebot", JsonNodeFactory.instance.textNode("big discount"));
        final AttributeDraft unknownAttrDraft =
            AttributeDraft.of("unknown", JsonNodeFactory.instance.textNode("unknown"));

        // Creating the product variant draft with the product reference attribute
        final List<AttributeDraft> attributes = asList(priceInfoAttrDraft, angebotAttrDraft, unknownAttrDraft);

        final ProductVariantDraft masterVariant = ProductVariantDraftBuilder.of(productDraft.getMasterVariant())
                                                                            .attributes(attributes)
                                                                            .build();

        final ProductDraft productDraftWithChangedAttributes = ProductDraftBuilder.of(productDraft)
                                                                                  .masterVariant(masterVariant)
                                                                                  .build();


        // test
        final ProductSync productSync = new ProductSync(customOptions);
        final ProductSyncStatistics syncStatistics =
            executeBlocking(productSync.sync(singletonList(productDraftWithChangedAttributes)));

        // assertion
        assertThat(syncStatistics).hasValues(1, 0, 1, 0, 0);

        final String causeErrorMessage = format(ATTRIBUTE_NOT_IN_ATTRIBUTE_METADATA, unknownAttrDraft.getName());
        final String expectedErrorMessage = format(FAILED_TO_BUILD_ATTRIBUTE_UPDATE_ACTION, unknownAttrDraft.getName(),
            productDraft.getMasterVariant().getKey(), productDraft.getKey(), causeErrorMessage);

        assertThat(errorCallBackExceptions).hasSize(1);
        assertThat(errorCallBackExceptions.get(0).getMessage()).isEqualTo(expectedErrorMessage);
        assertThat(errorCallBackExceptions.get(0).getCause().getMessage()).isEqualTo(causeErrorMessage);
        assertThat(errorCallBackMessages).containsExactly(expectedErrorMessage);
        assertThat(warningCallBackMessages).isEmpty();

        assertThat(updateActions)
            .filteredOn(updateAction -> ! (updateAction instanceof SetTaxCategory))
            .filteredOn(updateAction -> ! (updateAction instanceof RemoveFromCategory))
            .containsExactlyInAnyOrder(
                SetAttributeInAllVariants.of(priceInfoAttrDraft, true),
                SetAttribute.of(1, angebotAttrDraft, true),
                SetAttributeInAllVariants.ofUnsetAttribute("size", true),
                SetAttributeInAllVariants.ofUnsetAttribute("rinderrasse", true),
                SetAttributeInAllVariants.ofUnsetAttribute("herkunft", true),
                SetAttributeInAllVariants.ofUnsetAttribute("teilstueck", true),
                SetAttributeInAllVariants.ofUnsetAttribute("fuetterung", true),
                SetAttributeInAllVariants.ofUnsetAttribute("reifung", true),
                SetAttributeInAllVariants.ofUnsetAttribute("haltbarkeit", true),
                SetAttributeInAllVariants.ofUnsetAttribute("verpackung", true),
                SetAttributeInAllVariants.ofUnsetAttribute("anlieferung", true),
                SetAttributeInAllVariants.ofUnsetAttribute("zubereitung", true),
                SetAttribute.ofUnsetAttribute(1, "localisedText", true)
            );
    }

    private void collectErrors(final String errorMessage, final Throwable exception) {
        errorCallBackMessages.add(errorMessage);
        errorCallBackExceptions.add(exception);
    }
}<|MERGE_RESOLUTION|>--- conflicted
+++ resolved
@@ -1,11 +1,7 @@
 package com.commercetools.sync.integration.externalsource.products;
 
-<<<<<<< HEAD
-=======
-import com.commercetools.sync.commons.asserts.statistics.AssertionsForStatistics;
 import com.commercetools.sync.commons.exceptions.SyncException;
 import com.commercetools.sync.commons.utils.TriConsumer;
->>>>>>> d76ec938
 import com.commercetools.sync.products.ProductSync;
 import com.commercetools.sync.products.ProductSyncOptions;
 import com.commercetools.sync.products.ProductSyncOptionsBuilder;
@@ -169,7 +165,7 @@
             (exception, newResource, oldResource) -> warningCallBackMessages.add(exception.getMessage());
 
         return ProductSyncOptionsBuilder.of(CTP_TARGET_CLIENT)
-                                        .errorCallback((exception, oldResource, newResource, updateActions) 
+                                        .errorCallback((exception, oldResource, newResource, updateActions)
                                             -> collectErrors(exception.getMessage(), exception.getCause()))
                                         .warningCallback(warningCallBack)
                                         .build();
@@ -840,46 +836,7 @@
         final ProductSync productSync = new ProductSync(syncOptions);
         final ProductSyncStatistics syncStatistics = executeBlocking(productSync.sync(batch));
 
-<<<<<<< HEAD
         assertThat(syncStatistics).hasValues(2, 0, 2, 0, 0);
-=======
-        assertThat(syncStatistics).hasValues(2, 0, 2, 0);
-        assertThat(errorCallBackExceptions).isEmpty();
-        assertThat(errorCallBackMessages).isEmpty();
-        assertThat(warningCallBackMessages).isEmpty();
-    }
-
-    @Test
-    public void sync_withProductBundle_shouldCreateProductReferencingExistingProduct() {
-        final ProductDraft productDraft = createProductDraftBuilder(PRODUCT_KEY_2_RESOURCE_PATH,
-            ProductType.referenceOfId(productType.getKey()))
-            .taxCategory(null)
-            .state(null)
-            .build();
-
-        // Creating the attribute draft with the product reference
-        final AttributeDraft productReferenceAttribute =
-            AttributeDraft.of("product-reference", Reference.of(Product.referenceTypeId(), product.getKey()));
-
-        // Creating the product variant draft with the product reference attribute
-        final ProductVariantDraft draftMasterVariant = productDraft.getMasterVariant();
-        assertThat(draftMasterVariant).isNotNull();
-        final List<AttributeDraft> attributes = draftMasterVariant.getAttributes();
-        attributes.add(productReferenceAttribute);
-        final ProductVariantDraft masterVariant = ProductVariantDraftBuilder.of(draftMasterVariant)
-                                                                            .attributes(attributes)
-                                                                            .build();
-
-        final ProductDraft productDraftWithProductReference = ProductDraftBuilder.of(productDraft)
-                                                                                 .masterVariant(masterVariant)
-                                                                                 .build();
-
-        final ProductSync productSync = new ProductSync(syncOptions);
-        final ProductSyncStatistics syncStatistics =
-            executeBlocking(productSync.sync(singletonList(productDraftWithProductReference)));
-
-        assertThat(syncStatistics).hasValues(1, 1, 0, 0);
->>>>>>> d76ec938
         assertThat(errorCallBackExceptions).isEmpty();
         assertThat(errorCallBackMessages).isEmpty();
         assertThat(warningCallBackMessages).isEmpty();
