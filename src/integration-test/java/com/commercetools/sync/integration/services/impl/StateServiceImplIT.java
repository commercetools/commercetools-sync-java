--- conflicted
+++ resolved
@@ -33,19 +33,12 @@
         deleteStates(CTP_TARGET_CLIENT);
         warnings = new ArrayList<>();
         oldState = createState(CTP_TARGET_CLIENT, STATE_TYPE);
-<<<<<<< HEAD
-        final ProductSyncOptions productSyncOptions = ProductSyncOptionsBuilder.of(CTP_TARGET_CLIENT)
-                                                                               .warningCallback(warnings::add)
-                                                                               .build();
+        final ProductSyncOptions productSyncOptions
+                = ProductSyncOptionsBuilder.of(CTP_TARGET_CLIENT)
+                                           .warningCallback((exception, oldResource, newResource)
+                                               -> warnings.add(exception.getMessage()))
+                                           .build();
         stateService = new StateServiceImpl(productSyncOptions);
-=======
-        final ProductSyncOptions productSyncOptions =
-            ProductSyncOptionsBuilder.of(CTP_TARGET_CLIENT)
-                .warningCallback((exception, oldResource, newResource)
-                    -> warnings.add(exception.getMessage()))
-                .build();
-        stateService = new StateServiceImpl(productSyncOptions, STATE_TYPE);
->>>>>>> d76ec938
     }
 
     /**
