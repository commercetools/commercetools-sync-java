package com.commercetools.sync.integration.services.impl;


import com.commercetools.sync.services.TypeService;
import com.commercetools.sync.services.impl.TypeServiceImpl;
import com.commercetools.sync.types.TypeSyncOptions;
import com.commercetools.sync.types.TypeSyncOptionsBuilder;
import io.sphere.sdk.client.BadGatewayException;
import io.sphere.sdk.client.SphereClient;
import io.sphere.sdk.models.LocalizedString;
import io.sphere.sdk.types.ResourceTypeIdsSetBuilder;
import io.sphere.sdk.types.Type;
import io.sphere.sdk.types.TypeDraft;
import io.sphere.sdk.types.TypeDraftBuilder;
import io.sphere.sdk.types.commands.TypeCreateCommand;
import io.sphere.sdk.types.commands.updateactions.ChangeKey;
import io.sphere.sdk.types.commands.updateactions.ChangeName;
import io.sphere.sdk.types.queries.TypeQuery;
import io.sphere.sdk.utils.CompletableFutureUtils;
import org.apache.commons.lang3.StringUtils;
import org.junit.AfterClass;
import org.junit.Before;
import org.junit.Test;

import java.util.ArrayList;
import java.util.Collections;
import java.util.HashSet;
import java.util.List;
import java.util.Locale;
import java.util.Optional;
import java.util.Set;

import static com.commercetools.sync.integration.commons.utils.CategoryITUtils.createCategoriesCustomType;
import static com.commercetools.sync.integration.commons.utils.SphereClientUtils.CTP_TARGET_CLIENT;
import static com.commercetools.sync.integration.commons.utils.TypeITUtils.FIELD_DEFINITION_1;
import static com.commercetools.sync.integration.commons.utils.TypeITUtils.TYPE_DESCRIPTION_1;
import static com.commercetools.sync.integration.commons.utils.TypeITUtils.TYPE_KEY_1;
import static com.commercetools.sync.integration.commons.utils.TypeITUtils.TYPE_NAME_1;
import static com.commercetools.sync.integration.commons.utils.TypeITUtils.deleteTypes;
import static com.commercetools.tests.utils.CompletionStageUtil.executeBlocking;
import static java.lang.String.format;
import static java.util.Collections.singleton;
import static java.util.Collections.singletonList;
import static org.assertj.core.api.Assertions.assertThat;
import static org.mockito.ArgumentMatchers.any;
import static org.mockito.Mockito.spy;
import static org.mockito.Mockito.when;

public class TypeServiceImplIT {
    private TypeService typeService;
    private static final String OLD_TYPE_KEY = "old_type_key";
    private static final String OLD_TYPE_NAME = "old_type_name";
    private static final Locale OLD_TYPE_LOCALE = Locale.ENGLISH;

    private List<String> errorCallBackMessages;
    private List<Throwable> errorCallBackExceptions;

    /**
     * Deletes types from the target CTP project, then it populates the project with test data.
     */
    @Before
    public void setup() {
        errorCallBackMessages = new ArrayList<>();
        errorCallBackExceptions = new ArrayList<>();

        deleteTypes(CTP_TARGET_CLIENT);
        createCategoriesCustomType(OLD_TYPE_KEY, OLD_TYPE_LOCALE, OLD_TYPE_NAME, CTP_TARGET_CLIENT);

        final TypeSyncOptions typeSyncOptions = TypeSyncOptionsBuilder.of(CTP_TARGET_CLIENT)
                                                                      .errorCallback((errorMessage, exception) -> {
                                                                          errorCallBackMessages.add(errorMessage);
                                                                          errorCallBackExceptions.add(exception);
                                                                      })
                                                                      .build();
        typeService = new TypeServiceImpl(typeSyncOptions);
    }

    /**
     * Cleans up the target test data that were built in this test class.
     */
    @AfterClass
    public static void tearDown() {
        deleteTypes(CTP_TARGET_CLIENT);
    }

    @Test
    public void fetchCachedTypeId_WithNonExistingType_ShouldNotFetchAType() {
        final Optional<String> typeId = typeService.fetchCachedTypeId("non-existing-type-key")
                                                   .toCompletableFuture()
                                                   .join();
        assertThat(typeId).isEmpty();
        assertThat(errorCallBackExceptions).isEmpty();
        assertThat(errorCallBackMessages).isEmpty();
    }

    @Test
    public void fetchCachedTypeId_WithExistingType_ShouldFetchTypeAndCache() {
        final Optional<String> typeId = typeService.fetchCachedTypeId(OLD_TYPE_KEY)
                                                   .toCompletableFuture()
                                                   .join();
        assertThat(typeId).isNotEmpty();
        assertThat(errorCallBackExceptions).isEmpty();
        assertThat(errorCallBackMessages).isEmpty();
    }

    @Test
    public void fetchCachedTypeId_WithNewlyCreatedTypeAfterCaching_ShouldNotFetchNewType() {
        // Fetch any type to populate cache
        typeService.fetchCachedTypeId("anyTypeKey").toCompletableFuture().join();

        // Create new type
        final String newTypeKey = "new_type_key";
        final TypeDraft draft = TypeDraftBuilder
                .of(newTypeKey, LocalizedString.of(Locale.ENGLISH, "typeName"),
                        ResourceTypeIdsSetBuilder.of().addChannels())
                .build();
        CTP_TARGET_CLIENT.execute(TypeCreateCommand.of(draft)).toCompletableFuture().join();

        final Optional<String> newTypeId =
                typeService.fetchCachedTypeId(newTypeKey).toCompletableFuture().join();

        assertThat(newTypeId).isEmpty();
    }

    @Test
    public void fetchMatchingTypesByKeys_WithEmptySetOfKeys_ShouldReturnEmptySet() {
        final Set<String> typeKeys = new HashSet<>();
        final Set<Type> matchingTypes = typeService.fetchMatchingTypesByKeys(typeKeys)
                                                   .toCompletableFuture()
                                                   .join();

        assertThat(matchingTypes).isEmpty();
        assertThat(errorCallBackExceptions).isEmpty();
        assertThat(errorCallBackMessages).isEmpty();
    }

    @Test
    public void fetchMatchingTypesByKeys_WithNonExistingKeys_ShouldReturnEmptySet() {
        final Set<String> typeKeys = new HashSet<>();
        typeKeys.add("type_key_1");
        typeKeys.add("type_key_2");

        final Set<Type> matchingTypes = typeService.fetchMatchingTypesByKeys(typeKeys)
                                                   .toCompletableFuture()
                                                   .join();

        assertThat(matchingTypes).isEmpty();
        assertThat(errorCallBackExceptions).isEmpty();
        assertThat(errorCallBackMessages).isEmpty();
    }

    @Test
    public void fetchMatchingTypesByKeys_WithAnyExistingKeys_ShouldReturnASetOfTypes() {
        final Set<String> typeKeys = new HashSet<>();
        typeKeys.add(OLD_TYPE_KEY);

        final Set<Type> matchingTypes = typeService.fetchMatchingTypesByKeys(typeKeys)
                                                   .toCompletableFuture()
                                                   .join();

        assertThat(matchingTypes).isNotEmpty();
        assertThat(matchingTypes).hasSize(1);
        assertThat(errorCallBackExceptions).isEmpty();
        assertThat(errorCallBackMessages).isEmpty();
    }

    @Test
    public void fetchMatchingTypesByKeys_WithBadGateWayExceptionAlways_ShouldFail() {
        // Mock sphere client to return BadGatewayException on any request.
        final SphereClient spyClient = spy(CTP_TARGET_CLIENT);
        when(spyClient.execute(any(TypeQuery.class)))
                .thenReturn(CompletableFutureUtils.exceptionallyCompletedFuture(new BadGatewayException()))
                .thenCallRealMethod();

        final TypeSyncOptions spyOptions =
                TypeSyncOptionsBuilder.of(spyClient)
                                      .errorCallback((errorMessage, exception) -> {
                                          errorCallBackMessages.add(errorMessage);
                                          errorCallBackExceptions.add(exception);
                                      })
                                      .build();

        final TypeService spyTypeService = new TypeServiceImpl(spyOptions);


        final Set<String> keys = new HashSet<>();
        keys.add(OLD_TYPE_KEY);
<<<<<<< HEAD

=======
>>>>>>> a50052ec
        // test and assert
        assertThat(errorCallBackExceptions).isEmpty();
        assertThat(errorCallBackMessages).isEmpty();
        assertThat(spyTypeService.fetchMatchingTypesByKeys(keys))
            .hasFailedWithThrowableThat()
            .isExactlyInstanceOf(BadGatewayException.class);
    }

    @Test
    public void fetchMatchingTypesByKeys_WithAllExistingSetOfKeys_ShouldCacheFetchedTypeIds() {
        final Set<Type> fetchedProductTypes = typeService.fetchMatchingTypesByKeys(singleton(OLD_TYPE_KEY))
                                                         .toCompletableFuture().join();
        assertThat(fetchedProductTypes).hasSize(1);

        final Optional<Type> typeOptional = CTP_TARGET_CLIENT
                .execute(TypeQuery.of().withPredicates(queryModel -> queryModel.key().is(OLD_TYPE_KEY)))
                .toCompletableFuture()
                .join()
                .head();

        assertThat(typeOptional).isNotNull();

        // Change type old_type_key on ctp
        final String newKey = "new_type_key";
        typeService.updateType(typeOptional.get(), Collections.singletonList(ChangeKey.of(newKey)))
                   .toCompletableFuture()
                   .join();

        // Fetch cached id by old key
        final Optional<String> cachedTypeId = typeService.fetchCachedTypeId(OLD_TYPE_KEY)
                                                         .toCompletableFuture()
                                                         .join();

        assertThat(cachedTypeId).isNotEmpty();
        assertThat(cachedTypeId).contains(typeOptional.get().getId());
        assertThat(errorCallBackExceptions).isEmpty();
        assertThat(errorCallBackMessages).isEmpty();
    }

    @Test
    public void createType_WithValidType_ShouldCreateType() {
        final TypeDraft newTypeDraft = TypeDraftBuilder.of(
                TYPE_KEY_1,
                TYPE_NAME_1,
                ResourceTypeIdsSetBuilder.of().addCategories().build())
                                                       .description(TYPE_DESCRIPTION_1)
                                                       .fieldDefinitions(singletonList(FIELD_DEFINITION_1))
                                                       .build();

        final Optional<Type> createdType = typeService.createType(newTypeDraft)
                                            .toCompletableFuture().join();

        assertThat(createdType).isNotNull();

        final Optional<Type> fetchedType = CTP_TARGET_CLIENT
            .execute(TypeQuery.of()
                              .withPredicates(typeQueryModel ->
                                  typeQueryModel.key().is(createdType.get().getKey())))
            .toCompletableFuture().join().head();

        assertThat(fetchedType).hasValueSatisfying(oldType ->
            assertThat(createdType).hasValueSatisfying(newType -> {
                assertThat(newType.getKey()).isEqualTo(newTypeDraft.getKey());
                assertThat(newType.getDescription()).isEqualTo(oldType.getDescription());
                assertThat(newType.getName()).isEqualTo(oldType.getName());
                assertThat(newType.getFieldDefinitions()).isEqualTo(oldType.getFieldDefinitions());
            }));
    }

    @Test
    public void createType_WithInvalidType_ShouldCompleteExceptionally() {
        final TypeDraft newTypeDraft = TypeDraftBuilder.of(
                TYPE_KEY_1,
                null,
                ResourceTypeIdsSetBuilder.of().addCategories().build())
                                                       .description(TYPE_DESCRIPTION_1)
                                                       .fieldDefinitions(singletonList(FIELD_DEFINITION_1))
                                                       .build();

        typeService.createType(newTypeDraft)
                   .exceptionally(exception -> {
                       assertThat(exception).isNotNull();
                       assertThat(exception.getMessage()).contains("Request body does not contain valid JSON.");
                       return null;
                   })
                   .toCompletableFuture().join();
    }

    @Test
    public void updateType_WithValidChanges_ShouldUpdateTypeCorrectly() {
        final Optional<Type> typeOptional = CTP_TARGET_CLIENT
                .execute(TypeQuery.of()
                                  .withPredicates(typeQueryModel -> typeQueryModel.key().is(OLD_TYPE_KEY)))
                .toCompletableFuture().join().head();
        assertThat(typeOptional).isNotNull();

        final ChangeName changeNameUpdateAction = ChangeName.of(LocalizedString.ofEnglish("new_type_name"));

        final Type updatedType = typeService.updateType(typeOptional.get(), singletonList(changeNameUpdateAction))
                                            .toCompletableFuture().join();
        assertThat(updatedType).isNotNull();

        final Optional<Type> updatedTypeOptional = CTP_TARGET_CLIENT
                .execute(TypeQuery.of()
                                  .withPredicates(typeQueryModel -> typeQueryModel.key().is(OLD_TYPE_KEY)))
                .toCompletableFuture().join().head();

        assertThat(typeOptional).isNotEmpty();
        final Type fetchedType = updatedTypeOptional.get();
        assertThat(fetchedType.getKey()).isEqualTo(updatedType.getKey());
        assertThat(fetchedType.getDescription()).isEqualTo(updatedType.getDescription());
        assertThat(fetchedType.getName()).isEqualTo(updatedType.getName());
        assertThat(fetchedType.getFieldDefinitions()).isEqualTo(updatedType.getFieldDefinitions());
    }

    @Test
    public void updateType_WithInvalidChanges_ShouldCompleteExceptionally() {
        final Optional<Type> typeOptional = CTP_TARGET_CLIENT
                .execute(TypeQuery.of()
                                  .withPredicates(typeQueryModel -> typeQueryModel.key().is(OLD_TYPE_KEY)))
                .toCompletableFuture().join().head();
        assertThat(typeOptional).isNotNull();

        final ChangeName changeNameUpdateAction = ChangeName.of(null);
        typeService.updateType(typeOptional.get(), singletonList(changeNameUpdateAction))
                   .exceptionally(exception -> {
                       assertThat(exception).isNotNull();
                       assertThat(exception.getMessage()).contains("Request body does not contain valid JSON.");
                       return null;
                   })
                   .toCompletableFuture().join();
    }

    @Test
    public void fetchType_WithExistingTypeKey_ShouldFetchType() {
        final Optional<Type> typeOptional = CTP_TARGET_CLIENT
            .execute(TypeQuery.of()
                              .withPredicates(typeQueryModel -> typeQueryModel.key().is(OLD_TYPE_KEY)))
            .toCompletableFuture().join().head();
        assertThat(typeOptional).isNotNull();

        final Optional<Type> fetchedTypeOptional =
            executeBlocking(typeService.fetchType(OLD_TYPE_KEY));
        assertThat(fetchedTypeOptional).isEqualTo(typeOptional);
    }

    @Test
    public void fetchType_WithBlankKey_ShouldNotFetchType() {
        final Optional<Type> fetchedTypeOptional =
            executeBlocking(typeService.fetchType(StringUtils.EMPTY));
        assertThat(fetchedTypeOptional).isEmpty();
    }

    @Test
    public void fetchType_WithNullKey_ShouldNotFetchType() {
        final Optional<Type> fetchedTypeOptional =
            executeBlocking(typeService.fetchType(null));
        assertThat(fetchedTypeOptional).isEmpty();
    }

    @Test
    public void fetchType_WithBadGateWayExceptionAlways_ShouldFail() {
        // Mock sphere client to return BadeGatewayException on any request.
        final SphereClient spyClient = spy(CTP_TARGET_CLIENT);
        when(spyClient.execute(any(TypeQuery.class)))
            .thenReturn(CompletableFutureUtils.exceptionallyCompletedFuture(new BadGatewayException()))
            .thenCallRealMethod();
        final TypeSyncOptions spyOptions = TypeSyncOptionsBuilder.of(spyClient)
                                                                         .errorCallback(
                                                                             (errorMessage, exception) -> {
                                                                                 errorCallBackMessages
                                                                                     .add(errorMessage);
                                                                                 errorCallBackExceptions
                                                                                     .add(exception);
                                                                             })
                                                                         .build();
        final TypeService spyTypeService = new TypeServiceImpl(spyOptions);

        final Optional<Type> fetchedTypeOptional =
            executeBlocking(spyTypeService.fetchType(OLD_TYPE_KEY));
        assertThat(fetchedTypeOptional).isEmpty();
        assertThat(errorCallBackExceptions).hasSize(1);
        assertThat(errorCallBackExceptions.get(0).getCause()).isExactlyInstanceOf(BadGatewayException.class);
        assertThat(errorCallBackMessages).hasSize(1);
        assertThat(errorCallBackMessages.get(0))
            .isEqualToIgnoringCase(format("Failed to fetch types with keys: '%s'. Reason: %s",
                OLD_TYPE_KEY, errorCallBackExceptions.get(0)));
    }

}<|MERGE_RESOLUTION|>--- conflicted
+++ resolved
@@ -185,10 +185,7 @@
 
         final Set<String> keys = new HashSet<>();
         keys.add(OLD_TYPE_KEY);
-<<<<<<< HEAD
-
-=======
->>>>>>> a50052ec
+
         // test and assert
         assertThat(errorCallBackExceptions).isEmpty();
         assertThat(errorCallBackMessages).isEmpty();
