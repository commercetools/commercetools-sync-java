--- conflicted
+++ resolved
@@ -157,7 +157,7 @@
         assertThat(errorCallBackMessages).isEmpty();
         assertThat(warningCallBackMessages).hasSize(1);
         assertThat(warningCallBackMessages.get(0)).isEqualTo(format("Category with id: '%s' has no key set. Keys are"
-            + " required for category matching.", createdCategory.getId()));
+                + " required for category matching.", createdCategory.getId()));
     }
 
     @Test
@@ -188,13 +188,13 @@
             .thenReturn(CompletableFutureUtils.exceptionallyCompletedFuture(new BadGatewayException()))
             .thenCallRealMethod();
         final CategorySyncOptions spyOptions = CategorySyncOptionsBuilder.of(spyClient)
-                                                                         .errorCallback(
-                                                                             (errorMessage, exception) -> {
-                                                                                 errorCallBackMessages
-                                                                                     .add(errorMessage);
-                                                                                 errorCallBackExceptions
-                                                                                     .add(exception);
-                                                                             })
+                                                                           .errorCallback(
+                                                                               (errorMessage, exception) -> {
+                                                                                   errorCallBackMessages
+                                                                                       .add(errorMessage);
+                                                                                   errorCallBackExceptions
+                                                                                       .add(exception);
+                                                                               })
                                                                          .build();
         final CategoryService spyCategoryService = new CategoryServiceImpl(spyOptions);
 
@@ -206,8 +206,8 @@
         assertThat(errorCallBackExceptions).isEmpty();
         assertThat(errorCallBackMessages).isEmpty();
         assertThat(spyCategoryService.fetchMatchingCategoriesByKeys(keys))
-            .hasFailedWithThrowableThat()
-            .isExactlyInstanceOf(BadGatewayException.class);
+                .hasFailedWithThrowableThat()
+                .isExactlyInstanceOf(BadGatewayException.class);
     }
 
     @Test
@@ -277,11 +277,7 @@
     }
 
     @Test
-<<<<<<< HEAD
-    public void createCategory_WithValidCategory_ShouldCreateCategory() {
-=======
     public void createCategory_WithValidCategory_ShouldCreateCategoryAndCacheId() {
->>>>>>> 11b9b19a
         // preparation
         final String newCategoryKey = "newCategoryKey";
         final CategoryDraft categoryDraft = CategoryDraftBuilder
@@ -293,7 +289,6 @@
 
         final SphereClient spyClient = spy(CTP_TARGET_CLIENT);
         final CategorySyncOptions spyOptions = CategorySyncOptionsBuilder
-<<<<<<< HEAD
                 .of(spyClient)
                 .errorCallback((errorMessage, exception) -> {
                     errorCallBackMessages.add(errorMessage);
@@ -307,21 +302,6 @@
         final Optional<Category> createdOptional = categoryService
                 .createCategory(categoryDraft)
                 .toCompletableFuture().join();
-=======
-            .of(spyClient)
-            .errorCallback((errorMessage, exception) -> {
-                errorCallBackMessages.add(errorMessage);
-                errorCallBackExceptions.add(exception);
-            })
-            .build();
-
-        final CategoryService spyProductService = new CategoryServiceImpl(spyOptions);
-
-        // test
-        final Optional<Category> createdOptional = categoryService
-            .createCategory(categoryDraft)
-            .toCompletableFuture().join();
->>>>>>> 11b9b19a
 
 
         // assertion
@@ -336,7 +316,6 @@
             .toCompletableFuture().join().head();
 
         assertThat(queriedOptional)
-<<<<<<< HEAD
                 .hasValueSatisfying(queried -> assertThat(createdOptional)
                         .hasValueSatisfying(created -> {
                             assertThat(queried.getName()).isEqualTo(created.getName());
@@ -350,31 +329,12 @@
                 spyProductService
                         .fetchCachedCategoryId(newCategoryKey)
                         .toCompletableFuture().join();
-=======
-            .hasValueSatisfying(queried -> assertThat(createdOptional)
-                .hasValueSatisfying(created -> {
-                    assertThat(queried.getName()).isEqualTo(created.getName());
-                    assertThat(queried.getSlug()).isEqualTo(created.getSlug());
-                    assertThat(queried.getCustom()).isNotNull();
-                    assertThat(queried.getKey()).isEqualTo(newCategoryKey);
-                }));
-
-        // Assert that the created category is cached
-        final Optional<String> productId =
-            spyProductService
-                .fetchCachedCategoryId(newCategoryKey)
-                .toCompletableFuture().join();
->>>>>>> 11b9b19a
         assertThat(productId).isPresent();
         verify(spyClient, times(0)).execute(any(ProductTypeQuery.class));
     }
 
     @Test
-<<<<<<< HEAD
-    public void createCategory_WithBlankKey_ShouldCreateCategory() {
-=======
     public void createCategory_WithBlankKey_ShouldNotCreateCategory() {
->>>>>>> 11b9b19a
         // preparation
         final String newCategoryKey = "";
         final CategoryDraft categoryDraft = CategoryDraftBuilder
@@ -407,38 +367,12 @@
             .build();
 
         // test
-<<<<<<< HEAD
-=======
-        final Optional<Category> createdOptional = categoryService
-            .createCategory(categoryDraft)
-            .toCompletableFuture().join();
-
-        // assertion
-        assertThat(createdOptional).isEmpty();
-        assertThat(errorCallBackMessages)
-            .containsExactly("Failed to create draft with key: ''. Reason: Draft key is blank!");
-    }
-
-    @Test
-    public void createCategory_WithDuplicateSlug_ShouldNotCreateCategory() {
-        // preparation
-        final String newCategoryKey = "newCat";
-        final CategoryDraft categoryDraft = CategoryDraftBuilder
-            .of(LocalizedString.of(Locale.ENGLISH, "furniture"),
-                LocalizedString.of(Locale.ENGLISH, "furniture"))
-            .key(newCategoryKey)
-            .custom(getCustomFieldsDraft())
-            .build();
-
-        // test
->>>>>>> 11b9b19a
         final Optional<Category> createdCategoryOptional = categoryService.createCategory(categoryDraft)
                                                                           .toCompletableFuture().join();
         // assertion
         assertThat(createdCategoryOptional).isEmpty();
 
         assertThat(errorCallBackExceptions)
-<<<<<<< HEAD
                 .hasSize(1)
                 .allSatisfy(exception -> {
                     assertThat(exception).isExactlyInstanceOf(ErrorResponseException.class);
@@ -466,35 +400,6 @@
                     assertThat(errorMessage).contains("\"field\" : \"slug.en\"");
                     assertThat(errorMessage).contains("\"duplicateValue\" : \"furniture\"");
                 });
-=======
-            .hasSize(1)
-            .allSatisfy(exception -> {
-                assertThat(exception).isExactlyInstanceOf(ErrorResponseException.class);
-                final ErrorResponseException errorResponse = ((ErrorResponseException)exception);
-
-                final List<DuplicateFieldError> fieldErrors = errorResponse
-                    .getErrors()
-                    .stream()
-                    .map(sphereError -> {
-                        assertThat(sphereError.getCode()).isEqualTo(DuplicateFieldError.CODE);
-                        return sphereError.as(DuplicateFieldError.class);
-                    })
-                    .collect(toList());
-                assertThat(fieldErrors).hasSize(1);
-                assertThat(fieldErrors).allSatisfy(error -> {
-                    assertThat(error.getField()).isEqualTo("slug.en");
-                    assertThat(error.getDuplicateValue()).isEqualTo("furniture");
-                });
-            });
-
-        assertThat(errorCallBackMessages)
-            .hasSize(1)
-            .allSatisfy(errorMessage -> {
-                assertThat(errorMessage).contains("\"code\" : \"DuplicateField\"");
-                assertThat(errorMessage).contains("\"field\" : \"slug.en\"");
-                assertThat(errorMessage).contains("\"duplicateValue\" : \"furniture\"");
-            });
->>>>>>> 11b9b19a
 
         //assert CTP state
         final Optional<Category> categoryOptional = CTP_TARGET_CLIENT
@@ -634,7 +539,7 @@
         assertThat(errorCallBackExceptions).isEmpty();
         assertThat(errorCallBackMessages).isEmpty();
         assertThat(spyCategoryService.fetchCategory(oldCategoryKey))
-            .hasFailedWithThrowableThat()
-            .isExactlyInstanceOf(BadGatewayException.class);
+                .hasFailedWithThrowableThat()
+                .isExactlyInstanceOf(BadGatewayException.class);
     }
 }