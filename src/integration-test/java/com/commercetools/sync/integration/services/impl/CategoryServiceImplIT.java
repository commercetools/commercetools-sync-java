--- conflicted
+++ resolved
@@ -203,11 +203,8 @@
         keys.add(oldCategoryKey);
 
         // test and assert
-<<<<<<< HEAD
-=======
-        assertThat(errorCallBackExceptions).isEmpty();
-        assertThat(errorCallBackMessages).isEmpty();
->>>>>>> 250222f0
+        assertThat(errorCallBackExceptions).isEmpty();
+        assertThat(errorCallBackMessages).isEmpty();
         assertThat(spyCategoryService.fetchMatchingCategoriesByKeys(keys))
                 .hasFailedWithThrowableThat()
                 .isExactlyInstanceOf(BadGatewayException.class);
@@ -226,101 +223,6 @@
     }
 
     @Test
-<<<<<<< HEAD
-=======
-    public void createCategories_WithAllValidCategories_ShouldCreateCategories() {
-        final CategoryDraft categoryDraft1 = CategoryDraftBuilder
-            .of(LocalizedString.of(Locale.ENGLISH, "classic furniture1"),
-                LocalizedString.of(Locale.ENGLISH, "classic-furniture1", Locale.GERMAN, "klassische-moebel1"))
-            .key("key1")
-            .build();
-
-        final CategoryDraft categoryDraft2 = CategoryDraftBuilder
-            .of(LocalizedString.of(Locale.ENGLISH, "classic furniture2"),
-                LocalizedString.of(Locale.ENGLISH, "classic-furniture2", Locale.GERMAN, "klassische-moebel2"))
-            .key("key2")
-            .build();
-
-        final Set<CategoryDraft> categoryDrafts = new HashSet<>();
-        categoryDrafts.add(categoryDraft1);
-        categoryDrafts.add(categoryDraft2);
-
-        final Set<Category> createdCategories = categoryService.createCategories(categoryDrafts)
-                                                               .toCompletableFuture().join();
-
-        assertThat(createdCategories).hasSize(2);
-        assertThat(errorCallBackExceptions).isEmpty();
-        assertThat(errorCallBackMessages).isEmpty();
-    }
-
-    @Test
-    public void createCategories_WithSomeValidCategories_ShouldCreateCategoriesAndTriggerCallBack() {
-        // Draft with invalid key
-        final CategoryDraft categoryDraft1 = CategoryDraftBuilder
-            .of(LocalizedString.of(Locale.ENGLISH, "classic furniture1"),
-                LocalizedString.of(Locale.ENGLISH, "classic-furniture1", Locale.GERMAN, "klassische-moebel1"))
-            .key("1")
-            .build();
-
-        final CategoryDraft categoryDraft2 = CategoryDraftBuilder
-            .of(LocalizedString.of(Locale.ENGLISH, "classic furniture2"),
-                LocalizedString.of(Locale.ENGLISH, "classic-furniture2", Locale.GERMAN, "klassische-moebel2"))
-            .key("key2")
-            .build();
-
-        final Set<CategoryDraft> categoryDrafts = new HashSet<>();
-        categoryDrafts.add(categoryDraft1);
-        categoryDrafts.add(categoryDraft2);
-
-        final Set<Category> createdCategories = categoryService.createCategories(categoryDrafts)
-                                                               .toCompletableFuture().join();
-
-        assertThat(errorCallBackExceptions).hasSize(1);
-        assertThat(errorCallBackMessages).hasSize(1);
-        assertThat(errorCallBackMessages.get(0)).contains("Invalid key '1'. Keys may only contain alphanumeric"
-            + " characters, underscores and hyphens and must have a minimum length of 2 characters and maximum length"
-            + " of 256 characters.");
-        assertThat(createdCategories).hasSize(1);
-    }
-
-    @Test
-    public void createCategories_WithNoneValidCategories_ShouldTriggerCallBack() {
-        // Draft with invalid key
-        final CategoryDraft categoryDraft1 = CategoryDraftBuilder
-            .of(LocalizedString.of(Locale.ENGLISH, "classic furniture1"),
-                LocalizedString.of(Locale.ENGLISH, "classic-furniture1", Locale.GERMAN, "klassische-moebel1"))
-            .key("1")
-            .build();
-
-        // Draft with duplicate slug
-        final CategoryDraft categoryDraft2 = CategoryDraftBuilder
-            .of(LocalizedString.of(Locale.ENGLISH, "classic furniture2"),
-                LocalizedString.of(Locale.ENGLISH, "furniture"))
-            .key("key2")
-            .build();
-
-        final Set<CategoryDraft> categoryDrafts = new HashSet<>();
-        categoryDrafts.add(categoryDraft1);
-        categoryDrafts.add(categoryDraft2);
-
-        final Set<Category> createdCategories = categoryService.createCategories(categoryDrafts)
-                                                               .toCompletableFuture().join();
-
-        assertThat(errorCallBackExceptions).hasSize(2);
-        assertThat(errorCallBackMessages).hasSize(2);
-        // Since the order of creation is not ensured by allOf, so we assert in list of error messages (as string):
-        assertThat(errorCallBackMessages.toString()).contains("Invalid key '1'. Keys may only contain alphanumeric"
-            + " characters, underscores and hyphens and must have a minimum length of 2 characters and maximum length"
-            + " of 256 characters.");
-        assertThat(errorCallBackMessages.toString()).contains("\"code\" : \"DuplicateField\"");
-        assertThat(errorCallBackMessages.toString()).contains("\"field\" : \"slug.en\"");
-        assertThat(errorCallBackMessages.toString()).contains("\"duplicateValue\" : \"furniture\"");
-
-        assertThat(createdCategories).isEmpty();
-    }
-
-    @Test
->>>>>>> 250222f0
     public void fetchCachedCategoryId_WithNonExistingCategory_ShouldNotFetchACategory() {
         final Optional<String> categoryId = categoryService.fetchCachedCategoryId("non-existing-category-key")
                                                            .toCompletableFuture()
@@ -634,11 +536,8 @@
         final CategoryService spyCategoryService = new CategoryServiceImpl(spyOptions);
 
         // test and assertion
-<<<<<<< HEAD
-=======
-        assertThat(errorCallBackExceptions).isEmpty();
-        assertThat(errorCallBackMessages).isEmpty();
->>>>>>> 250222f0
+        assertThat(errorCallBackExceptions).isEmpty();
+        assertThat(errorCallBackMessages).isEmpty();
         assertThat(spyCategoryService.fetchCategory(oldCategoryKey))
                 .hasFailedWithThrowableThat()
                 .isExactlyInstanceOf(BadGatewayException.class);
