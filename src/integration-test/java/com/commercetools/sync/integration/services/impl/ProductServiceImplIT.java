package com.commercetools.sync.integration.services.impl;

import com.commercetools.sync.products.ProductSyncOptions;
import com.commercetools.sync.products.ProductSyncOptionsBuilder;
import com.commercetools.sync.services.ProductService;
import com.commercetools.sync.services.impl.ProductServiceImpl;
import io.sphere.sdk.categories.Category;
import io.sphere.sdk.client.BadGatewayException;
import io.sphere.sdk.client.ErrorResponseException;
import io.sphere.sdk.client.SphereClient;
import io.sphere.sdk.commands.UpdateAction;
import io.sphere.sdk.models.LocalizedString;
import io.sphere.sdk.models.Reference;
import io.sphere.sdk.models.errors.DuplicateFieldError;
import io.sphere.sdk.products.Image;
import io.sphere.sdk.products.ImageDimensions;
import io.sphere.sdk.products.Product;
import io.sphere.sdk.products.ProductDraft;
import io.sphere.sdk.products.ProductVariantDraftBuilder;
import io.sphere.sdk.products.commands.ProductCreateCommand;
import io.sphere.sdk.products.commands.updateactions.AddExternalImage;
import io.sphere.sdk.products.commands.updateactions.ChangeName;
import io.sphere.sdk.products.commands.updateactions.ChangeSlug;
import io.sphere.sdk.products.commands.updateactions.SetKey;
import io.sphere.sdk.products.queries.ProductQuery;
import io.sphere.sdk.producttypes.ProductType;
import io.sphere.sdk.producttypes.queries.ProductTypeQuery;
import io.sphere.sdk.queries.QueryPredicate;
import io.sphere.sdk.utils.CompletableFutureUtils;
import org.apache.commons.lang3.StringUtils;
import org.junit.AfterClass;
import org.junit.Before;
import org.junit.BeforeClass;
import org.junit.Test;

import java.util.ArrayList;
import java.util.Collections;
import java.util.HashSet;
import java.util.List;
import java.util.Locale;
import java.util.Map;
import java.util.Optional;
import java.util.Set;
import java.util.concurrent.CompletionException;
import java.util.stream.Collectors;
import java.util.stream.IntStream;

import static com.commercetools.sync.integration.commons.utils.CategoryITUtils.OLD_CATEGORY_CUSTOM_TYPE_KEY;
import static com.commercetools.sync.integration.commons.utils.CategoryITUtils.OLD_CATEGORY_CUSTOM_TYPE_NAME;
import static com.commercetools.sync.integration.commons.utils.CategoryITUtils.createCategories;
import static com.commercetools.sync.integration.commons.utils.CategoryITUtils.createCategoriesCustomType;
import static com.commercetools.sync.integration.commons.utils.CategoryITUtils.getCategoryDrafts;
import static com.commercetools.sync.integration.commons.utils.CategoryITUtils.getReferencesWithIds;
import static com.commercetools.sync.integration.commons.utils.ProductITUtils.deleteAllProducts;
import static com.commercetools.sync.integration.commons.utils.ProductITUtils.deleteProductSyncTestData;
import static com.commercetools.sync.integration.commons.utils.ProductTypeITUtils.createProductType;
import static com.commercetools.sync.integration.commons.utils.SphereClientUtils.CTP_TARGET_CLIENT;
import static com.commercetools.sync.products.ProductSyncMockUtils.PRODUCT_KEY_1_RESOURCE_PATH;
import static com.commercetools.sync.products.ProductSyncMockUtils.PRODUCT_KEY_2_RESOURCE_PATH;
import static com.commercetools.sync.products.ProductSyncMockUtils.PRODUCT_TYPE_RESOURCE_PATH;
import static com.commercetools.sync.products.ProductSyncMockUtils.createProductDraft;
import static com.commercetools.sync.products.ProductSyncMockUtils.createProductDraftBuilder;
import static com.commercetools.sync.products.ProductSyncMockUtils.createRandomCategoryOrderHints;
import static java.lang.String.format;
import static java.util.Collections.emptyList;
import static java.util.Collections.emptySet;
import static java.util.Collections.singleton;
import static java.util.stream.Collectors.toList;
import static org.assertj.core.api.Assertions.assertThat;
import static org.mockito.ArgumentMatchers.any;
import static org.mockito.Mockito.spy;
import static org.mockito.Mockito.times;
import static org.mockito.Mockito.verify;
import static org.mockito.Mockito.when;

public class ProductServiceImplIT {
    private ProductService productService;
    private static ProductType productType;
    private static List<Reference<Category>> categoryReferencesWithIds;
    private Product product;


    private List<String> errorCallBackMessages;
    private List<String> warningCallBackMessages;
    private List<Throwable> errorCallBackExceptions;


    /**
     * Delete all product related test data from target project. Then creates custom types for target CTP project
     * categories.
     */
    @BeforeClass
    public static void setup() {
        deleteProductSyncTestData(CTP_TARGET_CLIENT);
        createCategoriesCustomType(OLD_CATEGORY_CUSTOM_TYPE_KEY, Locale.ENGLISH,
            OLD_CATEGORY_CUSTOM_TYPE_NAME, CTP_TARGET_CLIENT);
        final List<Category> categories = createCategories(CTP_TARGET_CLIENT, getCategoryDrafts(null, 2));
        categoryReferencesWithIds = getReferencesWithIds(categories);
        productType = createProductType(PRODUCT_TYPE_RESOURCE_PATH, CTP_TARGET_CLIENT);
    }

    /**
     * Deletes Products and Types from target CTP projects, then it populates target CTP project with product test
     * data.
     */
    @Before
    public void setupTest() {
        errorCallBackMessages = new ArrayList<>();
        errorCallBackExceptions = new ArrayList<>();
        warningCallBackMessages = new ArrayList<>();
        deleteAllProducts(CTP_TARGET_CLIENT);

        final ProductSyncOptions productSyncOptions = ProductSyncOptionsBuilder.of(CTP_TARGET_CLIENT)
                                                                               .errorCallback(
                                                                                   (errorMessage, exception) -> {
                                                                                       errorCallBackMessages
                                                                                           .add(errorMessage);
                                                                                       errorCallBackExceptions
                                                                                           .add(exception);
                                                                                   })
                                                                               .warningCallback(warningMessage ->
                                                                                   warningCallBackMessages
                                                                                       .add(warningMessage))
                                                                               .build();

        // Create a mock new product in the target project.
        final ProductDraft productDraft = createProductDraft(PRODUCT_KEY_1_RESOURCE_PATH,
            productType.toReference(), null, null, categoryReferencesWithIds,
            createRandomCategoryOrderHints(categoryReferencesWithIds));
        product = CTP_TARGET_CLIENT.execute(ProductCreateCommand.of(productDraft))
                                   .toCompletableFuture().join();

        productService = new ProductServiceImpl(productSyncOptions);
    }

    /**
     * Cleans up the target test data that were built in this test class.
     */
    @AfterClass
    public static void tearDown() {
        deleteProductSyncTestData(CTP_TARGET_CLIENT);
    }

    @Test
    public void getIdFromCacheOrFetch_WithNotCachedExistingProduct_ShouldFetchProduct() {
        final Optional<String> productId = productService.getIdFromCacheOrFetch(product.getKey())
                                                         .toCompletableFuture()
                                                         .join();
        assertThat(productId).isNotEmpty();
        assertThat(errorCallBackExceptions).isEmpty();
        assertThat(errorCallBackMessages).isEmpty();
    }

    @Test
    public void getIdFromCacheOrFetch_WithNullProductKey_ShouldReturnEmptyOptional() {
        final Optional<String> productId = productService.getIdFromCacheOrFetch(null)
                                                         .toCompletableFuture()
                                                         .join();
        assertThat(productId).isEmpty();
        assertThat(errorCallBackExceptions).isEmpty();
        assertThat(errorCallBackMessages).isEmpty();
    }

    @Test
    public void getIdFromCacheOrFetch_WithCachedExistingProduct_ShouldFetchFromCache() {
        final String oldKey = product.getKey();
        final Optional<String> oldProductId = productService.getIdFromCacheOrFetch(oldKey)
                                                            .toCompletableFuture()
                                                            .join();

        // Change product key on ctp
        final String newKey = "newKey";
        productService.updateProduct(product, Collections.singletonList(SetKey.of(newKey)))
                      .toCompletableFuture()
                      .join();

        // Fetch product from cache
        final Optional<String> cachedProductId = productService.getIdFromCacheOrFetch(oldKey)
                                                               .toCompletableFuture().join();

        assertThat(cachedProductId).isNotEmpty();
        assertThat(cachedProductId).isEqualTo(oldProductId);

        // Fetch product from ctp (because of new key not cached)
        final Optional<String> productId = productService.getIdFromCacheOrFetch(newKey)
                                                         .toCompletableFuture().join();

        assertThat(productId).isNotEmpty();
        // Both keys point to the same id.
        assertThat(productId).isEqualTo(cachedProductId);

        assertThat(errorCallBackExceptions).isEmpty();
        assertThat(errorCallBackMessages).isEmpty();
    }

    @Test
    public void cacheKeysToIds_WithEmptyKeys_ShouldReturnCurrentCache() {
        Map<String, String> cache = productService.cacheKeysToIds(emptySet()).toCompletableFuture().join();
        assertThat(cache).hasSize(0); // Since cache is empty

        cache = productService.cacheKeysToIds(singleton(product.getKey())).toCompletableFuture().join();
        assertThat(cache).hasSize(1);

        cache = productService.cacheKeysToIds(emptySet()).toCompletableFuture().join();
        assertThat(cache).hasSize(1); // Since cache has been fed with a product key

        assertThat(errorCallBackExceptions).isEmpty();
        assertThat(errorCallBackMessages).isEmpty();
    }

    @Test
    public void cacheKeysToIds_WithAlreadyCachedKeys_ShouldNotMakeRequestsAndReturnCurrentCache() {
        final SphereClient spyClient = spy(CTP_TARGET_CLIENT);
        final ProductSyncOptions productSyncOptions = ProductSyncOptionsBuilder.of(spyClient)
                                                                               .errorCallback(
                                                                                   (errorMessage, exception) -> {
                                                                                       errorCallBackMessages
                                                                                           .add(errorMessage);
                                                                                       errorCallBackExceptions
                                                                                           .add(exception);
                                                                                   })
                                                                               .warningCallback(warningMessage ->
                                                                                   warningCallBackMessages
                                                                                       .add(warningMessage))
                                                                               .build();
        final ProductService spyProductService = new ProductServiceImpl(productSyncOptions);


        Map<String, String> cache = spyProductService.cacheKeysToIds(singleton(product.getKey()))
                                                     .toCompletableFuture().join();
        assertThat(cache).hasSize(1);

        // Attempt to cache same (already cached) key.
        cache = spyProductService.cacheKeysToIds(singleton(product.getKey()))
                                 .toCompletableFuture().join();
        assertThat(cache).hasSize(1);

        // verify only 1 request was made to fetch id the first time, but not second time since it's already in cache.
        verify(spyClient, times(1)).execute(any());
        assertThat(errorCallBackExceptions).isEmpty();
        assertThat(errorCallBackMessages).isEmpty();
    }

    @Test
    public void cacheKeysToIds_WithSomeEmptyKeys_ShouldReturnCorrectCache() {
        final Set<String> productKeys = new HashSet<>();
        productKeys.add(product.getKey());
        productKeys.add(null);
        productKeys.add("");
        Map<String, String> cache = productService.cacheKeysToIds(productKeys)
                                                  .toCompletableFuture().join();
        assertThat(cache).hasSize(1);
        assertThat(errorCallBackExceptions).isEmpty();
        assertThat(errorCallBackMessages).isEmpty();
    }

    @Test
    public void fetchMatchingProductsByKeys_WithEmptySetOfKeys_ShouldReturnEmptySet() {
        final Set<Product> fetchedProducts = productService.fetchMatchingProductsByKeys(Collections.emptySet())
                                                           .toCompletableFuture().join();
        assertThat(fetchedProducts).isEmpty();
        assertThat(errorCallBackExceptions).isEmpty();
        assertThat(errorCallBackMessages).isEmpty();
    }

    @Test
    public void fetchMatchingProductsByKeys_WithAllExistingSetOfKeys_ShouldReturnSetOfProducts() {
        final Set<Product> fetchedProducts = productService.fetchMatchingProductsByKeys(singleton(product.getKey()))
                                                           .toCompletableFuture().join();
        assertThat(fetchedProducts).hasSize(1);
        assertThat(errorCallBackExceptions).isEmpty();
        assertThat(errorCallBackMessages).isEmpty();
    }

    @Test
    public void fetchMatchingProductsByKeys_WithBadGateWayExceptionAlways_ShouldFail() {
        // preparation
        // Mock sphere client to return BadGatewayException on any request.
        final SphereClient spyClient = spy(CTP_TARGET_CLIENT);
        when(spyClient.execute(any(ProductQuery.class)))
            .thenReturn(CompletableFutureUtils.exceptionallyCompletedFuture(new BadGatewayException()))
            .thenCallRealMethod();
        final ProductSyncOptions spyOptions = ProductSyncOptionsBuilder
                .of(spyClient)
                .errorCallback((errorMessage, exception) -> {
                    errorCallBackMessages.add(errorMessage);
                    errorCallBackExceptions.add(exception);
                })
                .build();
        final ProductService spyProductService = new ProductServiceImpl(spyOptions);


        final Set<String> keys =  new HashSet<>();
        keys.add(product.getKey());
<<<<<<< HEAD
        final Set<Product> fetchedProducts = spyProductService
                .fetchMatchingProductsByKeys(keys)
                .toCompletableFuture().join();

        assertThat(fetchedProducts).hasSize(0);
        assertThat(errorCallBackExceptions).isNotEmpty();
        assertThat(errorCallBackExceptions.get(0).getCause()).isExactlyInstanceOf(BadGatewayException.class);
        assertThat(errorCallBackMessages).isNotEmpty();
        assertThat(errorCallBackMessages.get(0))
            .isEqualToIgnoringCase(format("Failed to fetch products with keys: '%s'. Reason: %s",
                keys.toString(), errorCallBackExceptions.get(0)));
=======

        // test and assert
        assertThat(spyProductService.fetchMatchingProductsByKeys(keys))
            .hasFailedWithThrowableThat()
            .isExactlyInstanceOf(BadGatewayException.class);
>>>>>>> b7bdb782
    }

    @Test
    public void fetchMatchingProductsByKeys_WithSomeExistingSetOfKeys_ShouldReturnSetOfProducts() {
        final Set<String> keys =  new HashSet<>();
        keys.add(product.getKey());
        keys.add("new-key");
        final Set<Product> fetchedProducts = productService.fetchMatchingProductsByKeys(keys)
                                                           .toCompletableFuture().join();
        assertThat(fetchedProducts).hasSize(1);
        assertThat(errorCallBackExceptions).isEmpty();
        assertThat(errorCallBackMessages).isEmpty();
    }

    @Test
    public void fetchMatchingProductsByKeys_WithAllExistingSetOfKeys_ShouldCacheFetchedProductsIds() {
        final String oldKey = product.getKey();
        final Set<Product> fetchedProducts = productService.fetchMatchingProductsByKeys(singleton(oldKey))
                                                           .toCompletableFuture().join();
        assertThat(fetchedProducts).hasSize(1);

        // Change product oldKey on ctp
        final String newKey = "newKey";
        productService.updateProduct(product, Collections.singletonList(SetKey.of(newKey)))
                      .toCompletableFuture()
                      .join();

        // Fetch cached id by old key
        final Optional<String> cachedProductId = productService.getIdFromCacheOrFetch(oldKey)
                                                               .toCompletableFuture().join();

        assertThat(cachedProductId).isNotEmpty();
        assertThat(cachedProductId).contains(product.getId());
        assertThat(errorCallBackExceptions).isEmpty();
        assertThat(errorCallBackMessages).isEmpty();
    }

    @Test
    public void createProduct_WithValidProduct_ShouldCreateProductAndCacheId() {
        // preparation
        final ProductDraft productDraft1 = createProductDraftBuilder(PRODUCT_KEY_2_RESOURCE_PATH,
            productType.toReference())
            .taxCategory(null)
            .state(null)
            .categories(emptyList())
            .categoryOrderHints(null)
            .build();

        final SphereClient spyClient = spy(CTP_TARGET_CLIENT);
        final ProductSyncOptions spyOptions = ProductSyncOptionsBuilder
                .of(spyClient)
                .errorCallback((errorMessage, exception) -> {
                    errorCallBackMessages.add(errorMessage);
                    errorCallBackExceptions.add(exception);
                })
                .build();

        final ProductService spyProductService = new ProductServiceImpl(spyOptions);

        // test
        final Optional<Product> createdProductOptional = spyProductService
                .createProduct(productDraft1)
                .toCompletableFuture().join();

        // assertion
        assertThat(errorCallBackExceptions).isEmpty();
        assertThat(errorCallBackMessages).isEmpty();

        //assert CTP state
        final Optional<Product> queriedOptional = CTP_TARGET_CLIENT
            .execute(ProductQuery.of()
                                  .withPredicates(QueryPredicate.of(format("key = \"%s\"", productDraft1.getKey()))))
            .toCompletableFuture().join().head();

        assertThat(queriedOptional)
                .hasValueSatisfying(queried -> assertThat(createdProductOptional)
                        .hasValueSatisfying(created -> {
                            assertThat(created.getKey()).isEqualTo(queried.getKey());
                            assertThat(queried.getMasterData().getCurrent().getName())
                                    .isEqualTo(created.getMasterData().getCurrent().getName());
                            assertThat(queried.getMasterData().getCurrent().getSlug())
                                    .isEqualTo(created.getMasterData().getCurrent().getSlug());
                            assertThat(queried.getKey()).isEqualTo(productDraft1.getKey());
                        }));

        // Assert that the created product is cached
        final Optional<String> productId =
                spyProductService.getIdFromCacheOrFetch(productDraft1.getKey()).toCompletableFuture().join();
        assertThat(productId).isPresent();
        verify(spyClient, times(0)).execute(any(ProductTypeQuery.class));
    }

    @Test
    public void createProduct_WithBlankKey_ShouldNotCreateProduct() {
        // preparation
        final String newKey = "";
        final ProductDraft productDraft1 = createProductDraftBuilder(PRODUCT_KEY_2_RESOURCE_PATH,
                productType.toReference())
                .key(newKey)
                .taxCategory(null)
                .state(null)
                .categories(emptyList())
                .categoryOrderHints(null)
                .masterVariant(ProductVariantDraftBuilder.of().build())
                .build();

        // test
        final Optional<Product> createdProductOptional = productService
                .createProduct(productDraft1)
                .toCompletableFuture().join();

        // assertion
        assertThat(createdProductOptional).isEmpty();
        assertThat(errorCallBackMessages)
                .containsExactly("Failed to create draft with key: ''. Reason: Draft key is blank!");
    }

    @Test
    public void createProduct_WithDuplicateSlug_ShouldNotCreateProduct() {
        // Create product with same slug as existing product
        final String newKey = "newKey";
        final ProductDraft productDraft1 = createProductDraftBuilder(PRODUCT_KEY_1_RESOURCE_PATH,
            productType.toReference())
            .key(newKey)
            .taxCategory(null)
            .state(null)
            .categories(emptyList())
            .categoryOrderHints(null)
            .masterVariant(ProductVariantDraftBuilder.of().build())
            .build();

        final Optional<Product> createdProductOptional = productService
                .createProduct(productDraft1)
                .toCompletableFuture().join();

        assertThat(createdProductOptional).isEmpty();
        final String duplicatedSlug = "english-slug";
        assertThat(errorCallBackExceptions)
            .hasSize(1)
            .allSatisfy(exception -> {
                assertThat(exception).isExactlyInstanceOf(ErrorResponseException.class);
                final ErrorResponseException errorResponse = ((ErrorResponseException)exception);

                final List<DuplicateFieldError> fieldErrors = errorResponse
                    .getErrors()
                    .stream()
                    .map(sphereError -> {
                        assertThat(sphereError.getCode()).isEqualTo(DuplicateFieldError.CODE);
                        return sphereError.as(DuplicateFieldError.class);
                    })
                    .collect(toList());
                assertThat(fieldErrors).hasSize(1);
                assertThat(fieldErrors).allSatisfy(error -> {
                    assertThat(error.getField()).isEqualTo("slug.en");
                    assertThat(error.getDuplicateValue()).isEqualTo(duplicatedSlug);
                });
            });

        assertThat(errorCallBackMessages)
            .hasSize(1)
            .allSatisfy(errorMessage -> {
                assertThat(errorMessage).contains("\"code\" : \"DuplicateField\"");
                assertThat(errorMessage).contains("\"field\" : \"slug.en\"");
                assertThat(errorMessage).contains("\"duplicateValue\" : \"" + duplicatedSlug + "\"");
            });


        //assert CTP state
        final Optional<Product> productOptional = CTP_TARGET_CLIENT
            .execute(ProductQuery.of()
                                 .withPredicates(QueryPredicate.of(format("key = \"%s\"", newKey))))
            .toCompletableFuture().join().head();
        assertThat(productOptional).isEmpty();
    }

    @Test
    @SuppressWarnings("ConstantConditions")
    public void updateProduct_WithValidChanges_ShouldUpdateProductCorrectly() {
        final String newProductName = "This is my new name!";
        final ChangeName changeNameUpdateAction = ChangeName
            .of(LocalizedString.of(Locale.GERMAN, newProductName));

        final Product updatedProduct = productService
            .updateProduct(product, Collections.singletonList(changeNameUpdateAction))
            .toCompletableFuture().join();
        assertThat(updatedProduct).isNotNull();

        //assert CTP state
        final Optional<Product> fetchedProductOptional = CTP_TARGET_CLIENT
            .execute(ProductQuery.of()
                                 .withPredicates(QueryPredicate.of(format("key = \"%s\"", product.getKey()))))
            .toCompletableFuture().join().head();

        assertThat(errorCallBackExceptions).isEmpty();
        assertThat(errorCallBackMessages).isEmpty();
        assertThat(fetchedProductOptional).isNotEmpty();
        final Product fetchedProduct = fetchedProductOptional.get();
        assertThat(fetchedProduct.getMasterData().getCurrent().getName())
            .isEqualTo(updatedProduct.getMasterData().getCurrent().getName());
        assertThat(fetchedProduct.getMasterData().getCurrent().getSlug())
            .isEqualTo(updatedProduct.getMasterData().getCurrent().getSlug());
        assertThat(fetchedProduct.getKey()).isEqualTo(updatedProduct.getKey());
    }

    @Test
    @SuppressWarnings("ConstantConditions")
    public void updateProduct_WithInvalidChanges_ShouldNotUpdateProduct() {
        final ProductDraft productDraft1 = createProductDraftBuilder(PRODUCT_KEY_2_RESOURCE_PATH,
            productType.toReference())
            .categories(emptyList())
            .taxCategory(null)
            .state(null)
            .categoryOrderHints(null)
            .build();
        CTP_TARGET_CLIENT.execute(ProductCreateCommand.of(productDraft1)).toCompletableFuture().join();


        final ChangeSlug changeSlugUpdateAction = ChangeSlug.of(productDraft1.getSlug());

        productService
            .updateProduct(product, Collections.singletonList(changeSlugUpdateAction))
            .exceptionally(exception -> {
                assertThat(exception).isNotNull();

                assertThat(exception).isExactlyInstanceOf(CompletionException.class);
                assertThat(exception.getCause()).isExactlyInstanceOf(ErrorResponseException.class);
                final ErrorResponseException errorResponse = ((ErrorResponseException) exception.getCause());

                final List<DuplicateFieldError> fieldErrors = errorResponse
                    .getErrors()
                    .stream()
                    .map(sphereError -> {
                        assertThat(sphereError.getCode()).isEqualTo(DuplicateFieldError.CODE);
                        return sphereError.as(DuplicateFieldError.class);
                    })
                    .collect(toList());
                assertThat(fieldErrors).hasSize(1);
                assertThat(fieldErrors).allSatisfy(error -> {
                    assertThat(error.getField()).isEqualTo("slug.en");
                    assertThat(error.getDuplicateValue()).isEqualTo(productDraft1.getSlug().get(Locale.ENGLISH));
                });
                return null;
            })
            .toCompletableFuture().join();


        //assert CTP state
        final Optional<Product> fetchedProductOptional = CTP_TARGET_CLIENT
            .execute(ProductQuery.of()
                                 .withPredicates(QueryPredicate.of(format("key = \"%s\"", product.getKey()))))
            .toCompletableFuture().join().head();

        assertThat(fetchedProductOptional).isNotEmpty();
        final Product fetchedProduct = fetchedProductOptional.get();
        assertThat(fetchedProduct.getMasterData().getCurrent().getSlug()).isNotEqualTo(productDraft1.getSlug());
    }

    @Test
    @SuppressWarnings("ConstantConditions")
    public void updateProduct_WithMoreThan500Actions_ShouldNotFail() {
        // Update the product 501 times with a different name every time.
        final int numberOfUpdateActions = 501;
        final List<UpdateAction<Product>> updateActions =
            IntStream.range(1, numberOfUpdateActions + 1)
                     .mapToObj(i -> ChangeName.of(LocalizedString.of(Locale.GERMAN, format("name:%s", i))))
                     .collect(Collectors.toList());


        final Product updatedProduct = productService.updateProduct(product, updateActions)
                                                     .toCompletableFuture().join();
        assertThat(updatedProduct).isNotNull();

        //assert CTP state
        final Optional<Product> fetchedProductOptional = CTP_TARGET_CLIENT
            .execute(ProductQuery.of()
                                 .withPredicates(QueryPredicate.of(format("key = \"%s\"", product.getKey()))))
            .toCompletableFuture().join().head();

        assertThat(errorCallBackExceptions).isEmpty();
        assertThat(errorCallBackMessages).isEmpty();
        assertThat(fetchedProductOptional).isNotEmpty();
        final Product fetchedProduct = fetchedProductOptional.get();

        // Test that the fetched product has the name of the last update action that was applied.
        assertThat(fetchedProduct.getMasterData().getStaged().getName())
            .isEqualTo(LocalizedString.of(Locale.GERMAN, format("name:%s", numberOfUpdateActions)));
    }

    @Test
    @SuppressWarnings("ConstantConditions")
    public void updateProduct_WithMoreThan500ImageAdditions_ShouldHaveAllNewImages() {
        final Integer productMasterVariantId = product.getMasterData().getStaged().getMasterVariant().getId();

        // Update the product by adding 600 images in separate update actions
        final int numberOfImages = 600;
        final List<Image> addedImages = new ArrayList<>();
        final List<UpdateAction<Product>> updateActions =
            IntStream.range(1, numberOfImages + 1)
                     .mapToObj(i -> {
                         final Image newExternalImage = Image.of(format("image#%s", i), ImageDimensions.of(10, 10));
                         addedImages.add(newExternalImage); // keep track of added images.
                         return AddExternalImage.of(newExternalImage, productMasterVariantId);
                     })
                     .collect(Collectors.toList());

        final Product updatedProduct = productService.updateProduct(product, updateActions)
                                                     .toCompletableFuture().join();
        assertThat(updatedProduct).isNotNull();

        //assert CTP state
        final Optional<Product> fetchedProductOptional = CTP_TARGET_CLIENT
            .execute(ProductQuery.of()
                                 .withPredicates(QueryPredicate.of(format("key = \"%s\"", product.getKey()))))
            .toCompletableFuture().join().head();

        assertThat(errorCallBackExceptions).isEmpty();
        assertThat(errorCallBackMessages).isEmpty();
        assertThat(fetchedProductOptional).isNotEmpty();

        final Product fetchedProduct = fetchedProductOptional.get();
        // Test that the fetched product has exactly the 600 images added before.
        final List<Image> currentMasterVariantImages = fetchedProduct.getMasterData().getStaged()
                                                                     .getMasterVariant().getImages();
        assertThat(currentMasterVariantImages).containsAll(addedImages);
    }

    @Test
    public void fetchProduct_WithExistingKey_ShouldReturnProduct() {
        final Optional<Product> fetchedProductOptional = productService.fetchProduct(product.getKey())
                                                                       .toCompletableFuture()
                                                                       .join();
        assertThat(fetchedProductOptional).isNotEmpty();
        assertThat(fetchedProductOptional).contains(product);
        assertThat(errorCallBackExceptions).isEmpty();
        assertThat(errorCallBackMessages).isEmpty();
    }

    @Test
    public void fetchProduct_WithNonExistingKey_ShouldNotReturnProduct() {
        final Optional<Product> fetchedProductOptional = productService.fetchProduct("someNonExistingKey")
                                                                       .toCompletableFuture()
                                                                       .join();
        assertThat(fetchedProductOptional).isEmpty();
        assertThat(errorCallBackExceptions).isEmpty();
        assertThat(errorCallBackMessages).isEmpty();
    }

    @Test
    public void fetchProduct_WithNullKey_ShouldNotReturnProduct() {
        final Optional<Product> fetchedProductOptional = productService.fetchProduct(null)
                                                                       .toCompletableFuture()
                                                                       .join();
        assertThat(fetchedProductOptional).isEmpty();
        assertThat(errorCallBackExceptions).isEmpty();
        assertThat(errorCallBackMessages).isEmpty();
    }

    @Test
    public void fetchProduct_WithBlankKey_ShouldNotReturnProduct() {
        final Optional<Product> fetchedProductOptional = productService.fetchProduct(StringUtils.EMPTY)
                                                                       .toCompletableFuture()
                                                                       .join();
        assertThat(fetchedProductOptional).isEmpty();
        assertThat(errorCallBackExceptions).isEmpty();
        assertThat(errorCallBackMessages).isEmpty();
    }

    @Test
    public void fetchProduct_WithBadGatewayException_ShouldFail() {
        // preparation
        // Mock sphere client to return BadGatewayException on any request.
        final SphereClient spyClient = spy(CTP_TARGET_CLIENT);
        when(spyClient.execute(any(ProductQuery.class)))
            .thenReturn(CompletableFutureUtils.exceptionallyCompletedFuture(new BadGatewayException()))
            .thenCallRealMethod();
        final ProductSyncOptions spyOptions = ProductSyncOptionsBuilder.of(spyClient)
                                                                       .errorCallback(
                                                                           (errorMessage, exception) -> {
                                                                               errorCallBackMessages
                                                                                   .add(errorMessage);
                                                                               errorCallBackExceptions
                                                                                   .add(exception);
                                                                           })
                                                                       .build();
        final ProductService spyProductService = new ProductServiceImpl(spyOptions);


        final String productKey = product.getKey();

        // test and assertion
        assertThat(spyProductService.fetchProduct(productKey))
            .hasFailedWithThrowableThat()
            .isExactlyInstanceOf(BadGatewayException.class);
    }
}<|MERGE_RESOLUTION|>--- conflicted
+++ resolved
@@ -292,25 +292,11 @@
 
         final Set<String> keys =  new HashSet<>();
         keys.add(product.getKey());
-<<<<<<< HEAD
-        final Set<Product> fetchedProducts = spyProductService
-                .fetchMatchingProductsByKeys(keys)
-                .toCompletableFuture().join();
-
-        assertThat(fetchedProducts).hasSize(0);
-        assertThat(errorCallBackExceptions).isNotEmpty();
-        assertThat(errorCallBackExceptions.get(0).getCause()).isExactlyInstanceOf(BadGatewayException.class);
-        assertThat(errorCallBackMessages).isNotEmpty();
-        assertThat(errorCallBackMessages.get(0))
-            .isEqualToIgnoringCase(format("Failed to fetch products with keys: '%s'. Reason: %s",
-                keys.toString(), errorCallBackExceptions.get(0)));
-=======
 
         // test and assert
         assertThat(spyProductService.fetchMatchingProductsByKeys(keys))
             .hasFailedWithThrowableThat()
             .isExactlyInstanceOf(BadGatewayException.class);
->>>>>>> b7bdb782
     }
 
     @Test
