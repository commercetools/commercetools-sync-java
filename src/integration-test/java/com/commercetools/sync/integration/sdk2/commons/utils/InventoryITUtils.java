package com.commercetools.sync.integration.sdk2.commons.utils;

import static com.commercetools.sync.integration.sdk2.commons.utils.ITUtils.createCustomFieldsJsonMap;
import static com.commercetools.sync.integration.sdk2.commons.utils.TestClientUtils.CTP_SOURCE_CLIENT;
import static com.commercetools.sync.integration.sdk2.commons.utils.TestClientUtils.CTP_TARGET_CLIENT;

import com.commercetools.api.client.ByProjectKeyInventoryGet;
import com.commercetools.api.client.ProjectApiRoot;
import com.commercetools.api.client.QueryUtils;
import com.commercetools.api.models.channel.*;
import com.commercetools.api.models.inventory.InventoryEntry;
import com.commercetools.api.models.inventory.InventoryEntryDraft;
import com.commercetools.api.models.inventory.InventoryEntryDraftBuilder;
import com.commercetools.api.models.type.CustomFieldsDraftBuilder;
import com.commercetools.api.models.type.ResourceTypeId;
import com.commercetools.api.models.type.Type;
import com.commercetools.sync.sdk2.commons.utils.CaffeineReferenceIdToKeyCacheImpl;
import com.commercetools.sync.sdk2.commons.utils.ReferenceIdToKeyCache;
import com.fasterxml.jackson.databind.JsonNode;
import com.fasterxml.jackson.databind.node.JsonNodeFactory;
import io.vrap.rmf.base.client.ApiHttpResponse;
import java.time.ZoneId;
import java.time.ZonedDateTime;
import java.util.*;
import java.util.concurrent.CompletableFuture;
import java.util.concurrent.CompletionStage;
import java.util.stream.Collectors;
import javax.annotation.Nonnull;
import javax.annotation.Nullable;
import org.apache.commons.lang3.StringUtils;

public final class InventoryITUtils {

  public static final String SKU_1 = "100000";
  public static final String SKU_2 = "200000";

  public static final Long QUANTITY_ON_STOCK_1 = 1L;
  public static final Long QUANTITY_ON_STOCK_2 = 2L;

  public static final Long RESTOCKABLE_IN_DAYS_1 = 1L;
  public static final Long RESTOCKABLE_IN_DAYS_2 = 2L;

  public static final ZonedDateTime EXPECTED_DELIVERY_1 =
      ZonedDateTime.of(2017, 4, 1, 10, 0, 0, 0, ZoneId.of("UTC"));
  public static final ZonedDateTime EXPECTED_DELIVERY_2 =
      ZonedDateTime.of(2017, 5, 1, 20, 0, 0, 0, ZoneId.of("UTC"));

  public static final String CUSTOM_TYPE = "inventory-custom-type-name";
  public static final String CUSTOM_FIELD_NAME = "backgroundColor";
  public static final ReferenceIdToKeyCache REFERENCE_ID_TO_KEY_CACHE =
      new CaffeineReferenceIdToKeyCacheImpl();
  private static final InventoryEntryDraft INVENTORY_ENTRY_DRAFT_1 =
      InventoryEntryDraftBuilder.of()
          .sku(SKU_1)
          .quantityOnStock(QUANTITY_ON_STOCK_1)
          .expectedDelivery(EXPECTED_DELIVERY_1)
          .restockableInDays(RESTOCKABLE_IN_DAYS_1)
          .supplyChannel((ChannelResourceIdentifier) null)
          .custom(
              CustomFieldsDraftBuilder.of()
                  .type(
                      typeResourceIdentifierBuilder ->
                          typeResourceIdentifierBuilder.key(CUSTOM_TYPE))
                  .fields(createCustomFieldsJsonMap())
                  .build())
          .build();
  private static final InventoryEntryDraft INVENTORY_ENTRY_DRAFT_2 =
      InventoryEntryDraftBuilder.of()
          .sku(SKU_1)
          .quantityOnStock(QUANTITY_ON_STOCK_2)
          .expectedDelivery(EXPECTED_DELIVERY_2)
          .restockableInDays(RESTOCKABLE_IN_DAYS_2)
          .custom(
              CustomFieldsDraftBuilder.of()
                  .type(
                      typeResourceIdentifierBuilder ->
                          typeResourceIdentifierBuilder.key(CUSTOM_TYPE))
                  .fields(createCustomFieldsJsonMap())
                  .build())
          .build();

  /**
   * Deletes all inventory entries from CTP project, represented by provided {@code ctpClient}.
   *
   * @param ctpClient represents the CTP project the inventory entries will be deleted from.
   */
  public static void deleteInventoryEntries(@Nonnull final ProjectApiRoot ctpClient) {
    QueryUtils.queryAll(
            ctpClient.inventory().get(),
            inventoryEntries -> {
              CompletableFuture.allOf(
                      inventoryEntries.stream()
                          .map(inventoryEntry -> deleteInventoryEntry(ctpClient, inventoryEntry))
                          .map(CompletionStage::toCompletableFuture)
                          .toArray(CompletableFuture[]::new))
                  .join();
            })
        .toCompletableFuture()
        .join();
  }

  private static CompletionStage<InventoryEntry> deleteInventoryEntry(
      ProjectApiRoot ctpClient, InventoryEntry inventoryEntry) {
    return ctpClient
        .inventory()
        .delete(inventoryEntry)
        .execute()
        .thenApply(ApiHttpResponse::getBody);
  }

  /**
   * Deletes all inventory entries from CTP projects defined by {@code CTP_SOURCE_CLIENT} and {@code
   * CTP_TARGET_CLIENT}.
   */
  public static void deleteInventoryEntriesFromTargetAndSource() {
    deleteInventoryEntries(CTP_SOURCE_CLIENT);
    deleteInventoryEntries(CTP_TARGET_CLIENT);
  }

  /**
   * Populate source CTP project.Creates inventory entry of values: SKU_1, QUANTITY_ON_STOCK_1,
   * EXPECTED_DELIVERY_1, RESTOCKABLE_IN_DAYS_1. Takes a list of Channels and creates inventory
   * entries of values: SKU_1, QUANTITY_ON_STOCK_2, EXPECTED_DELIVERY_2, RESTOCKABLE_IN_DAYS_2 and
   * reference to the given supply channel.
   *
   * @param supplyChannels
   */
  public static void populateSourceProjectWithChannelsAndTypes(List<Channel> supplyChannels) {
    Set<ChannelResourceIdentifier> channelResourceIdentifiers =
        supplyChannels.stream()
            .map(channel -> ChannelResourceIdentifierBuilder.of().id(channel.getId()).build())
            .collect(Collectors.toSet());

<<<<<<< HEAD
    final ChannelResourceIdentifier supplyChannelReference1 =
        ChannelResourceIdentifierBuilder.of().id(channelId1).build();
    final ChannelResourceIdentifier supplyChannelReference2 =
        ChannelResourceIdentifierBuilder.of().id(channelId2).build();

    ensureInventoriesCustomType(CTP_SOURCE_CLIENT);

    final InventoryEntryDraft draft2 =
        InventoryEntryDraftBuilder.of(INVENTORY_ENTRY_DRAFT_2)
            .supplyChannel(supplyChannelReference1)
            .build();

    final InventoryEntryDraft draft3 =
        InventoryEntryDraftBuilder.of(INVENTORY_ENTRY_DRAFT_2)
            .supplyChannel(supplyChannelReference2)
            .build();

    CTP_SOURCE_CLIENT
        .inventory()
        .create(INVENTORY_ENTRY_DRAFT_1)
        .execute()
        .toCompletableFuture()
        .join();
    CTP_SOURCE_CLIENT.inventory().create(draft2).execute().toCompletableFuture().join();
    CTP_SOURCE_CLIENT.inventory().create(draft3).execute().toCompletableFuture().join();
=======
    List<InventoryEntryDraft> draftsToCreate = new ArrayList<>();

    final InventoryEntryDraft draft1 =
        InventoryEntryDraftBuilder.of()
            .sku(SKU_1)
            .quantityOnStock(QUANTITY_ON_STOCK_1)
            .expectedDelivery(EXPECTED_DELIVERY_1)
            .restockableInDays(RESTOCKABLE_IN_DAYS_1)
            .supplyChannel((ChannelResourceIdentifier) null)
            .custom(
                CustomFieldsDraftBuilder.of()
                    .type(
                        typeResourceIdentifierBuilder ->
                            typeResourceIdentifierBuilder.key(CUSTOM_TYPE))
                    .fields(createCustomFieldsJsonMap())
                    .build())
            .build();
    draftsToCreate.add(draft1);

    channelResourceIdentifiers.forEach(
        supplyChannelReference ->
            draftsToCreate.add(
                InventoryEntryDraftBuilder.of()
                    .sku(SKU_1)
                    .quantityOnStock(QUANTITY_ON_STOCK_2)
                    .expectedDelivery(EXPECTED_DELIVERY_2)
                    .restockableInDays(RESTOCKABLE_IN_DAYS_2)
                    .supplyChannel(supplyChannelReference)
                    .custom(
                        CustomFieldsDraftBuilder.of()
                            .type(
                                typeResourceIdentifierBuilder ->
                                    typeResourceIdentifierBuilder.key(CUSTOM_TYPE))
                            .fields(createCustomFieldsJsonMap())
                            .build())
                    .build()));
    draftsToCreate.forEach(
        draft -> CTP_SOURCE_CLIENT.inventory().create(draft).execute().toCompletableFuture());
>>>>>>> cdd9e49b
  }

  /**
   * Populate target CTP project. Creates inventory entry of values: SKU_1, QUANTITY_ON_STOCK_1,
   * EXPECTED_DELIVERY_1, RESTOCKABLE_IN_DAYS_1. Takes a ChannelResourceIdentifier and creates
   * inventory entry of values: SKU_1, QUANTITY_ON_STOCK_1, EXPECTED_DELIVERY_1,
   * RESTOCKABLE_IN_DAYS_1 and reference to given channel.
   *
   * @param supplyChannelReference
   */
<<<<<<< HEAD
  public static void populateTargetProject() {
    final ChannelDraft channelDraft =
        ChannelDraftBuilder.of()
            .key(SUPPLY_CHANNEL_KEY_1)
            .roles(ChannelRoleEnum.INVENTORY_SUPPLY)
            .build();

    final String channelId =
        CTP_TARGET_CLIENT
            .channels()
            .create(channelDraft)
            .execute()
            .thenApply(ApiHttpResponse::getBody)
            .toCompletableFuture()
            .join()
            .getId();
    final ChannelResourceIdentifier supplyChannelReference =
        ChannelResourceIdentifierBuilder.of().id(channelId).build();

    ensureInventoriesCustomType(CTP_TARGET_CLIENT);
=======
  public static void populateTargetProjectWithChannelsAndTypes(
      final ChannelResourceIdentifier supplyChannelReference) {
    final InventoryEntryDraft draft1 =
        InventoryEntryDraftBuilder.of()
            .sku(SKU_1)
            .quantityOnStock(QUANTITY_ON_STOCK_1)
            .expectedDelivery(EXPECTED_DELIVERY_1)
            .restockableInDays(RESTOCKABLE_IN_DAYS_1)
            .custom(
                CustomFieldsDraftBuilder.of()
                    .type(
                        typeResourceIdentifierBuilder ->
                            typeResourceIdentifierBuilder.key(CUSTOM_TYPE))
                    .fields(createCustomFieldsJsonMap())
                    .build())
            .build();
>>>>>>> cdd9e49b

    final InventoryEntryDraft draft2 =
        InventoryEntryDraftBuilder.of(INVENTORY_ENTRY_DRAFT_1)
            .supplyChannel(supplyChannelReference)
            .build();

    CTP_TARGET_CLIENT
        .inventory()
        .create(INVENTORY_ENTRY_DRAFT_1)
        .execute()
        .toCompletableFuture()
        .join();
    CTP_TARGET_CLIENT.inventory().create(draft2).execute().toCompletableFuture().join();
  }

  public static Type ensureInventoriesCustomType(@Nonnull final ProjectApiRoot ctpClient) {
    return createTypeIfNotAlreadyExisting(
        CUSTOM_TYPE,
        Locale.ENGLISH,
        CUSTOM_TYPE,
        Collections.singletonList(ResourceTypeId.INVENTORY_ENTRY),
        ctpClient);
  }

  private static Map<String, JsonNode> getMockCustomFieldsJsons() {
    final Map<String, JsonNode> customFieldsJsons = new HashMap<>();
    customFieldsJsons.put(CUSTOM_FIELD_NAME, JsonNodeFactory.instance.textNode("customValue"));
    return customFieldsJsons;
  }

  /**
   * Tries to fetch inventory entry of {@code sku} and {@code supplyChannel} using {@code
   * ctpClient}.
   *
   * @param ctpClient sphere client used to execute requests
   * @param sku sku of requested inventory entry
   * @param supplyChannel optional reference to supply channel of requested inventory entry
   * @param expand
   * @return {@link java.util.Optional} which may contain inventory entry of {@code sku} and {@code
   *     supplyChannel}
   */
  public static Optional<InventoryEntry> getInventoryEntryBySkuAndSupplyChannel(
      @Nonnull final ProjectApiRoot ctpClient,
      @Nonnull final String sku,
      @Nullable final ChannelReference supplyChannel,
      @Nullable final String expand) {
    ByProjectKeyInventoryGet query =
        ctpClient.inventory().get().withWhere("sku=:sku").withPredicateVar("sku", sku);

    query = StringUtils.isBlank(expand) ? query : query.withExpand(expand);

    query =
        supplyChannel == null
            ? query.addWhere("supplyChannel is not defined")
            : query.addWhere("supplyChannel(id=:id)").addPredicateVar("id", supplyChannel.getId());
    return query
        .execute()
        .thenApply(ApiHttpResponse::getBody)
        .toCompletableFuture()
        .join()
        .getResults()
        .stream()
        .findFirst();
  }

  private InventoryITUtils() {}
}<|MERGE_RESOLUTION|>--- conflicted
+++ resolved
@@ -131,72 +131,19 @@
             .map(channel -> ChannelResourceIdentifierBuilder.of().id(channel.getId()).build())
             .collect(Collectors.toSet());
 
-<<<<<<< HEAD
-    final ChannelResourceIdentifier supplyChannelReference1 =
-        ChannelResourceIdentifierBuilder.of().id(channelId1).build();
-    final ChannelResourceIdentifier supplyChannelReference2 =
-        ChannelResourceIdentifierBuilder.of().id(channelId2).build();
-
-    ensureInventoriesCustomType(CTP_SOURCE_CLIENT);
-
-    final InventoryEntryDraft draft2 =
+    final List<InventoryEntryDraft> draftsToCreate = new ArrayList<>();
+    draftsToCreate.add(INVENTORY_ENTRY_DRAFT_1);
+
+    channelResourceIdentifiers.forEach(
+            supplyChannelReference ->
+                    draftsToCreate.add(
         InventoryEntryDraftBuilder.of(INVENTORY_ENTRY_DRAFT_2)
-            .supplyChannel(supplyChannelReference1)
-            .build();
-
-    final InventoryEntryDraft draft3 =
-        InventoryEntryDraftBuilder.of(INVENTORY_ENTRY_DRAFT_2)
-            .supplyChannel(supplyChannelReference2)
-            .build();
-
-    CTP_SOURCE_CLIENT
-        .inventory()
-        .create(INVENTORY_ENTRY_DRAFT_1)
-        .execute()
-        .toCompletableFuture()
-        .join();
-    CTP_SOURCE_CLIENT.inventory().create(draft2).execute().toCompletableFuture().join();
-    CTP_SOURCE_CLIENT.inventory().create(draft3).execute().toCompletableFuture().join();
-=======
-    List<InventoryEntryDraft> draftsToCreate = new ArrayList<>();
-
-    final InventoryEntryDraft draft1 =
-        InventoryEntryDraftBuilder.of()
-            .sku(SKU_1)
-            .quantityOnStock(QUANTITY_ON_STOCK_1)
-            .expectedDelivery(EXPECTED_DELIVERY_1)
-            .restockableInDays(RESTOCKABLE_IN_DAYS_1)
-            .supplyChannel((ChannelResourceIdentifier) null)
-            .custom(
-                CustomFieldsDraftBuilder.of()
-                    .type(
-                        typeResourceIdentifierBuilder ->
-                            typeResourceIdentifierBuilder.key(CUSTOM_TYPE))
-                    .fields(createCustomFieldsJsonMap())
-                    .build())
-            .build();
-    draftsToCreate.add(draft1);
-
-    channelResourceIdentifiers.forEach(
-        supplyChannelReference ->
-            draftsToCreate.add(
-                InventoryEntryDraftBuilder.of()
-                    .sku(SKU_1)
-                    .quantityOnStock(QUANTITY_ON_STOCK_2)
-                    .expectedDelivery(EXPECTED_DELIVERY_2)
-                    .restockableInDays(RESTOCKABLE_IN_DAYS_2)
-                    .supplyChannel(supplyChannelReference)
-                    .custom(
-                        CustomFieldsDraftBuilder.of()
-                            .type(
-                                typeResourceIdentifierBuilder ->
-                                    typeResourceIdentifierBuilder.key(CUSTOM_TYPE))
-                            .fields(createCustomFieldsJsonMap())
-                            .build())
-                    .build()));
+            .supplyChannel(supplyChannelReference)
+            .build())
+    );
+
     draftsToCreate.forEach(
-        draft -> CTP_SOURCE_CLIENT.inventory().create(draft).execute().toCompletableFuture());
->>>>>>> cdd9e49b
+            draft -> CTP_SOURCE_CLIENT.inventory().create(draft).execute().toCompletableFuture());
   }
 
   /**
@@ -207,28 +154,6 @@
    *
    * @param supplyChannelReference
    */
-<<<<<<< HEAD
-  public static void populateTargetProject() {
-    final ChannelDraft channelDraft =
-        ChannelDraftBuilder.of()
-            .key(SUPPLY_CHANNEL_KEY_1)
-            .roles(ChannelRoleEnum.INVENTORY_SUPPLY)
-            .build();
-
-    final String channelId =
-        CTP_TARGET_CLIENT
-            .channels()
-            .create(channelDraft)
-            .execute()
-            .thenApply(ApiHttpResponse::getBody)
-            .toCompletableFuture()
-            .join()
-            .getId();
-    final ChannelResourceIdentifier supplyChannelReference =
-        ChannelResourceIdentifierBuilder.of().id(channelId).build();
-
-    ensureInventoriesCustomType(CTP_TARGET_CLIENT);
-=======
   public static void populateTargetProjectWithChannelsAndTypes(
       final ChannelResourceIdentifier supplyChannelReference) {
     final InventoryEntryDraft draft1 =
@@ -245,7 +170,6 @@
                     .fields(createCustomFieldsJsonMap())
                     .build())
             .build();
->>>>>>> cdd9e49b
 
     final InventoryEntryDraft draft2 =
         InventoryEntryDraftBuilder.of(INVENTORY_ENTRY_DRAFT_1)
