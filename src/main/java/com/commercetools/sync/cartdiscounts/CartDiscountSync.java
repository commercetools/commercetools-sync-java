--- conflicted
+++ resolved
@@ -74,33 +74,6 @@
                      @Nonnull final CartDiscountService cartDiscountService) {
         super(new CartDiscountSyncStatistics(), cartDiscountSyncOptions);
         this.cartDiscountService = cartDiscountService;
-    }
-
-<<<<<<< HEAD
-    /**
-     * This method calls the optional error callback specified in the {@code syncOptions}
-     * and updates the {@code statistics} instance by
-     * incrementing the total number of failed cart discounts to sync.
-     *
-     * @param errorMessage The error message describing the reason(s) of failure.
-     * @param exception    The exception that called caused the failure, if any.
-     * @param failedTimes  The number of times that the failed cart discount statistic counter is incremented.
-     */
-    private void handleError(@Nonnull final String errorMessage,
-                             @Nullable final Throwable exception,
-                             final int failedTimes) {
-        syncOptions.applyErrorCallback(errorMessage, exception);
-        statistics.incrementFailed(failedTimes);
-=======
-    private String getKey(@Nonnull final CartDiscount cartDiscount) {
-        //todo: SUPPORT-4443 need to be merged from name to key.
-        return cartDiscount.getName().get(Locale.ENGLISH);
-    }
-
-    private String getKey(@Nonnull final CartDiscountDraft cartDiscountDraft) {
-        //todo: SUPPORT-4443 need to be merged from name to key.
-        return cartDiscountDraft.getName().get(Locale.ENGLISH);
->>>>>>> 6a9c76ec
     }
 
     /**
