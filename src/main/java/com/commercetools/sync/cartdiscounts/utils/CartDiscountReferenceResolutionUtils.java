package com.commercetools.sync.cartdiscounts.utils;

import static com.commercetools.sync.commons.utils.CustomTypeReferenceResolutionUtils.mapToCustomFieldsDraft;

import io.sphere.sdk.cartdiscounts.CartDiscount;
import io.sphere.sdk.cartdiscounts.CartDiscountDraft;
import io.sphere.sdk.cartdiscounts.CartDiscountDraftBuilder;
import io.sphere.sdk.cartdiscounts.queries.CartDiscountQuery;
import io.sphere.sdk.models.Reference;
import io.sphere.sdk.models.ResourceIdentifier;
import io.sphere.sdk.types.Type;
import java.util.List;
import java.util.Map;
import java.util.stream.Collectors;
import javax.annotation.Nonnull;

/**
 * Util class which provides utilities that can be used when syncing resources from a source
 * commercetools project to a target one.
 */
public final class CartDiscountReferenceResolutionUtils {

  /**
   * Returns an {@link List}&lt;{@link CartDiscountDraft}&gt; consisting of the results of applying
   * the mapping from {@link CartDiscount} to {@link CartDiscountDraft} with considering reference
   * resolution.
   *
   * <table summary="Mapping of Reference fields for the reference resolution">
   *   <thead>
   *     <tr>
   *       <th>Reference field</th>
   *       <th>from</th>
   *       <th>to</th>
   *     </tr>
   *   </thead>
   *   <tbody>
   *     <tr>
   *        <td>custom.type</td>
   *        <td>{@link Reference}&lt;{@link Type}&gt;</td>
   *        <td>{@link ResourceIdentifier}&lt;{@link Type}&gt;</td>
   *     </tr>
   *   </tbody>
   * </table>
   *
   * <p><b>Note:</b> The {@link Type} reference should contain Id in the map(cache) with a key
<<<<<<< HEAD
   * value. Any reference that is not available in the map will have its id in place and not
   * replaced by the key will be considered as existing resources on the target commercetools
   * project and the library will issues an update/create API request without reference resolution.
=======
   * value. Any reference, which have its id in place and not replaced by the key, it would not be
   * found in the map. In this case, this reference will be considered as existing resources on the
   * target commercetools project and the library will issues an update/create API request without
   * reference resolution.
>>>>>>> 99bfc762
   *
   * @param cartDiscounts the cart discounts without expansion of references.
   * @return a {@link List} of {@link CartDiscountDraft} built from the supplied {@link List} of
   *     {@link CartDiscount}.
   */
  @Nonnull
  public static List<CartDiscountDraft> mapToCartDiscountDrafts(
      @Nonnull final List<CartDiscount> cartDiscounts,
      @Nonnull final Map<String, String> referenceIdToKeyMap) {
    return cartDiscounts.stream()
        .map(cartDiscount -> mapToCartDiscountDraft(cartDiscount, referenceIdToKeyMap))
        .collect(Collectors.toList());
  }

  @Nonnull
  private static CartDiscountDraft mapToCartDiscountDraft(
      @Nonnull final CartDiscount cartDiscount,
      @Nonnull final Map<String, String> referenceIdToKeyMap) {
    return CartDiscountDraftBuilder.of(
            cartDiscount.getCartPredicate(),
            cartDiscount.getName(),
            cartDiscount.isRequiringDiscountCode(),
            cartDiscount.getSortOrder(),
            cartDiscount.getTarget(),
            cartDiscount.getValue())
        .key(cartDiscount.getKey())
        .description(cartDiscount.getDescription())
        .active(cartDiscount.isActive())
        .validFrom(cartDiscount.getValidFrom())
        .validUntil(cartDiscount.getValidUntil())
        .stackingMode(cartDiscount.getStackingMode())
        .custom(mapToCustomFieldsDraft(cartDiscount, referenceIdToKeyMap))
        .build();
  }

  /**
   * Builds a {@link CartDiscountQuery} for fetching cart discounts from a source CTP project.
   *
   * @return the query for fetching cart discounts from the source CTP project without any
   *     references expanded.
   */
  public static CartDiscountQuery buildCartDiscountQuery() {
    return CartDiscountQuery.of();
  }

  private CartDiscountReferenceResolutionUtils() {}
}<|MERGE_RESOLUTION|>--- conflicted
+++ resolved
@@ -43,16 +43,10 @@
    * </table>
    *
    * <p><b>Note:</b> The {@link Type} reference should contain Id in the map(cache) with a key
-<<<<<<< HEAD
-   * value. Any reference that is not available in the map will have its id in place and not
-   * replaced by the key will be considered as existing resources on the target commercetools
-   * project and the library will issues an update/create API request without reference resolution.
-=======
    * value. Any reference, which have its id in place and not replaced by the key, it would not be
    * found in the map. In this case, this reference will be considered as existing resources on the
    * target commercetools project and the library will issues an update/create API request without
    * reference resolution.
->>>>>>> 99bfc762
    *
    * @param cartDiscounts the cart discounts without expansion of references.
    * @return a {@link List} of {@link CartDiscountDraft} built from the supplied {@link List} of
