package com.commercetools.sync.sdk2.commons.utils;

import static com.commercetools.sync.commons.utils.CompletableFutureUtils.collectionOfFuturesToFutureOfCollection;
import static java.util.stream.Collectors.toList;
import static java.util.stream.Collectors.toSet;

import com.commercetools.api.models.PagedQueryResourceRequest;
import com.commercetools.sync.commons.models.GraphQlBaseResource;
import com.commercetools.sync.commons.models.GraphQlBaseResult;
import io.sphere.sdk.client.SphereClient;
import io.sphere.sdk.client.SphereRequest;
import io.vrap.rmf.base.client.ApiHttpResponse;
import java.util.ArrayList;
import java.util.Collection;
import java.util.List;
import java.util.Set;
import java.util.concurrent.CompletableFuture;
import java.util.concurrent.atomic.AtomicInteger;
import java.util.stream.Collectors;
import javax.annotation.Nonnull;

public class ChunkUtils {

<<<<<<< HEAD
  // TODO : Please migrate SphereClient, SphereRequest and PagedQueryResult when migrating
  // BaseService class to SDK-v2
=======
>>>>>>> 1adcf59d
  /**
   * Executes the given {@link List} of {@link SphereRequest}s, and collects results in a list.
   *
   * @param requests A list of {@link SphereRequest} implementation to allow {@link SphereClient} to
   *     execute queries on CTP.
   * @param <ResourceT> the type of the underlying model.
   * @param <QueryT> the type of the request model.
   * @return a list of lists where each list represents the results of passed {@link SphereRequest}.
   */
  public static <QueryT extends PagedQueryResourceRequest<QueryT, ResourceT>, ResourceT>
      CompletableFuture<List<ApiHttpResponse<ResourceT>>> executeChunks(
          @Nonnull final List<QueryT> requests) {

    final List<CompletableFuture<ApiHttpResponse<ResourceT>>> futures =
        requests.stream().map(request -> request.execute()).collect(toList());

    return collectionOfFuturesToFutureOfCollection(futures, toList());
  }

  /**
   * Flat map the list of lists of {@link GraphQlBaseResult} to the set of {@link U}.
   *
   * @param graphQlBaseResults query responses which contains a subset of the matching values.
   * @param <U> the type of the resource model.
   * @param <T> the type of the generic result type.
   * @return a set of {@link U}
   */
  public static <T extends GraphQlBaseResult<U>, U extends GraphQlBaseResource>
      Set<U> flattenGraphQLBaseResults(@Nonnull final List<T> graphQlBaseResults) {

    return graphQlBaseResults.stream()
        .map(GraphQlBaseResult::getResults)
        .flatMap(Collection::stream)
        .collect(toSet());
  }

  /**
   * Given a collection of items and a {@code chunkSize}, this method chunks the elements into
   * chunks with the {@code chunkSize} represented by a {@link List} of elements.
   *
   * @param elements the list of elements
   * @param chunkSize the size of each chunk.
   * @param <T> the type of the underlying model.
   * @return a list of lists where each list represents a chunk of elements.
   */
  public static <T> List<List<T>> chunk(
      @Nonnull final Collection<T> elements, final int chunkSize) {
    final AtomicInteger index = new AtomicInteger(0);

    return new ArrayList<>(
        elements.stream()
            .collect(Collectors.groupingBy(x -> index.getAndIncrement() / chunkSize))
            .values());
  }
}<|MERGE_RESOLUTION|>--- conflicted
+++ resolved
@@ -21,11 +21,6 @@
 
 public class ChunkUtils {
 
-<<<<<<< HEAD
-  // TODO : Please migrate SphereClient, SphereRequest and PagedQueryResult when migrating
-  // BaseService class to SDK-v2
-=======
->>>>>>> 1adcf59d
   /**
    * Executes the given {@link List} of {@link SphereRequest}s, and collects results in a list.
    *
