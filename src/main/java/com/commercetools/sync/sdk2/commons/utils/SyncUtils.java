package com.commercetools.sync.sdk2.commons.utils;

<<<<<<< HEAD
import com.commercetools.api.models.category.CategoryReference;
import com.commercetools.api.models.category.CategoryResourceIdentifier;
import com.commercetools.api.models.category.CategoryResourceIdentifierBuilder;
import com.commercetools.api.models.channel.ChannelReference;
import com.commercetools.api.models.channel.ChannelResourceIdentifier;
import com.commercetools.api.models.channel.ChannelResourceIdentifierBuilder;
import com.commercetools.api.models.common.Reference;
import com.commercetools.api.models.customer_group.CustomerGroupReference;
import com.commercetools.api.models.customer_group.CustomerGroupResourceIdentifier;
import com.commercetools.api.models.customer_group.CustomerGroupResourceIdentifierBuilder;
import com.commercetools.api.models.product_type.ProductTypeReference;
import com.commercetools.api.models.product_type.ProductTypeResourceIdentifier;
import com.commercetools.api.models.product_type.ProductTypeResourceIdentifierBuilder;
import com.commercetools.api.models.state.StateReference;
import com.commercetools.api.models.state.StateResourceIdentifier;
import com.commercetools.api.models.state.StateResourceIdentifierBuilder;
import com.commercetools.api.models.tax_category.TaxCategoryReference;
import com.commercetools.api.models.tax_category.TaxCategoryResourceIdentifier;
import com.commercetools.api.models.tax_category.TaxCategoryResourceIdentifierBuilder;
=======
import com.commercetools.api.models.common.Reference;
import com.commercetools.api.models.common.ResourceIdentifier;
>>>>>>> f08be8af
import java.util.ArrayList;
import java.util.List;
import java.util.Optional;
import java.util.function.BiFunction;
import java.util.function.Supplier;
import java.util.regex.Pattern;
import javax.annotation.Nonnull;
import javax.annotation.Nullable;
import org.apache.commons.lang3.StringUtils;

public final class SyncUtils {
  private static final String UUID_REGEX =
      "[0-9a-f]{8}-[0-9a-f]{4}-[1-5][0-9a-f]{3}-[89ab][0-9a-f]{3}-[0-9a-f]{12}";

  /**
   * Given a list of elements and a {@code batchSize}, this method distributes the elements into
   * batches with the {@code batchSize}. Each batch is represented by a {@link List} of elements and
   * all the batches are grouped and represented by a {@link List}&lt;{@link List}&gt; of elements,
   * which is returned by the method.
   *
   * @param <T> the type of the draft elements.
   * @param elements the list of elements to split into batches.
   * @param batchSize the size of each batch.
   * @return a list of lists where each list represents a batch of elements.
   */
  public static <T> List<List<T>> batchElements(
      @Nonnull final List<T> elements, final int batchSize) {
    List<List<T>> batches = new ArrayList<>();
    for (int i = 0; i < elements.size() && batchSize > 0; i += batchSize) {
      batches.add(elements.subList(i, Math.min(i + batchSize, elements.size())));
    }
    return batches;
  }

  /**
   * Given a reference to a resource, this method checks if the reference id is cached in the map.
   * If it is, then it executes the {@code keyInReferenceSupplier} and returns its result.
   * Otherwise, it returns the supplied reference as is. Since, the reference could be {@code null},
   * this method could also return null if the reference id is not in the map.
   *
   * <p>This method expects the passed supplier to either
   *
   * @param reference the reference of the resource to check if it's cached.
   * @param keyInReferenceSupplier the supplier to execute and return its result if the {@code
   *     reference} was cached.
   * @param referenceIdToKeyCache the instance that manages cache.
   * @return returns the result of the {@code keyInReferenceSupplier} if the {@code reference} id
   *     was in cache. Otherwise, it returns the supplied reference as is.
   */
  @Nullable
<<<<<<< HEAD
  public static <T extends Reference> T getReferenceWithKeyReplaced(
      @Nullable final T reference,
      @Nonnull final Supplier<T> keyInReferenceSupplier,
=======
  public static Reference getReferenceWithKeyReplaced(
      @Nullable final Reference reference,
      @Nonnull final Supplier<Reference> keyInReferenceSupplier,
>>>>>>> f08be8af
      @Nonnull final ReferenceIdToKeyCache referenceIdToKeyCache) {

    if (reference != null) {
      final String id = reference.getId();
      if (referenceIdToKeyCache.containsKey(id)) {
        return keyInReferenceSupplier.get();
      }
    }
    return reference;
  }

  /**
   * Given a reference to a resource of type {@code ProductTypeReference}, this method checks if the
   * reference id is cached. If it is, then it returns the resource identifier with key. Otherwise,
   * it returns the resource identifier with id. Since, the reference could be {@code null}, this
   * method could also return null if the reference id was not in the map.
   *
   * @param reference the reference of the resource to check if it's cached.
   * @param referenceIdToKeyCache the instance that manages cache.
   * @param toResourceIdentifierWithIdAndKey
   * @return returns the resource identifier with key if the {@code reference} id was in cache.
   *     Otherwise, it returns the resource identifier with id.
   */
  @Nullable
<<<<<<< HEAD
  public static ProductTypeResourceIdentifier getResourceIdentifierWithKey(
      @Nullable final ProductTypeReference reference,
      @Nonnull final ReferenceIdToKeyCache referenceIdToKeyCache) {

    if (reference != null) {
      final String id = reference.getId();
      if (referenceIdToKeyCache.containsKey(id)) {
        return ProductTypeResourceIdentifierBuilder.of().key(referenceIdToKeyCache.get(id)).build();
      }
      return ProductTypeResourceIdentifierBuilder.of().id(id).build();
    }

    return null;
  }

  /**
   * Given a reference to a resource of type {@code CategoryReference}, this method checks if the
   * reference id is cached. If it is, then it returns the resource identifier with key. Otherwise,
   * it returns the resource identifier with id. Since, the reference could be {@code null}, this
   * method could also return null if the reference id was not in the map.
   *
   * @param reference the reference of the resource to check if it's cached.
   * @param referenceIdToKeyCache the instance that manages cache.
   * @return returns the resource identifier with key if the {@code reference} id was in cache.
   *     Otherwise, it returns the resource identifier with id.
   */
  @Nullable
  public static CategoryResourceIdentifier getResourceIdentifierWithKey(
      @Nullable final CategoryReference reference,
      @Nonnull final ReferenceIdToKeyCache referenceIdToKeyCache) {

    if (reference != null) {
      final String id = reference.getId();
      if (referenceIdToKeyCache.containsKey(id)) {
        return CategoryResourceIdentifierBuilder.of().key(referenceIdToKeyCache.get(id)).build();
      }
      return CategoryResourceIdentifierBuilder.of().id(id).build();
    }

    return null;
  }

  public static ChannelResourceIdentifier getResourceIdentifierWithKey(
      final ChannelReference reference, final ReferenceIdToKeyCache referenceIdToKeyCache) {
    if (reference != null) {
      final String id = reference.getId();
      if (referenceIdToKeyCache.containsKey(id)) {
        return ChannelResourceIdentifierBuilder.of().key(referenceIdToKeyCache.get(id)).build();
      }
      return ChannelResourceIdentifierBuilder.of().id(id).build();
    }

    return null;
  }

  public static CustomerGroupResourceIdentifier getResourceIdentifierWithKey(
      final CustomerGroupReference reference, final ReferenceIdToKeyCache referenceIdToKeyCache) {
    if (reference != null) {
      final String id = reference.getId();
      if (referenceIdToKeyCache.containsKey(id)) {
        return CustomerGroupResourceIdentifierBuilder.of()
            .key(referenceIdToKeyCache.get(id))
            .build();
      }
      return CustomerGroupResourceIdentifierBuilder.of().id(id).build();
    }

    return null;
  }

  @Nullable
  public static TaxCategoryResourceIdentifier getResourceIdentifierWithKey(
      @Nullable final TaxCategoryReference reference,
      @Nonnull final ReferenceIdToKeyCache referenceIdToKeyCache) {

    if (reference != null) {
      final String id = reference.getId();
      if (referenceIdToKeyCache.containsKey(id)) {
        return TaxCategoryResourceIdentifierBuilder.of().key(referenceIdToKeyCache.get(id)).build();
      }
      return TaxCategoryResourceIdentifierBuilder.of().id(id).build();
    }

    return null;
  }

  @Nullable
  public static StateResourceIdentifier getResourceIdentifierWithKey(
      @Nullable final StateReference reference,
      @Nonnull final ReferenceIdToKeyCache referenceIdToKeyCache) {

    if (reference != null) {
      final String id = reference.getId();
      if (referenceIdToKeyCache.containsKey(id)) {
        return StateResourceIdentifierBuilder.of().key(referenceIdToKeyCache.get(id)).build();
      }
      return StateResourceIdentifierBuilder.of().id(id).build();
    }
=======
  public static ResourceIdentifier getResourceIdentifierWithKey(
      @Nullable final Reference reference,
      @Nonnull ReferenceIdToKeyCache referenceIdToKeyCache,
      final @Nonnull BiFunction<String, String, ResourceIdentifier>
              toResourceIdentifierWithIdAndKey) {
    return Optional.ofNullable(reference)
        .map(
            ref -> {
              final String id = ref.getId();
              return getResourceIdentifierWithKey(
                  id, referenceIdToKeyCache.get(id), toResourceIdentifierWithIdAndKey);
            })
        .orElse(null);
  }

  private static ResourceIdentifier getResourceIdentifierWithKey(
      @Nonnull final String id,
      @Nullable final String key,
      final BiFunction<String, String, ResourceIdentifier> toResourceIdentifier) {
>>>>>>> f08be8af

    if (!StringUtils.isEmpty(key)) {
      return toResourceIdentifier.apply(null, key);
    }
    return toResourceIdentifier.apply(id, null);
  }

  /**
   * Given an id as {@link String}, this method checks whether if it is in UUID format or not.
   *
   * @param id to check if it is in UUID format.
   * @return true if it is in UUID format, otherwise false.
   */
  public static boolean isUuid(@Nonnull final String id) {
    final Pattern regexPattern = Pattern.compile(UUID_REGEX);
    return regexPattern.matcher(id).matches();
  }

  private SyncUtils() {}
}<|MERGE_RESOLUTION|>--- conflicted
+++ resolved
@@ -1,29 +1,7 @@
 package com.commercetools.sync.sdk2.commons.utils;
 
-<<<<<<< HEAD
-import com.commercetools.api.models.category.CategoryReference;
-import com.commercetools.api.models.category.CategoryResourceIdentifier;
-import com.commercetools.api.models.category.CategoryResourceIdentifierBuilder;
-import com.commercetools.api.models.channel.ChannelReference;
-import com.commercetools.api.models.channel.ChannelResourceIdentifier;
-import com.commercetools.api.models.channel.ChannelResourceIdentifierBuilder;
-import com.commercetools.api.models.common.Reference;
-import com.commercetools.api.models.customer_group.CustomerGroupReference;
-import com.commercetools.api.models.customer_group.CustomerGroupResourceIdentifier;
-import com.commercetools.api.models.customer_group.CustomerGroupResourceIdentifierBuilder;
-import com.commercetools.api.models.product_type.ProductTypeReference;
-import com.commercetools.api.models.product_type.ProductTypeResourceIdentifier;
-import com.commercetools.api.models.product_type.ProductTypeResourceIdentifierBuilder;
-import com.commercetools.api.models.state.StateReference;
-import com.commercetools.api.models.state.StateResourceIdentifier;
-import com.commercetools.api.models.state.StateResourceIdentifierBuilder;
-import com.commercetools.api.models.tax_category.TaxCategoryReference;
-import com.commercetools.api.models.tax_category.TaxCategoryResourceIdentifier;
-import com.commercetools.api.models.tax_category.TaxCategoryResourceIdentifierBuilder;
-=======
 import com.commercetools.api.models.common.Reference;
 import com.commercetools.api.models.common.ResourceIdentifier;
->>>>>>> f08be8af
 import java.util.ArrayList;
 import java.util.List;
 import java.util.Optional;
@@ -59,10 +37,10 @@
   }
 
   /**
-   * Given a reference to a resource, this method checks if the reference id is cached in the map.
-   * If it is, then it executes the {@code keyInReferenceSupplier} and returns its result.
-   * Otherwise, it returns the supplied reference as is. Since, the reference could be {@code null},
-   * this method could also return null if the reference id is not in the map.
+   * Given a reference to a resource of type {@code T}, this method checks if the reference id is
+   * cached in the map. If it is, then it executes the {@code keyInReferenceSupplier} and returns
+   * it's result. Otherwise, it returns the supplied reference as is. Since, the reference could be
+   * {@code null}, this method could also return null if the reference id is not in the map.
    *
    * <p>This method expects the passed supplier to either
    *
@@ -74,15 +52,9 @@
    *     was in cache. Otherwise, it returns the supplied reference as is.
    */
   @Nullable
-<<<<<<< HEAD
-  public static <T extends Reference> T getReferenceWithKeyReplaced(
-      @Nullable final T reference,
-      @Nonnull final Supplier<T> keyInReferenceSupplier,
-=======
   public static Reference getReferenceWithKeyReplaced(
       @Nullable final Reference reference,
       @Nonnull final Supplier<Reference> keyInReferenceSupplier,
->>>>>>> f08be8af
       @Nonnull final ReferenceIdToKeyCache referenceIdToKeyCache) {
 
     if (reference != null) {
@@ -95,10 +67,10 @@
   }
 
   /**
-   * Given a reference to a resource of type {@code ProductTypeReference}, this method checks if the
-   * reference id is cached. If it is, then it returns the resource identifier with key. Otherwise,
-   * it returns the resource identifier with id. Since, the reference could be {@code null}, this
-   * method could also return null if the reference id was not in the map.
+   * Given a reference to a resource of type {@code T}, this method checks if the reference id is
+   * cached. If it is, then it returns the resource identifier with key. Otherwise, it returns the
+   * resource identifier with id. Since, the reference could be {@code null}, this method could also
+   * return null if the reference id was not in the map.
    *
    * @param reference the reference of the resource to check if it's cached.
    * @param referenceIdToKeyCache the instance that manages cache.
@@ -107,106 +79,6 @@
    *     Otherwise, it returns the resource identifier with id.
    */
   @Nullable
-<<<<<<< HEAD
-  public static ProductTypeResourceIdentifier getResourceIdentifierWithKey(
-      @Nullable final ProductTypeReference reference,
-      @Nonnull final ReferenceIdToKeyCache referenceIdToKeyCache) {
-
-    if (reference != null) {
-      final String id = reference.getId();
-      if (referenceIdToKeyCache.containsKey(id)) {
-        return ProductTypeResourceIdentifierBuilder.of().key(referenceIdToKeyCache.get(id)).build();
-      }
-      return ProductTypeResourceIdentifierBuilder.of().id(id).build();
-    }
-
-    return null;
-  }
-
-  /**
-   * Given a reference to a resource of type {@code CategoryReference}, this method checks if the
-   * reference id is cached. If it is, then it returns the resource identifier with key. Otherwise,
-   * it returns the resource identifier with id. Since, the reference could be {@code null}, this
-   * method could also return null if the reference id was not in the map.
-   *
-   * @param reference the reference of the resource to check if it's cached.
-   * @param referenceIdToKeyCache the instance that manages cache.
-   * @return returns the resource identifier with key if the {@code reference} id was in cache.
-   *     Otherwise, it returns the resource identifier with id.
-   */
-  @Nullable
-  public static CategoryResourceIdentifier getResourceIdentifierWithKey(
-      @Nullable final CategoryReference reference,
-      @Nonnull final ReferenceIdToKeyCache referenceIdToKeyCache) {
-
-    if (reference != null) {
-      final String id = reference.getId();
-      if (referenceIdToKeyCache.containsKey(id)) {
-        return CategoryResourceIdentifierBuilder.of().key(referenceIdToKeyCache.get(id)).build();
-      }
-      return CategoryResourceIdentifierBuilder.of().id(id).build();
-    }
-
-    return null;
-  }
-
-  public static ChannelResourceIdentifier getResourceIdentifierWithKey(
-      final ChannelReference reference, final ReferenceIdToKeyCache referenceIdToKeyCache) {
-    if (reference != null) {
-      final String id = reference.getId();
-      if (referenceIdToKeyCache.containsKey(id)) {
-        return ChannelResourceIdentifierBuilder.of().key(referenceIdToKeyCache.get(id)).build();
-      }
-      return ChannelResourceIdentifierBuilder.of().id(id).build();
-    }
-
-    return null;
-  }
-
-  public static CustomerGroupResourceIdentifier getResourceIdentifierWithKey(
-      final CustomerGroupReference reference, final ReferenceIdToKeyCache referenceIdToKeyCache) {
-    if (reference != null) {
-      final String id = reference.getId();
-      if (referenceIdToKeyCache.containsKey(id)) {
-        return CustomerGroupResourceIdentifierBuilder.of()
-            .key(referenceIdToKeyCache.get(id))
-            .build();
-      }
-      return CustomerGroupResourceIdentifierBuilder.of().id(id).build();
-    }
-
-    return null;
-  }
-
-  @Nullable
-  public static TaxCategoryResourceIdentifier getResourceIdentifierWithKey(
-      @Nullable final TaxCategoryReference reference,
-      @Nonnull final ReferenceIdToKeyCache referenceIdToKeyCache) {
-
-    if (reference != null) {
-      final String id = reference.getId();
-      if (referenceIdToKeyCache.containsKey(id)) {
-        return TaxCategoryResourceIdentifierBuilder.of().key(referenceIdToKeyCache.get(id)).build();
-      }
-      return TaxCategoryResourceIdentifierBuilder.of().id(id).build();
-    }
-
-    return null;
-  }
-
-  @Nullable
-  public static StateResourceIdentifier getResourceIdentifierWithKey(
-      @Nullable final StateReference reference,
-      @Nonnull final ReferenceIdToKeyCache referenceIdToKeyCache) {
-
-    if (reference != null) {
-      final String id = reference.getId();
-      if (referenceIdToKeyCache.containsKey(id)) {
-        return StateResourceIdentifierBuilder.of().key(referenceIdToKeyCache.get(id)).build();
-      }
-      return StateResourceIdentifierBuilder.of().id(id).build();
-    }
-=======
   public static ResourceIdentifier getResourceIdentifierWithKey(
       @Nullable final Reference reference,
       @Nonnull ReferenceIdToKeyCache referenceIdToKeyCache,
@@ -226,7 +98,6 @@
       @Nonnull final String id,
       @Nullable final String key,
       final BiFunction<String, String, ResourceIdentifier> toResourceIdentifier) {
->>>>>>> f08be8af
 
     if (!StringUtils.isEmpty(key)) {
       return toResourceIdentifier.apply(null, key);
