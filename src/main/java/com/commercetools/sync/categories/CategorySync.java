package com.commercetools.sync.categories;

import com.commercetools.sync.categories.helpers.CategoryReferenceResolver;
import com.commercetools.sync.categories.helpers.CategorySyncStatistics;
<<<<<<< HEAD
import com.commercetools.sync.categories.helpers.CategorySyncStatisticsBuilder;
import com.commercetools.sync.categories.utils.CategorySyncUtils;
=======
>>>>>>> 6d4bbb86
import com.commercetools.sync.commons.BaseSync;
import com.commercetools.sync.services.CategoryService;
import com.commercetools.sync.services.TypeService;
import com.commercetools.sync.services.impl.CategoryServiceImpl;
import com.commercetools.sync.services.impl.TypeServiceImpl;
import edu.umd.cs.findbugs.annotations.SuppressFBWarnings;
import io.sphere.sdk.categories.Category;
import io.sphere.sdk.categories.CategoryDraft;
import io.sphere.sdk.commands.UpdateAction;

import javax.annotation.Nonnull;
import javax.annotation.Nullable;
import java.util.List;
import java.util.concurrent.CompletableFuture;
import java.util.concurrent.CompletionStage;
import java.util.concurrent.ExecutionException;

import static com.commercetools.sync.categories.utils.CategorySyncUtils.buildActions;
import static java.lang.String.format;
import static org.apache.commons.lang3.StringUtils.isNotBlank;

public class CategorySync extends BaseSync<CategoryDraft, CategorySyncStatistics, CategorySyncStatisticsBuilder,
    CategorySyncOptions> {
    private static final String CTP_CATEGORY_UPDATE_FAILED = "Failed to update category with externalId:'%s'."
        + " Reason: %s";
    private static final String CTP_CATEGORY_FETCH_FAILED = "Failed to fetch category with externalId:'%s'."
        + " Reason: %s";
    private static final String CTP_CATEGORY_CREATE_FAILED = "Failed to create category with externalId:'%s'."
        + " Reason: %s";
    private static final String CTP_CATEGORY_SYNC_FAILED = "Failed to sync category with externalId:'%s'."
        + " Reason: %s";
    private static final String CATEGORY_DRAFT_EXTERNAL_ID_NOT_SET = "CategoryDraft with name: %s doesn't have an"
        + " externalId.";
    private static final String CATEGORY_DRAFT_IS_NULL = "CategoryDraft is null.";
    private static final String FAILED_TO_RESOLVE_CUSTOM_TYPE = "Failed to resolve custom type reference on "
        + "CategoryDraft with externalId:'%s'. Reason: %s";
    private static final String FAILED_TO_RESOLVE_PARENT = "Failed to resolve parent reference on "
        + "CategoryDraft with externalId:'%s'. Reason: %s";

    private final CategoryService categoryService;
    private final CategoryReferenceResolver referenceResolver;

    /**
     * Takes a {@link CategorySyncOptions} instance to instantiate a new {@link CategorySync} instance that could be
     * used to sync category drafts with the given categories in the CTP project specified in the injected
     * {@link CategorySyncOptions} instance.
     *
     * @param syncOptions the container of all the options of the sync process including the CTP project client and/or
     *                    configuration and other sync-specific options.
     */
    public CategorySync(@Nonnull final CategorySyncOptions syncOptions) {
        this(syncOptions,
            new TypeServiceImpl(syncOptions.getCtpClient()),
            new CategoryServiceImpl(syncOptions.getCtpClient()));
    }

    /**
     * Takes a {@link CategorySyncOptions}, a {@link TypeService} and {@link CategoryService} instances to instantiate
     * a new {@link CategorySync} instance that could be used to sync categories or category drafts with the given
     * categories in the CTP project specified in the injected {@link CategorySyncOptions} instance.
     *
     * <p>NOTE: This constructor is mainly to be used for tests where the services can be mocked and passed to.
     *
     * @param syncOptions     the container of all the options of the sync process including the CTP project
     *                        client and/or configuration and other sync-specific options.
     * @param typeService     the type service which is responsible for fetching/caching the Types from the CTP project.
     * @param categoryService the category service which is responsible for fetching, creating and updating categories
     *                        from and to the CTP project.
     */
    CategorySync(@Nonnull final CategorySyncOptions syncOptions,
                 @Nonnull final TypeService typeService,
                 @Nonnull final CategoryService categoryService) {
<<<<<<< HEAD
        super(new CategorySyncStatisticsBuilder(), syncOptions);
        this.typeService = typeService;
=======
        super(new CategorySyncStatistics(), syncOptions);
>>>>>>> 6d4bbb86
        this.categoryService = categoryService;
        this.referenceResolver = new CategoryReferenceResolver(syncOptions, typeService, categoryService);
    }

    /**
     * Traverses a {@link List} of {@link CategoryDraft} objects and tries to fetch a category, from the CTP
     * project with the configuration stored in the {@code syncOptions} instance of this class, using the external id.
     * If a category exists, this category is synced to be the same as the new category draft in this list. If no
     * category exist with such external id, a new category, identical to this new category draft is created.
     *
     * <p>The returned builder instance is updated accordingly to whether the CTP request was carried out
     * successfully or not. If an exception was thrown on executing the request to CTP, the optional error callback
     * specified in the {@code syncOptions} is called.
     *
     * @param categoryDrafts the list of new category drafts to sync to the CTP project.
     * @return an instance of {@link CompletionStage&lt;U&gt;} which contains as a result an instance of
     *      {@link CategorySyncStatisticsBuilder} representing the statistics of a single sync performed by this method.
     */
    @Override
    protected CompletionStage<CategorySyncStatisticsBuilder> process(@Nonnull final List<CategoryDraft>
                                                                             categoryDrafts) {
        final CategorySyncStatisticsBuilder statisticsBuilder = new CategorySyncStatisticsBuilder();
        for (CategoryDraft categoryDraft : categoryDrafts) {
            if (categoryDraft != null) {
                final String externalId = categoryDraft.getExternalId();
                if (isNotBlank(externalId)) {
<<<<<<< HEAD
                    createOrUpdateCategory(categoryDraft, statisticsBuilder);
=======
                    resolveReferencesAndSync(categoryDraft);
>>>>>>> 6d4bbb86
                } else {
                    final String errorMessage = format(CATEGORY_DRAFT_EXTERNAL_ID_NOT_SET, categoryDraft.getName());
                    handleError(errorMessage, null, statisticsBuilder);
                }
            } else {
                handleError(CATEGORY_DRAFT_IS_NULL, null, statisticsBuilder);
            }
        }
        return CompletableFuture.completedFuture(statisticsBuilder);
    }

    /**
     * Given a category draft {@link CategoryDraft} with an externalId, this method blocks execution to first resolve
     * the references on the category draft (custom type reference and the parent category reference). Then it tries
     * to fetch the existing category from CTP project stored in the {@code syncOptions} instance of this class. If
     * successful, it either blocks to create a new category, if none exist with the same external id, or blocks to
     * update the existing category.
     *
     * <p>The {@code statisticsBuilder} instance is updated accordingly to whether the CTP request was carried out
     * successfully or not. If an exception was thrown on executing the request to CTP, the optional error callback
     * specified in the {@code syncOptions} is called.
     *
     * @param categoryDraft the category draft where we get the new data.
     * @param statisticsBuilder builder of a category sync statistics, which will be updated.
     */
<<<<<<< HEAD
    private void createOrUpdateCategory(@Nonnull final CategoryDraft categoryDraft,
                                        @Nonnull final CategorySyncStatisticsBuilder statisticsBuilder) {
        final String externalId = categoryDraft.getExternalId();
        try {
            categoryService.fetchCategoryByExternalId(externalId)
                           .thenCompose(fetchedCategoryOptional ->
                               fetchedCategoryOptional
                                   .map(category -> syncCategories(category, categoryDraft, statisticsBuilder))
                                   .orElseGet(() -> createCategory(categoryDraft, statisticsBuilder)))
                           .exceptionally(exception -> {
                               final String errorMessage = format(CTP_CATEGORY_FETCH_FAILED,
                                   categoryDraft.getExternalId(), exception.getMessage());
                               handleError(errorMessage, exception, statisticsBuilder);
                               return null;
                           })
                           .toCompletableFuture().get();
=======
    private void resolveReferencesAndSync(@Nonnull final CategoryDraft categoryDraft) {
        final String externalId = categoryDraft.getExternalId();
        try {
            referenceResolver.resolveCustomTypeReference(categoryDraft)
                             .thenCompose(draftWithResolvedCustomTypeReference -> referenceResolver
                                 .resolveParentReference(draftWithResolvedCustomTypeReference)
                                 .thenCompose(resolvedDraft ->
                                     categoryService.fetchCategoryByExternalId(externalId)
                                                    .thenCompose(fetchedCategoryOptional -> fetchedCategoryOptional
                                                        .map(category ->
                                                            buildUpdateActionsAndUpdate(category, resolvedDraft))
                                                        .orElseGet(() -> createCategory(resolvedDraft)))
                                                    .exceptionally(exception -> {
                                                        final String errorMessage = format(CTP_CATEGORY_FETCH_FAILED,
                                                            categoryDraft.getExternalId(), exception.getMessage());
                                                        handleError(errorMessage, exception);
                                                        return null;
                                                    }))
                                 .exceptionally(exception -> {
                                     final String errorMessage = format(FAILED_TO_RESOLVE_PARENT, externalId,
                                         exception.getMessage());
                                     handleError(errorMessage, exception);
                                     return null;
                                 }))
                             .exceptionally(exception -> {
                                 final String errorMessage = format(FAILED_TO_RESOLVE_CUSTOM_TYPE, externalId,
                                     exception.getMessage());
                                 handleError(errorMessage, exception);
                                 return null;
                             })
                             .toCompletableFuture().get();
>>>>>>> 6d4bbb86
        } catch (InterruptedException | ExecutionException exception) {
            final String errorMessage = format(CTP_CATEGORY_SYNC_FAILED, categoryDraft.getExternalId(),
                exception.getMessage());
            handleError(errorMessage, exception, statisticsBuilder);
        }
    }

    /**
     * Given a {@link CategoryDraft}, issues a request to the CTP project defined by the client configuration stored in
     * the {@code syncOptions} instance of this class to create a category with the same fields as this category draft.
     *
     * <p>The {@code statisticsBuilder} instance is updated accordingly to whether the CTP request was carried
     * out successfully or not. If an exception was thrown on executing the request to CTP, the optional error callback
     * specified in the {@code syncOptions} is called.
     *
     * @param categoryDraft the category draft to create the category from.
<<<<<<< HEAD
     * @param statisticsBuilder builder of a category sync statistics, which will be updated.
     * @return a future monad which can contain an empty result.
=======
     * @return a future which contains an empty result after execution of the create.
>>>>>>> 6d4bbb86
     */
    private CompletionStage<Void> createCategory(@Nonnull final CategoryDraft categoryDraft,
                                                 @Nonnull final CategorySyncStatisticsBuilder statisticsBuilder) {
        return categoryService.createCategory(categoryDraft)
                              .thenAccept(createdCategory -> statisticsBuilder.incrementCreated())
                              .exceptionally(exception -> {
                                  final String errorMessage = format(CTP_CATEGORY_CREATE_FAILED,
                                      categoryDraft.getExternalId(), exception.getMessage());
                                  handleError(errorMessage, exception, statisticsBuilder);
                                  return null;
                              });
    }

    /**
     * Given an existing {@link Category} and a new {@link CategoryDraft}, first resolves all references on the category
     * draft, then it calculates all the update actions required to synchronize the existing category to be the same as
     * the new one. If there are update actions found, a request is made to CTP to update the existing category,
     * otherwise it doesn't issue a request.
     *
     * @param oldCategory the category which could be updated.
     * @param newCategory the category draft where we get the new data.
<<<<<<< HEAD
     * @param statisticsBuilder builder of a category sync statistics, which will be updated.
     * @return a future monad which can contain an empty result.
     */
    @SuppressFBWarnings("NP_NONNULL_PARAM_VIOLATION") // https://github.com/findbugsproject/findbugs/issues/79
    private CompletionStage<Void> syncCategories(@Nonnull final Category oldCategory,
                                                 @Nonnull final CategoryDraft newCategory,
                                                 @Nonnull final CategorySyncStatisticsBuilder statisticsBuilder) {
        final List<UpdateAction<Category>> updateActions =
            CategorySyncUtils.buildActions(oldCategory, newCategory, syncOptions, typeService);
=======
     * @return a future which contains an empty result after execution of the update.
     */
    @SuppressFBWarnings("NP_NONNULL_PARAM_VIOLATION") // https://github.com/findbugsproject/findbugs/issues/79
    private CompletionStage<Void> buildUpdateActionsAndUpdate(@Nonnull final Category oldCategory,
                                                           @Nonnull final CategoryDraft newCategory) {
        final List<UpdateAction<Category>> updateActions = buildActions(oldCategory, newCategory, syncOptions);
>>>>>>> 6d4bbb86
        if (!updateActions.isEmpty()) {
            return updateCategory(oldCategory, updateActions, statisticsBuilder);
        } else {
            statisticsBuilder.incrementUpToDate();
        }
        return CompletableFuture.completedFuture(null);
    }


    /**
     * Given a {@link Category} and a {@link List} of {@link UpdateAction} elements, this method issues a request to
     * the CTP project defined by the client configuration stored in the {@code syncOptions} instance
     * of this class to update the specified category with this list of update actions.
     *
     * <p>The {@code statisticsBuilder} instance is updated accordingly to whether the CTP request was carried
     * out successfully or not. If an exception was thrown on executing the request to CTP,
     * the optional error callback specified in the {@code syncOptions} is called.
     *
     * @param category      the category to update.
     * @param updateActions the list of update actions to update the category with.
<<<<<<< HEAD
     * @param statisticsBuilder builder of a category sync statistics, which will be updated.
     * @return a future monad which can contain an empty result.
=======
     * @return a future which contains an empty result after execution of the update.
>>>>>>> 6d4bbb86
     */
    private CompletionStage<Void> updateCategory(@Nonnull final Category category,
                                                 @Nonnull final List<UpdateAction<Category>> updateActions,
                                                 @Nonnull final CategorySyncStatisticsBuilder statisticsBuilder) {
        return categoryService.updateCategory(category, updateActions)
                              .thenAccept(updatedCategory -> statisticsBuilder.incrementUpdated())
                              .exceptionally(exception -> {
                                  final String errorMessage = format(CTP_CATEGORY_UPDATE_FAILED,
                                      category.getExternalId(), exception.getMessage());
                                  handleError(errorMessage, exception, statisticsBuilder);
                                  return null;
                              });
    }

    /**
     * Given a {@link String} {@code errorMessage} and a {@link Throwable} {@code exception}, this method calls the
     * optional error callback specified in the {@code syncOptions} and updates the {@code statisticsBuilder} instance
     * by incrementing the total number of failed categories to sync.
     *
     * @param errorMessage The error message describing the reason(s) of failure.
     * @param exception    The exception that called caused the failure, if any.
     * @param statisticsBuilder builder of a category sync statistics, which will be updated.
     */
    private void handleError(@Nonnull final String errorMessage, @Nullable final Throwable exception,
                             @Nonnull final CategorySyncStatisticsBuilder statisticsBuilder) {
        syncOptions.applyErrorCallback(errorMessage, exception);
        statisticsBuilder.incrementFailed();
    }
}<|MERGE_RESOLUTION|>--- conflicted
+++ resolved
@@ -2,11 +2,7 @@
 
 import com.commercetools.sync.categories.helpers.CategoryReferenceResolver;
 import com.commercetools.sync.categories.helpers.CategorySyncStatistics;
-<<<<<<< HEAD
 import com.commercetools.sync.categories.helpers.CategorySyncStatisticsBuilder;
-import com.commercetools.sync.categories.utils.CategorySyncUtils;
-=======
->>>>>>> 6d4bbb86
 import com.commercetools.sync.commons.BaseSync;
 import com.commercetools.sync.services.CategoryService;
 import com.commercetools.sync.services.TypeService;
@@ -79,12 +75,7 @@
     CategorySync(@Nonnull final CategorySyncOptions syncOptions,
                  @Nonnull final TypeService typeService,
                  @Nonnull final CategoryService categoryService) {
-<<<<<<< HEAD
         super(new CategorySyncStatisticsBuilder(), syncOptions);
-        this.typeService = typeService;
-=======
-        super(new CategorySyncStatistics(), syncOptions);
->>>>>>> 6d4bbb86
         this.categoryService = categoryService;
         this.referenceResolver = new CategoryReferenceResolver(syncOptions, typeService, categoryService);
     }
@@ -111,11 +102,7 @@
             if (categoryDraft != null) {
                 final String externalId = categoryDraft.getExternalId();
                 if (isNotBlank(externalId)) {
-<<<<<<< HEAD
-                    createOrUpdateCategory(categoryDraft, statisticsBuilder);
-=======
-                    resolveReferencesAndSync(categoryDraft);
->>>>>>> 6d4bbb86
+                    resolveReferencesAndSync(categoryDraft, statisticsBuilder);
                 } else {
                     final String errorMessage = format(CATEGORY_DRAFT_EXTERNAL_ID_NOT_SET, categoryDraft.getName());
                     handleError(errorMessage, null, statisticsBuilder);
@@ -141,25 +128,8 @@
      * @param categoryDraft the category draft where we get the new data.
      * @param statisticsBuilder builder of a category sync statistics, which will be updated.
      */
-<<<<<<< HEAD
-    private void createOrUpdateCategory(@Nonnull final CategoryDraft categoryDraft,
-                                        @Nonnull final CategorySyncStatisticsBuilder statisticsBuilder) {
-        final String externalId = categoryDraft.getExternalId();
-        try {
-            categoryService.fetchCategoryByExternalId(externalId)
-                           .thenCompose(fetchedCategoryOptional ->
-                               fetchedCategoryOptional
-                                   .map(category -> syncCategories(category, categoryDraft, statisticsBuilder))
-                                   .orElseGet(() -> createCategory(categoryDraft, statisticsBuilder)))
-                           .exceptionally(exception -> {
-                               final String errorMessage = format(CTP_CATEGORY_FETCH_FAILED,
-                                   categoryDraft.getExternalId(), exception.getMessage());
-                               handleError(errorMessage, exception, statisticsBuilder);
-                               return null;
-                           })
-                           .toCompletableFuture().get();
-=======
-    private void resolveReferencesAndSync(@Nonnull final CategoryDraft categoryDraft) {
+    private void resolveReferencesAndSync(@Nonnull final CategoryDraft categoryDraft,
+                                          @Nonnull final CategorySyncStatisticsBuilder statisticsBuilder) {
         final String externalId = categoryDraft.getExternalId();
         try {
             referenceResolver.resolveCustomTypeReference(categoryDraft)
@@ -169,28 +139,29 @@
                                      categoryService.fetchCategoryByExternalId(externalId)
                                                     .thenCompose(fetchedCategoryOptional -> fetchedCategoryOptional
                                                         .map(category ->
-                                                            buildUpdateActionsAndUpdate(category, resolvedDraft))
-                                                        .orElseGet(() -> createCategory(resolvedDraft)))
+                                                            buildUpdateActionsAndUpdate(category, resolvedDraft,
+                                                                statisticsBuilder))
+                                                        .orElseGet(() -> createCategory(resolvedDraft,
+                                                            statisticsBuilder)))
                                                     .exceptionally(exception -> {
                                                         final String errorMessage = format(CTP_CATEGORY_FETCH_FAILED,
                                                             categoryDraft.getExternalId(), exception.getMessage());
-                                                        handleError(errorMessage, exception);
+                                                        handleError(errorMessage, exception, statisticsBuilder);
                                                         return null;
                                                     }))
                                  .exceptionally(exception -> {
                                      final String errorMessage = format(FAILED_TO_RESOLVE_PARENT, externalId,
                                          exception.getMessage());
-                                     handleError(errorMessage, exception);
+                                     handleError(errorMessage, exception, statisticsBuilder);
                                      return null;
                                  }))
                              .exceptionally(exception -> {
                                  final String errorMessage = format(FAILED_TO_RESOLVE_CUSTOM_TYPE, externalId,
                                      exception.getMessage());
-                                 handleError(errorMessage, exception);
+                                 handleError(errorMessage, exception, statisticsBuilder);
                                  return null;
                              })
                              .toCompletableFuture().get();
->>>>>>> 6d4bbb86
         } catch (InterruptedException | ExecutionException exception) {
             final String errorMessage = format(CTP_CATEGORY_SYNC_FAILED, categoryDraft.getExternalId(),
                 exception.getMessage());
@@ -207,12 +178,8 @@
      * specified in the {@code syncOptions} is called.
      *
      * @param categoryDraft the category draft to create the category from.
-<<<<<<< HEAD
-     * @param statisticsBuilder builder of a category sync statistics, which will be updated.
-     * @return a future monad which can contain an empty result.
-=======
+     * @param statisticsBuilder builder of a category sync statistics, which will be updated.
      * @return a future which contains an empty result after execution of the create.
->>>>>>> 6d4bbb86
      */
     private CompletionStage<Void> createCategory(@Nonnull final CategoryDraft categoryDraft,
                                                  @Nonnull final CategorySyncStatisticsBuilder statisticsBuilder) {
@@ -234,24 +201,15 @@
      *
      * @param oldCategory the category which could be updated.
      * @param newCategory the category draft where we get the new data.
-<<<<<<< HEAD
-     * @param statisticsBuilder builder of a category sync statistics, which will be updated.
-     * @return a future monad which can contain an empty result.
-     */
-    @SuppressFBWarnings("NP_NONNULL_PARAM_VIOLATION") // https://github.com/findbugsproject/findbugs/issues/79
-    private CompletionStage<Void> syncCategories(@Nonnull final Category oldCategory,
-                                                 @Nonnull final CategoryDraft newCategory,
-                                                 @Nonnull final CategorySyncStatisticsBuilder statisticsBuilder) {
-        final List<UpdateAction<Category>> updateActions =
-            CategorySyncUtils.buildActions(oldCategory, newCategory, syncOptions, typeService);
-=======
+     * @param statisticsBuilder builder of a category sync statistics, which will be updated.
      * @return a future which contains an empty result after execution of the update.
      */
     @SuppressFBWarnings("NP_NONNULL_PARAM_VIOLATION") // https://github.com/findbugsproject/findbugs/issues/79
     private CompletionStage<Void> buildUpdateActionsAndUpdate(@Nonnull final Category oldCategory,
-                                                           @Nonnull final CategoryDraft newCategory) {
+                                                              @Nonnull final CategoryDraft newCategory,
+                                                              @Nonnull final CategorySyncStatisticsBuilder
+                                                                      statisticsBuilder) {
         final List<UpdateAction<Category>> updateActions = buildActions(oldCategory, newCategory, syncOptions);
->>>>>>> 6d4bbb86
         if (!updateActions.isEmpty()) {
             return updateCategory(oldCategory, updateActions, statisticsBuilder);
         } else {
@@ -272,12 +230,8 @@
      *
      * @param category      the category to update.
      * @param updateActions the list of update actions to update the category with.
-<<<<<<< HEAD
-     * @param statisticsBuilder builder of a category sync statistics, which will be updated.
-     * @return a future monad which can contain an empty result.
-=======
+     * @param statisticsBuilder builder of a category sync statistics, which will be updated.
      * @return a future which contains an empty result after execution of the update.
->>>>>>> 6d4bbb86
      */
     private CompletionStage<Void> updateCategory(@Nonnull final Category category,
                                                  @Nonnull final List<UpdateAction<Category>> updateActions,
