--- conflicted
+++ resolved
@@ -3,7 +3,6 @@
 import com.commercetools.sync.categories.helpers.CategorySyncStatistics;
 import com.commercetools.sync.categories.utils.CategorySyncUtils;
 import com.commercetools.sync.commons.BaseSync;
-import com.commercetools.sync.commons.helpers.BaseSyncStatistics;
 import com.commercetools.sync.services.CategoryService;
 import com.commercetools.sync.services.TypeService;
 import com.commercetools.sync.services.impl.CategoryServiceImpl;
@@ -63,16 +62,6 @@
     }
 
     /**
-<<<<<<< HEAD
-     * Traverses a {@link List} of {@link CategoryDraft} objects and tries to fetch a category, from the CTP project with
-     * the configuration stored in the {@code syncOptions} instance of this class, using the external id. If a category exists,
-     * this category is synced to be the same as the new category draft in this list. If no category exist with such external id,
-     * a new category, identical to this new category draft is created.
-     * <p>
-     * The {@code statistics} instance is updated accordingly to whether the CTP request was carried out successfully or not.
-     * If an exception was thrown on executing the request to CTP,
-     * the optional error callback specified in the {@code syncOptions} is called.
-=======
      * Traverses a {@link List} of {@link CategoryDraft} objects and tries to fetch a category, from the CTP
      * project with the configuration stored in the {@code syncOptions} instance of this class, using the external id.
      * If a category exists, this category is synced to be the same as the new category draft in this list. If no
@@ -81,7 +70,6 @@
      * <p>The {@code statistics} instance is updated accordingly to whether the CTP request was carried out
      * successfully or not. If an exception was thrown on executing the request to CTP, the optional error callback
      * specified in the {@code syncOptions} is called.
->>>>>>> 13341e47
      *
      * @param categoryDrafts the list of new category drafts to sync to the CTP project.
      * @return an instance of {@link CompletionStage&lt;U&gt;} which contains as a result an instance of
