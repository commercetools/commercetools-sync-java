package com.commercetools.sync.categories;

import com.commercetools.sync.categories.helpers.CategorySyncStatistics;
import com.commercetools.sync.categories.utils.CategorySyncUtils;
import com.commercetools.sync.commons.BaseSync;
import com.commercetools.sync.services.CategoryService;
import com.commercetools.sync.services.TypeService;
import com.commercetools.sync.services.impl.CategoryServiceImpl;
import com.commercetools.sync.services.impl.TypeServiceImpl;
import edu.umd.cs.findbugs.annotations.SuppressFBWarnings;
import io.sphere.sdk.categories.Category;
import io.sphere.sdk.categories.CategoryDraft;
import io.sphere.sdk.commands.UpdateAction;

import javax.annotation.Nonnull;
import javax.annotation.Nullable;
import java.util.List;
import java.util.concurrent.CompletableFuture;
import java.util.concurrent.CompletionStage;
import java.util.concurrent.ExecutionException;

import static java.lang.String.format;
import static org.apache.commons.lang3.StringUtils.isNotBlank;

public class CategorySync extends BaseSync<CategoryDraft, CategorySyncStatistics, CategorySyncOptions> {
    private static final String CTP_CATEGORY_UPDATE_FAILED = "Failed to update category with externalId:'%s'."
        + " Reason: %s";
    private static final String CTP_CATEGORY_FETCH_FAILED = "Failed to fetch category with externalId:'%s'."
        + " Reason: %s";
    private static final String CTP_CATEGORY_CREATE_FAILED = "Failed to create category with externalId:'%s'."
        + " Reason: %s";
    private static final String CTP_CATEGORY_SYNC_FAILED = "Failed to sync category with externalId:'%s'."
        + " Reason: %s";
    private static final String CATEGORY_DRAFT_EXTERNAL_ID_NOT_SET = "CategoryDraft with name: %s doesn't have an"
<<<<<<< HEAD
        + " externalId in CTP project with key '%s'.";
    private static final String CATEGORY_DRAFT_IS_NULL = "CategoryDraft is null.";
=======
        + " externalId.";
>>>>>>> 4d56c11a


    private final TypeService typeService;
    private final CategoryService categoryService;

    /**
     * Takes a {@link CategorySyncOptions} instance to instantiate a new {@link CategorySync} instance that could be
     * used to sync categories or category drafts with the given categories in the CTP project specified in the
     * injected {@link CategorySyncOptions} instance.
     *
     * @param syncOptions the container of all the options of the sync process including the CTP project client and/or
     *                    configuration and other sync-specific options.
     */
    public CategorySync(@Nonnull final CategorySyncOptions syncOptions) {
        this(syncOptions,
            new TypeServiceImpl(syncOptions.getCtpClient()),
            new CategoryServiceImpl(syncOptions.getCtpClient()));
    }

    /**
     * Takes a {@link CategorySyncOptions}, a {@link TypeService} and {@link CategoryService} instances to instantiate
     * a new {@link CategorySync} instance that could be used to sync categories or category drafts with the given
     * categories in the CTP project specified in the injected {@link CategorySyncOptions} instance.
     *
     * <p>NOTE: This constructor is mainly to be used for tests where the services can be mocked and passed to.
     *
     * @param syncOptions     the container of all the options of the sync process including the CTP project
     *                        client and/or configuration and other sync-specific options.
     * @param typeService     the type service which is responsible for fetching/caching the Types from the CTP project.
     * @param categoryService the category service which is responsible for fetching, creating and updating categories
     *                        from and to the CTP project.
     */
    CategorySync(@Nonnull final CategorySyncOptions syncOptions,
                 @Nonnull final TypeService typeService,
                 @Nonnull final CategoryService categoryService) {
        super(new CategorySyncStatistics(), syncOptions);
        this.typeService = typeService;
        this.categoryService = categoryService;
    }

    /**
     * Traverses a {@link List} of {@link CategoryDraft} objects and tries to fetch a category, from the CTP
     * project with the configuration stored in the {@code syncOptions} instance of this class, using the external id.
     * If a category exists, this category is synced to be the same as the new category draft in this list. If no
     * category exist with such external id, a new category, identical to this new category draft is created.
     *
     * <p>The {@code statistics} instance is updated accordingly to whether the CTP request was carried out
     * successfully or not. If an exception was thrown on executing the request to CTP, the optional error callback
     * specified in the {@code syncOptions} is called.
     *
     * @param categoryDrafts the list of new category drafts to sync to the CTP project.
     * @return an instance of {@link CompletionStage&lt;U&gt;} which contains as a result an instance of
     *      {@link CategorySyncStatistics} representing the {@code statistics} instance attribute of
     *      {@link this} {@link CategorySync}.
     */
    @Override
    protected CompletionStage<CategorySyncStatistics> process(@Nonnull final List<CategoryDraft> categoryDrafts) {
        for (CategoryDraft categoryDraft : categoryDrafts) {
            if (categoryDraft != null) {
                final String externalId = categoryDraft.getExternalId();
                if (isNotBlank(externalId)) {
                    createOrUpdateCategory(categoryDraft);
                } else {
                    final String errorMessage = format(CATEGORY_DRAFT_EXTERNAL_ID_NOT_SET, categoryDraft.getName());
                    handleError(errorMessage, null);
                }
            } else {
                handleError(CATEGORY_DRAFT_IS_NULL, null);
            }
            statistics.incrementProcessed();
        }
        return CompletableFuture.completedFuture(statistics);
    }

    /**
     * Given a category draft {@link CategoryDraft} with an externalId, this method blocks execution to try to fetch the
     * existing category from CTP project stored in the {@code syncOptions} instance of this class. If successful, it
     * either blocks to create a new category, if none exist with the same external id, or blocks to update the
     * existing category.
     *
     * <p>The {@code statistics} instance is updated accordingly to whether the CTP request was carried out
     * successfully or not. If an exception was thrown on executing the request to CTP, the optional error callback
     * specified in the {@code syncOptions} is called.
     *
     * @param categoryDraft the category draft where we get the new data.
     */
    private void createOrUpdateCategory(@Nonnull final CategoryDraft categoryDraft) {
        final String externalId = categoryDraft.getExternalId();
        try {
            categoryService.fetchCategoryByExternalId(externalId)
                           .thenCompose(fetchedCategoryOptional ->
                               fetchedCategoryOptional
                                   .map(category -> syncCategories(category, categoryDraft))
                                   .orElseGet(() -> createCategory(categoryDraft)))
                           .exceptionally(exception -> {
                               final String errorMessage = format(CTP_CATEGORY_FETCH_FAILED,
                                   categoryDraft.getExternalId(), exception.getMessage());
                               handleError(errorMessage, exception);
                               return null;
                           })
                           .toCompletableFuture().get();
        } catch (InterruptedException | ExecutionException exception) {
            final String errorMessage = format(CTP_CATEGORY_SYNC_FAILED, categoryDraft.getExternalId(),
                exception.getMessage());
            handleError(errorMessage, exception);
        }
    }

    /**
     * Given a {@link CategoryDraft}, issues a request to the CTP project defined by the client configuration stored in
     * the {@code syncOptions} instance of this class to create a category with the same fields as this category draft.
     *
     * <p>The {@code statistics} instance is updated accordingly to whether the CTP request was carried
     * out successfully or not. If an exception was thrown on executing the request to CTP, the optional error callback
     * specified in the {@code syncOptions} is called.
     *
     * @param categoryDraft the category draft to create the category from.
     * @return a future monad which can contain an empty result.
     */
    private CompletionStage<Void> createCategory(@Nonnull final CategoryDraft categoryDraft) {
        return categoryService.createCategory(categoryDraft)
                              .thenAccept(createdCategory -> statistics.incrementCreated())
                              .exceptionally(exception -> {
                                  final String errorMessage = format(CTP_CATEGORY_CREATE_FAILED,
                                      categoryDraft.getExternalId(), exception.getMessage());
                                  handleError(errorMessage, exception);
                                  return null;
                              });
    }

    /**
     * Given an existing {@link Category} and a new {@link CategoryDraft}, this method calculates all the update actions
     * required to synchronize the existing category to be the same as the new one. If there are update actions found, a
     * request is made to CTP to update the existing category, otherwise it doesn't issue a request.
     *
     * @param oldCategory the category which should be updated.
     * @param newCategory the category draft where we get the new data.
     * @return a future monad which can contain an empty result.
     */
    @SuppressFBWarnings("NP_NONNULL_PARAM_VIOLATION") // https://github.com/findbugsproject/findbugs/issues/79
    private CompletionStage<Void> syncCategories(@Nonnull final Category oldCategory,
                                                 @Nonnull final CategoryDraft newCategory) {
        final List<UpdateAction<Category>> updateActions =
            CategorySyncUtils.buildActions(oldCategory, newCategory, syncOptions, typeService);
        if (!updateActions.isEmpty()) {
            return updateCategory(oldCategory, updateActions);
        }
        return CompletableFuture.completedFuture(null);
    }

    /**
     * Given a {@link Category} and a {@link List} of {@link UpdateAction} elements, this method issues a request to
     * the CTP project defined by the client configuration stored in the {@code syncOptions} instance
     * of this class to update the specified category with this list of update actions.
     *
     * <p>The {@code statistics} instance is updated accordingly to whether the CTP request was carried
     * out successfully or not. If an exception was thrown on executing the request to CTP,
     * the optional error callback specified in the {@code syncOptions} is called.
     *
     * @param category      the category to update.
     * @param updateActions the list of update actions to update the category with.
     * @return a future monad which can contain an empty result.
     */
    private CompletionStage<Void> updateCategory(@Nonnull final Category category,
                                                 @Nonnull final List<UpdateAction<Category>> updateActions) {
        return categoryService.updateCategory(category, updateActions)
                              .thenAccept(updatedCategory -> statistics.incrementUpdated())
                              .exceptionally(exception -> {
                                  final String errorMessage = format(CTP_CATEGORY_UPDATE_FAILED,
                                      category.getExternalId(), exception.getMessage());
                                  handleError(errorMessage, exception);
                                  return null;
                              });
    }

    /**
     * Given a {@link String} {@code errorMessage} and a {@link Throwable} {@code exception}, this method calls the
     * optional error callback specified in the {@code syncOptions} and updates the {@code statistics} instance by
     * incrementing the total number of failed categories to sync.
     *
     * @param errorMessage The error message describing the reason(s) of failure.
     * @param exception    The exception that called caused the failure, if any.
     */
    private void handleError(@Nonnull final String errorMessage, @Nullable final Throwable exception) {
        syncOptions.applyErrorCallback(errorMessage, exception);
        statistics.incrementFailed();
    }
}<|MERGE_RESOLUTION|>--- conflicted
+++ resolved
@@ -32,13 +32,8 @@
     private static final String CTP_CATEGORY_SYNC_FAILED = "Failed to sync category with externalId:'%s'."
         + " Reason: %s";
     private static final String CATEGORY_DRAFT_EXTERNAL_ID_NOT_SET = "CategoryDraft with name: %s doesn't have an"
-<<<<<<< HEAD
-        + " externalId in CTP project with key '%s'.";
+        + " externalId.";
     private static final String CATEGORY_DRAFT_IS_NULL = "CategoryDraft is null.";
-=======
-        + " externalId.";
->>>>>>> 4d56c11a
-
 
     private final TypeService typeService;
     private final CategoryService categoryService;
