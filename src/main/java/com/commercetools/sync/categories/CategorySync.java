package com.commercetools.sync.categories;

import com.commercetools.sync.categories.helpers.CategoryReferenceResolver;
import com.commercetools.sync.categories.helpers.CategorySyncStatistics;
import com.commercetools.sync.commons.BaseSync;
import com.commercetools.sync.commons.exceptions.ReferenceResolutionException;
import com.commercetools.sync.services.CategoryService;
import com.commercetools.sync.services.TypeService;
import com.commercetools.sync.services.impl.CategoryServiceImpl;
import com.commercetools.sync.services.impl.TypeServiceImpl;
import edu.umd.cs.findbugs.annotations.SuppressFBWarnings;
import io.sphere.sdk.categories.Category;
import io.sphere.sdk.categories.CategoryDraft;
import io.sphere.sdk.categories.CategoryDraftBuilder;
import io.sphere.sdk.client.ConcurrentModificationException;
import io.sphere.sdk.commands.UpdateAction;
import io.sphere.sdk.models.ResourceIdentifier;

import javax.annotation.Nonnull;
import javax.annotation.Nullable;
import java.util.HashSet;
import java.util.List;
import java.util.Map;
import java.util.Objects;
import java.util.Optional;
import java.util.Set;
import java.util.concurrent.CompletableFuture;
import java.util.concurrent.CompletionException;
import java.util.concurrent.CompletionStage;
import java.util.concurrent.ConcurrentHashMap;
import java.util.stream.Collectors;

import static com.commercetools.sync.categories.helpers.CategoryReferenceResolver.getParentCategoryKey;
import static com.commercetools.sync.categories.utils.CategorySyncUtils.buildActions;
import static com.commercetools.sync.commons.utils.ResourceIdentifierUtils.toResourceIdentifierIfNotNull;
import static com.commercetools.sync.commons.utils.SyncUtils.batchElements;
import static java.lang.String.format;
import static org.apache.commons.lang3.StringUtils.isNotBlank;

public class CategorySync extends BaseSync<CategoryDraft, CategorySyncStatistics, CategorySyncOptions> {
    private static final String CATEGORY_DRAFT_KEY_NOT_SET = "CategoryDraft with name: %s doesn't have a key.";
    private static final String CATEGORY_DRAFT_IS_NULL = "CategoryDraft is null.";
    private static final String FAILED_TO_RESOLVE_REFERENCES = "Failed to resolve references on "
        + "CategoryDraft with key:'%s'. Reason: %s";
    private static final String UPDATE_FAILED = "Failed to update Category with key: '%s'. Reason: %s";
    private static final String FETCH_ON_RETRY = "Failed to fetch category on retry.";

    private final CategoryService categoryService;
    private final CategoryReferenceResolver referenceResolver;

    /**
     * The following set ({@code processedCategoryKeys}) is thread-safe because it is accessed/modified in a concurrent
     * context, specifically when updating products in parallel in
     * {@link #updateCategory(Category, CategoryDraft, List)}. It also has a global scope across the entire sync
     * process, which means the same instance is used across all batch executions.
     */
    private final ConcurrentHashMap.KeySetView<String, Boolean> processedCategoryKeys = ConcurrentHashMap.newKeySet();

    /**
     * The following set ({@code categoryKeysWithResolvedParents}) and map ({@code categoryDraftsToUpdate}) are
     * thread-safe because they are accessed/modified in a concurrent context, specifically when updating products in
     * parallel in {@link #updateCategoriesInParallel(Map)}. They have a local scope within every batch execution, which
     * means that they are re-initialized on every {@link #processBatch(List)} call.
     */
    private ConcurrentHashMap.KeySetView<String, Boolean> categoryKeysWithResolvedParents =
        ConcurrentHashMap.newKeySet();
    private ConcurrentHashMap<CategoryDraft, Category> categoryDraftsToUpdate = new ConcurrentHashMap<>();

    /**
     * The following sets ({@code existingCategoryDrafts}, {@code newCategoryDrafts}, {@code referencesResolvedDrafts}
     * and {@code categoryKeysToFetch}) are not thread-safe because they are accessed/modified in a
     * non-concurrent/sequential context. They have a local scope within every batch execution, which
     * means that they are re-initialized on every {@link #processBatch(List)} call.
     */
    private Set<CategoryDraft> existingCategoryDrafts = new HashSet<>();
    private Set<CategoryDraft> newCategoryDrafts = new HashSet<>();
    private Set<CategoryDraft> referencesResolvedDrafts = new HashSet<>();
    private Set<String> categoryKeysToFetch = new HashSet<>();


    /**
     * Takes a {@link CategorySyncOptions} instance to instantiate a new {@link CategorySync} instance that could be
     * used to sync category drafts with the given categories in the CTP project specified in the injected
     * {@link CategorySyncOptions} instance.
     *
     * @param syncOptions the container of all the options of the sync process including the CTP project client and/or
     *                    configuration and other sync-specific options.
     */
    public CategorySync(@Nonnull final CategorySyncOptions syncOptions) {
        this(syncOptions, new TypeServiceImpl(syncOptions), new CategoryServiceImpl(syncOptions));
    }

    /**
     * Takes a {@link CategorySyncOptions}, a {@link TypeService} and {@link CategoryService} instances to instantiate
     * a new {@link CategorySync} instance that could be used to sync categories or category drafts with the given
     * categories in the CTP project specified in the injected {@link CategorySyncOptions} instance.
     *
     * <p>NOTE: This constructor is mainly to be used for tests where the services can be mocked and passed to.
     *
     * @param syncOptions     the container of all the options of the sync process including the CTP project
     *                        client and/or configuration and other sync-specific options.
     * @param typeService     the type service which is responsible for fetching/caching the Types from the CTP project.
     * @param categoryService the category service which is responsible for fetching, creating and updating categories
     *                        from and to the CTP project.
     */
    CategorySync(@Nonnull final CategorySyncOptions syncOptions,
                 @Nonnull final TypeService typeService,
                 @Nonnull final CategoryService categoryService) {
        super(new CategorySyncStatistics(), syncOptions);
        this.categoryService = categoryService;
        this.referenceResolver = new CategoryReferenceResolver(syncOptions, typeService, categoryService);
    }

    /**
     * Given a list of {@code CategoryDraft} that represent a batch of category drafts, this method for the first batch
     * only caches a list of all the categories in the CTP project in a cached map that representing each category's
     * key to the id. It then validates the category drafts, then resolves all the references. Then it creates all
     * categories that need to be created in parallel while keeping track of the categories that have their
     * non-existing parents. Then it does update actions that don't require parent changes in parallel. Then in a
     * blocking fashion issues update actions that don't involve parent changes sequentially.
     *
     * <p>More on the exact implementation of how the sync works here:
     * https://sphere.atlassian.net/wiki/spaces/PS/pages/145193124/Category+Parallelisation+Technical+Concept
     *
     *
     * @param categoryDrafts the list of new category drafts to sync to the CTP project.
     * @return an instance of {@link CompletionStage}&lt;{@link CategorySyncStatistics}&gt; which contains as a result
     *         an instance of {@link CategorySyncStatistics} representing the {@code statistics} instance attribute of
     *         {@code this} {@link CategorySync}.
     */
    @Override
    protected CompletionStage<CategorySyncStatistics> process(@Nonnull final List<CategoryDraft> categoryDrafts) {
        final List<List<CategoryDraft>> batches = batchElements(categoryDrafts, syncOptions.getBatchSize());
        return syncBatches(batches, CompletableFuture.completedFuture(statistics));
    }

    @Override
    protected CompletionStage<CategorySyncStatistics> syncBatches(@Nonnull final List<List<CategoryDraft>> batches,
                                                                  @Nonnull final
                                                                  CompletionStage<CategorySyncStatistics> result) {
        if (batches.isEmpty()) {
            return result;
        }
        final List<CategoryDraft> firstBatch = batches.remove(0);
        return syncBatches(batches, result.thenCompose(subResult -> processBatch(firstBatch)));
    }

    /**
     * Given a list of {@code CategoryDraft} that represent a batch of category drafts, this method for the first batch
     * only caches a list of all the categories in the CTP project in a cached map that representing each category's
     * key to the id. It then validates the category drafts, then resolves all the references. Then it creates all
     * categories that need to be created in parallel while keeping track of the categories that have their
     * non-existing parents. Then it does update actions that don't require parent changes in parallel. Then in a
     * blocking fashion issues update actions that don't involve parent changes sequentially.
     *
     * <p>More on the exact implementation of how the sync works here:
     * https://github.com/commercetools/commercetools-sync-java/wiki/Category-Sync-Underlying-Concept
     *
     *
     * @param categoryDrafts the list of new category drafts to sync to the CTP project.
     * @return an instance of {@link CompletionStage}&lt;{@link CategorySyncStatistics}&gt; which contains as a result
     *         an instance of {@link CategorySyncStatistics} representing the {@code statistics} instance attribute of
     *         {@code this} {@link CategorySync}.
     */
    @Override
    protected CompletionStage<CategorySyncStatistics> processBatch(@Nonnull final List<CategoryDraft> categoryDrafts) {
        final int numberOfNewDraftsToProcess = getNumberOfDraftsToProcess(categoryDrafts);
        referencesResolvedDrafts = new HashSet<>();
        existingCategoryDrafts = new HashSet<>();
        newCategoryDrafts = new HashSet<>();

        categoryKeysWithResolvedParents = ConcurrentHashMap.newKeySet();
        categoryDraftsToUpdate = new ConcurrentHashMap<>();

        return categoryService.cacheKeysToIds()
                              .thenCompose(keyToIdCache -> {
                                  prepareDraftsForProcessing(categoryDrafts, keyToIdCache);
                                  categoryKeysToFetch = existingCategoryDrafts.stream().map(CategoryDraft::getKey)
                                                                              .collect(Collectors.toSet());
                                  return categoryService.createCategories(newCategoryDrafts)
                                                        .thenAccept(this::processCreatedCategories)
                                                        .thenCompose(result -> categoryService
                                                            .fetchMatchingCategoriesByKeys(categoryKeysToFetch))
                                                        .thenAccept(fetchedCategories ->
                                                            processFetchedCategories(fetchedCategories,
                                                                referencesResolvedDrafts, keyToIdCache))
                                                        .thenAccept(ignoredResult ->
                                                            updateCategoriesSequentially(categoryDraftsToUpdate))
                                                        .thenCompose(ignoredResult ->
                                                            updateCategoriesInParallel(categoryDraftsToUpdate))
                                                        .thenApply((ignoredResult) -> {
                                                            statistics.incrementProcessed(numberOfNewDraftsToProcess);
                                                            return statistics;
                                                        });
                              });
    }

    /**
     * Given a list of {@code CategoryDraft} elements, this method calculates the number of drafts that need to be
     * processed in this batch, given they weren't processed before, plus the number of null drafts and drafts with null
     * keys. Drafts which were processed before, will have their keys stored in {@code processedCategoryKeys}.
     *
     * @param categoryDrafts the input list of category drafts in the sync batch.
     * @return the number of drafts that are needed to be processed.
     */
    private int getNumberOfDraftsToProcess(@Nonnull final List<CategoryDraft> categoryDrafts) {
        final int numberOfNullCategoryDrafts = categoryDrafts.stream()
                                                             .filter(Objects::isNull)
                                                             .collect(Collectors.toList()).size();
        final int numberOfCategoryDraftsNotProcessedBefore =
            categoryDrafts.stream()
                          .filter(Objects::nonNull)
                          .map(CategoryDraft::getKey)
                          .filter(categoryDraftKey ->
                              categoryDraftKey == null || !processedCategoryKeys.contains(categoryDraftKey))
                          .collect(Collectors.toList()).size();

        return numberOfCategoryDraftsNotProcessedBefore + numberOfNullCategoryDrafts;
    }

    /**
     * This method does the following on each category draft input in the sync batch:
     * <ol>
     *     <li>First checks if the key is set on the draft, if not then the error callback is triggered and the
     *     draft is skipped.</li>
     *     <li>Checks if the draft is {@code null}, then the error callback is triggered and the
     *     draft is skipped.</li>
     *     <li>Then for each draft adds each with a non-existing parent in keyToId cached map to a map
     *     {@code statistics#categoryKeysWithMissingParents} (mapping from parent key to list of subcategory keys)</li>
     *     <li>Then it resolves the references (parent category reference and custom type reference) on each draft. For
     *     each draft with resolved references:
     *      <ol>
     *          <li>Checks if the draft exists, then it adds it to the {@code existingCategoryDrafts} array.</li>
     *          <li>If the draft doesn't exist, then it adds it to the {@code newCategoryDrafts} array.</li>
     *      </ol>
     *      </li>
     *</ol>
     * If reference resolution failed either during getting the parent category key or during actual reference
     * resolution, the error callback is triggered and the category is skipped.
     *
     * @param categoryDrafts the input list of category drafts in the sync batch.
     * @param keyToIdCache   the cache containing mapping of all existing category keys to ids.
     */
    private void prepareDraftsForProcessing(@Nonnull final List<CategoryDraft> categoryDrafts,
                                            @Nonnull final Map<String, String> keyToIdCache) {
        for (CategoryDraft categoryDraft : categoryDrafts) {
            if (categoryDraft != null) {
                final String categoryKey = categoryDraft.getKey();
                if (isNotBlank(categoryKey)) {
                    try {
                        categoryDraft = updateCategoriesWithMissingParents(categoryDraft, keyToIdCache);
                        referenceResolver.resolveReferences(categoryDraft)
                                         .thenAccept(referencesResolvedDraft -> {
                                             referencesResolvedDrafts.add(referencesResolvedDraft);
                                             if (keyToIdCache.containsKey(categoryKey)) {
                                                 existingCategoryDrafts.add(referencesResolvedDraft);
                                             } else {
                                                 newCategoryDrafts.add(referencesResolvedDraft);
                                             }
                                         })
                                         .exceptionally(referenceResolutionException -> {
                                             Throwable actualException = referenceResolutionException;
                                             if (referenceResolutionException instanceof CompletionException) {
                                                 actualException = referenceResolutionException.getCause();
                                             }
                                             final String errorMessage = format(FAILED_TO_RESOLVE_REFERENCES,
                                                 categoryKey, actualException);
                                             handleError(errorMessage, referenceResolutionException);
                                             return null;
                                         }).toCompletableFuture().join();
                    } catch (ReferenceResolutionException referenceResolutionException) {
                        final String errorMessage = format(FAILED_TO_RESOLVE_REFERENCES, categoryKey,
                            referenceResolutionException);
                        handleError(errorMessage, referenceResolutionException);
                    }
                } else {
                    final String errorMessage = format(CATEGORY_DRAFT_KEY_NOT_SET, categoryDraft.getName());
                    handleError(errorMessage, null);
                }
            } else {
                handleError(CATEGORY_DRAFT_IS_NULL, null);
            }
        }
    }

    /**
     * This method first gets the parent key either from the expanded category object or from the id field on the
     * reference and validates it. If it is valid, then it checks if the parent category is missing, this is done by
     * checking if the key exists in the {@code keyToIdCache} map. If it is missing, then it adds the key to the map
     * {@code statistics#categoryKeysWithMissingParents}, then it returns a category draft identical to the supplied one
     * but with a {@code null} parent. If it is not missing, then the same identical category draft is returned with the
     * same parent.
     *
     * @param categoryDraft the category draft to check whether it's parent is missing or not.
     * @param keyToIdCache  the cache containing the mapping of all existing category keys to ids.
     * @return the same identical supplied category draft. However, with a null parent field, if the parent is missing.
<<<<<<< HEAD
     * @throws ReferenceResolutionException thrown if the parent key is not valid, either not set, the reference not
     *                                      expanded or UUID is used in place of key when it shouldn't.
=======
     * @throws ReferenceResolutionException thrown if the parent key is not valid.
>>>>>>> 72881d1c
     */
    private CategoryDraft updateCategoriesWithMissingParents(@Nonnull final CategoryDraft categoryDraft,
                                                             @Nonnull final Map<String, String> keyToIdCache)
        throws ReferenceResolutionException {
        return getParentCategoryKey(categoryDraft)
            .map(parentCategoryKey -> {
                if (isMissingCategory(parentCategoryKey, keyToIdCache)) {
                    statistics.putMissingParentCategoryChildKey(parentCategoryKey, categoryDraft.getKey());
                    return CategoryDraftBuilder.of(categoryDraft)
                                               .parent((ResourceIdentifier<Category>) null)
                                               .build();
                }
                return categoryDraft;
            }).orElse(categoryDraft);
    }

    /**
     * Checks if the category with the given {@code categoryKey} exists or not, by checking if its key
     * exists in the {@code keyToIdCache} map.
     *
     * @param categoryKey  the key of the category to check for existence.
     * @param keyToIdCache the cache of existing category keys to ids.
     * @return true or false, whether the category exists or not.
     */
    private boolean isMissingCategory(@Nonnull final String categoryKey,
                                      @Nonnull final Map<String, String> keyToIdCache) {
        return !keyToIdCache.containsKey(categoryKey);
    }


    /**
     * This method does the following on each category created from the provided {@link Set} of categories:
     * <ol>
     * <li>Adds its keys to {@code processedCategoryKeys} in order to not increment updated and processed counters of
     * statistics more than needed. For example, when updating the parent later on of this created category.
     * </li>
     *
     * <li>Check if it exists in {@code statistics#categoryKeysWithMissingParents} as a missing parent, if it does then
     * its children are now ready to update their parent field references with the created parent category. For each of
     * these child categories do the following:
     * <ol>
     * <li>Add its key to the list {@code categoryKeysWithResolvedParents}.</li>
     * <li>If the key was in the {@code newCategoryDrafts} list, then it means it should have just been created.
     * Then it adds the category created to the {@code categoryDraftsToUpdate}. The draft is created from the
     * created Category response from CTP but parent is taken from the {@code statistics#categoryKeysWithMissingParents}
     * </li>
     * <li>Otherwise, if it wasn't in the {@code newCategoryDrafts} list, then it means it needs to be
     * fetched. Therefore, its key is added it to the {@code categoryKeysToFetch}</li>
     * </ol>
     * </li>
     * </ol>
     *
     * @param createdCategories the set of created categories that needs to be processed.
     */
    private void processCreatedCategories(@Nonnull final Set<Category> createdCategories) {
        final int numberOfFailedCategories = newCategoryDrafts.size() - createdCategories.size();
        statistics.incrementFailed(numberOfFailedCategories);

        statistics.incrementCreated(createdCategories.size());
        createdCategories.forEach(createdCategory -> {
            final String createdCategoryKey = createdCategory.getKey();
            processedCategoryKeys.add(createdCategoryKey);
            final Set<String> childCategoryKeys = statistics.getCategoryKeysWithMissingParents()
                                                            .get(createdCategoryKey);

            if (childCategoryKeys != null) {
                for (String childCategoryKey : childCategoryKeys) {
                    categoryKeysWithResolvedParents.add(childCategoryKey);
                    final Optional<Category> createdChild = getCategoryByKeyIfExists(createdCategories,
                        childCategoryKey);
                    if (createdChild.isPresent()) {
                        final Category category = createdChild.get();
                        final CategoryDraft categoryDraft =
                            CategoryDraftBuilder.of(category)
                                                .parent(createdCategory.toResourceIdentifier())
                                                .build();
                        categoryDraftsToUpdate.put(categoryDraft, category);
                    } else {
                        categoryKeysToFetch.add(childCategoryKey);
                    }
                }
            }
        });
    }

    /**
     * Given a {@code Set} of categories which have just been fetched, this method does the following on each category:
     * <ol>
     * <li>If the the draft exists in the input list:
     *   <ol>
     *       <li>a copy is created from it.</li>
     *       <li>If the parent reference on the draft is null, It means the parent might not yet be created, therefore
     *       the parent from the fetched category is used. This is to avoid having the error callback being called for
     *       un setting a parent (which is not possible by the CTP API).</li>
     *   </ol>
     * </li>
     * <li>If not, the draft is copied from the fetched category. </li>
     * <li>If the key of this draft exists in the {@code categoryKeysWithResolvedParents}, overwrite the parent with
     * the parent saved in {@code statistics#categoryKeysWithMissingParents} for the draft.</li>
     * <li>After a draft has been created, it is added to {@code categoryDraftsToUpdate} map as a key and
     * the value is the fetched {@link Category}.</li>
     * </ol>
     *
     * @param fetchedCategories        {@code Set} of categories which have just been fetched and
     * @param resolvedReferencesDrafts {@code Set} of CategoryDrafts with resolved references, they are used to get
     *                                 a draft with a resolved reference for the input list of drafts.
     * @param keyToIdCache             the cache containing mapping of all existing category keys to ids.
     */
    private void processFetchedCategories(@Nonnull final Set<Category> fetchedCategories,
                                          @Nonnull final Set<CategoryDraft> resolvedReferencesDrafts,
                                          @Nonnull final Map<String, String> keyToIdCache) {
        fetchedCategories.forEach(fetchedCategory -> {
            final String fetchedCategoryKey = fetchedCategory.getKey();
            final Optional<CategoryDraft> draftByKeyIfExists =
                getDraftByKeyIfExists(resolvedReferencesDrafts, fetchedCategoryKey);
            final CategoryDraftBuilder categoryDraftBuilder =
                draftByKeyIfExists.map(categoryDraft -> {
                    if (categoryDraft.getParent() == null) {
                        return CategoryDraftBuilder.of(categoryDraft)
                                                   .parent(toResourceIdentifierIfNotNull(fetchedCategory.getParent()));
                    }
                    return CategoryDraftBuilder.of(categoryDraft);
                })
                                  .orElseGet(() -> CategoryDraftBuilder.of(fetchedCategory));
            if (categoryKeysWithResolvedParents.contains(fetchedCategoryKey)) {
                statistics.getMissingParentKey(fetchedCategoryKey)
                          .ifPresent(missingParentKey -> {
                              final String parentId = keyToIdCache.get(missingParentKey);
                              categoryDraftBuilder
                                  .parent(Category.referenceOfId(parentId).toResourceIdentifier());
                          });
            }
            categoryDraftsToUpdate.put(categoryDraftBuilder.build(), fetchedCategory);
        });
    }


    /**
     * Given a {@link Set} of categories and a {@code key}. This method tries to find a category with this key in this
     * set and returns an optional containing it or an empty optional if no category exists with such key.
     *
     * @param categories set of categories to look for a category with such key.
     * @param key        the key to look for a category for in the supplied set of categories.
     * @return an optional containing the category or an empty optional if no category exists with such key.
     */
    private static Optional<Category> getCategoryByKeyIfExists(@Nonnull final Set<Category> categories,
                                                               @Nonnull final String key) {
        return categories.stream()
                         .filter(category -> Objects.equals(category.getKey(), key))
                         .findFirst();
    }

    /**
     * Given a {@link Set} of categoryDrafts and a {@code key}. This method tries to find a categoryDraft with this key
     * in this set and returns an optional containing it or an empty optional if no categoryDraft exists with such key.
     *
     * @param categoryDrafts set of categoryDrafts to look for a categoryDraft with such key.
     * @param key            the key to look for a categoryDraft for in the supplied set of categoryDrafts.
     * @return an optional containing the categoryDraft or an empty optional if no category exists with such key.
     */
    private static Optional<CategoryDraft> getDraftByKeyIfExists(@Nonnull final Set<CategoryDraft> categoryDrafts,
                                                                 @Nonnull final String key) {
        return categoryDrafts.stream()
                             .filter(categoryDraft -> Objects.equals(categoryDraft.getKey(), key))
                             .findFirst();
    }

    /**
     * Given a {@link Map} of categoryDrafts to Categories that require syncing, this method filters out the pairs that
     * need a {@link io.sphere.sdk.categories.commands.updateactions.ChangeParent} update action, and in turn performs
     * the sync on them in a sequential/blocking fashion as advised by the CTP documentation:
     * http://dev.commercetools.com/http-api-projects-categories.html#change-parent
     *
     * @param matchingCategories a {@link Map} of categoryDrafts to Categories that require syncing.
     */
    private void updateCategoriesSequentially(@Nonnull final Map<CategoryDraft, Category> matchingCategories) {
        matchingCategories.entrySet().stream()
                          .filter(entry -> requiresChangeParentUpdateAction(entry.getValue(), entry.getKey()))
                          .map(entry -> buildUpdateActionsAndUpdate(entry.getValue(), entry.getKey()))
                          .map(CompletionStage::toCompletableFuture)
                          .forEach(CompletableFuture::join);
    }

    /**
     * Compares the parent references of a {@link Category} and a {@link CategoryDraft} to check whether a
     * {@link io.sphere.sdk.categories.commands.updateactions.ChangeParent} update action is required to sync the
     * draft to the category or not
     *
     * @param category      the old category to sync to.
     * @param categoryDraft the new category draft to sync.
     * @return true or false whether a {@link io.sphere.sdk.categories.commands.updateactions.ChangeParent} is needed to
     *          sync the draft to the category.
     */
    static boolean requiresChangeParentUpdateAction(@Nonnull final Category category,
                                                    @Nonnull final CategoryDraft categoryDraft) {
        return !Objects.equals(category.getParent(), categoryDraft.getParent());
    }

    /**
     * Given a {@link Map} of categoryDrafts to Categories that require syncing, this method filters out the pairs that
     * don't need a {@link io.sphere.sdk.categories.commands.updateactions.ChangeParent} update action, and in turn
     * performs the sync on them in a parallel/non-blocking fashion.
     *
     * @param matchingCategories a {@link Map} of categoryDrafts to Categories that require syncing.
     */
    private CompletionStage<Void> updateCategoriesInParallel(
        @Nonnull final Map<CategoryDraft, Category> matchingCategories) {
        final List<CompletableFuture<Void>> futures =
            matchingCategories.entrySet().stream()
                              .filter(entry -> !requiresChangeParentUpdateAction(entry.getValue(), entry.getKey()))
                              .map(entry -> buildUpdateActionsAndUpdate(entry.getValue(), entry.getKey()))
                              .map(CompletionStage::toCompletableFuture)
                              .collect(Collectors.toList());
        return CompletableFuture.allOf(futures.toArray(new CompletableFuture[futures.size()]));
    }

    /**
     * Given an existing {@link Category} and a new {@link CategoryDraft}, first resolves all references on the category
     * draft, then it calculates all the update actions required to synchronize the existing category to be the same as
     * the new one. If there are update actions found, a request is made to CTP to update the existing category,
     * otherwise it doesn't issue a request.
     *
     * @param oldCategory the category which could be updated.
     * @param newCategory the category draft where we get the new data.
     * @return a future which contains an empty result after execution of the update.
     */
    @SuppressFBWarnings("NP_NONNULL_PARAM_VIOLATION") // https://github.com/findbugsproject/findbugs/issues/79
    private CompletionStage<Void> buildUpdateActionsAndUpdate(@Nonnull final Category oldCategory,
                                                              @Nonnull final CategoryDraft newCategory) {

        final List<UpdateAction<Category>> updateActions = buildActions(oldCategory, newCategory, syncOptions);
        if (!updateActions.isEmpty()) {
            return updateCategory(oldCategory, newCategory, updateActions);
        }
        return CompletableFuture.completedFuture(null);
    }


    /**
     * Given a {@link Category} and a {@link List} of {@link UpdateAction} elements, this method issues a request to
     * the CTP project defined by the client configuration stored in the {@code syncOptions} instance
     * of this class to update the specified category with this list of update actions. If the update request failed
     * due to a {@link ConcurrentModificationException}, the method recalculates the update actions required for
     * syncing the {@link Category} and reissues the update request.
     *
     * <p>The {@code statistics} instance is updated accordingly to whether the CTP request was carried
     * out successfully or not. If an exception was thrown on executing the request to CTP,
     * the optional error callback specified in the {@code syncOptions} is called.
     *
     * @param category      the category to update.
     * @param updateActions the list of update actions to update the category with.
     * @return a future which contains an empty result after execution of the update.
     */
    private CompletionStage<Void> updateCategory(@Nonnull final Category category,
                                                 @Nonnull final CategoryDraft newCategory,
                                                 @Nonnull final List<UpdateAction<Category>> updateActions) {
        final String categoryKey = category.getKey();
        return categoryService.updateCategory(category, updateActions)
                              .handle((updatedCategory, sphereException) -> sphereException)
                              .thenCompose(sphereException -> {
                                  if (sphereException != null) {
                                      return executeSupplierIfConcurrentModificationException(
                                          sphereException,
                                          () -> fetchAndUpdate(category, newCategory),
                                          () -> {
                                              if (!processedCategoryKeys.contains(categoryKey)) {
                                                  handleError(format(UPDATE_FAILED, categoryKey, sphereException),
                                                      sphereException);
                                                  processedCategoryKeys.add(categoryKey);
                                              }
                                              return CompletableFuture.completedFuture(null);
                                          });
                                  } else {
                                      if (!processedCategoryKeys.contains(categoryKey)) {
                                          statistics.incrementUpdated();
                                          processedCategoryKeys.add(categoryKey);
                                      }
                                      if (categoryKeysWithResolvedParents.contains(categoryKey)) {
                                          statistics.removeChildCategoryKeyFromMissingParentsMap(categoryKey);
                                      }
                                      return CompletableFuture.completedFuture(null);
                                  }
                              });
    }

    private CompletionStage<Void> fetchAndUpdate(@Nonnull final Category oldCategory,
                                                 @Nonnull final CategoryDraft newCategory) {
        final String key = oldCategory.getKey();
        return categoryService.fetchCategory(key)
                .thenCompose(categoryOptional ->
                        categoryOptional
                                .map(fetchedCategory -> buildUpdateActionsAndUpdate(fetchedCategory, newCategory))
                                .orElseGet(() -> {
                                    handleError(format(UPDATE_FAILED, key, FETCH_ON_RETRY), null);
                                    return CompletableFuture.completedFuture(null);
                                }));
    }

    /**
     * Given a {@link String} {@code errorMessage} and a {@link Throwable} {@code exception}, this method calls the
     * optional error callback specified in the {@code syncOptions} and updates the {@code statistics} instance by
     * incrementing the total number of failed categories to sync.
     *
     * @param errorMessage The error message describing the reason(s) of failure.
     * @param exception    The exception that called caused the failure, if any.
     */
    private void handleError(@Nonnull final String errorMessage, @Nullable final Throwable exception) {
        syncOptions.applyErrorCallback(errorMessage, exception);
        statistics.incrementFailed();
    }
}<|MERGE_RESOLUTION|>--- conflicted
+++ resolved
@@ -294,12 +294,7 @@
      * @param categoryDraft the category draft to check whether it's parent is missing or not.
      * @param keyToIdCache  the cache containing the mapping of all existing category keys to ids.
      * @return the same identical supplied category draft. However, with a null parent field, if the parent is missing.
-<<<<<<< HEAD
-     * @throws ReferenceResolutionException thrown if the parent key is not valid, either not set, the reference not
-     *                                      expanded or UUID is used in place of key when it shouldn't.
-=======
      * @throws ReferenceResolutionException thrown if the parent key is not valid.
->>>>>>> 72881d1c
      */
     private CategoryDraft updateCategoriesWithMissingParents(@Nonnull final CategoryDraft categoryDraft,
                                                              @Nonnull final Map<String, String> keyToIdCache)
