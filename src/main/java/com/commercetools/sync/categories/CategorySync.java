package com.commercetools.sync.categories;

import com.commercetools.sync.categories.helpers.CategorySyncStatistics;
import com.commercetools.sync.categories.utils.CategorySyncUtils;
import com.commercetools.sync.commons.BaseSync;
import com.commercetools.sync.services.CategoryService;
import com.commercetools.sync.services.TypeService;
import com.commercetools.sync.services.impl.CategoryServiceImpl;
import com.commercetools.sync.services.impl.TypeServiceImpl;
import edu.umd.cs.findbugs.annotations.SuppressFBWarnings;
import io.sphere.sdk.categories.Category;
import io.sphere.sdk.categories.CategoryDraft;
import io.sphere.sdk.commands.UpdateAction;

import javax.annotation.Nonnull;
import javax.annotation.Nullable;
import java.util.List;
import java.util.concurrent.CompletableFuture;
import java.util.concurrent.CompletionStage;
import java.util.concurrent.ExecutionException;

import static com.commercetools.sync.commons.enums.Error.CATEGORY_DRAFT_HAS_NO_EXTERNAL_ID;
import static com.commercetools.sync.commons.enums.Error.CATEGORY_DRAFT_IS_NULL;
import static java.lang.String.format;
import static org.apache.commons.lang3.StringUtils.isNotBlank;

public class CategorySync extends BaseSync<CategoryDraft, Category, CategorySyncStatistics, CategorySyncOptions> {
    private static final String CTP_CATEGORY_UPDATE_FAILED = "Failed to update category with externalId:'%s' in CTP"
        + " project with key '%s. Reason: %s";
    private static final String CTP_CATEGORY_FETCH_FAILED = "Failed to fetch category with externalId:'%s' in CTP"
        + " project with key '%s. Reason: %s";
    private static final String CTP_CATEGORY_CREATE_FAILED = "Failed to create category with externalId:'%s' in CTP"
        + " project with key '%s. Reason: %s";
    private static final String CTP_CATEGORY_SYNC_FAILED = "Failed to sync category with externalId:'%s' in CTP"
        + " project with key '%s. Reason: %s";
    private static final String CATEGORY_DRAFT_EXTERNAL_ID_NOT_SET = "CategoryDraft with name: %s doesn't have an"
        + " externalId in CTP project with key '%s'.";


    private final TypeService typeService;
    private final CategoryService categoryService;

    /**
     * Takes a {@link CategorySyncOptions} instance to instantiate a new {@link CategorySync} instance that could be
     * used to sync categories or category drafts with the given categories in the CTP project specified in the
     * injected {@link CategorySyncOptions} instance.
     *
     * @param syncOptions the container of all the options of the sync process including the CTP project client and/or
     *                    configuration and other sync-specific options.
     */
    public CategorySync(@Nonnull final CategorySyncOptions syncOptions) {
        this(syncOptions,
            new TypeServiceImpl(syncOptions.getCtpClient().getClient()),
            new CategoryServiceImpl(syncOptions.getCtpClient().getClient()));
    }

    /**
     * Takes a {@link CategorySyncOptions}, a {@link TypeService} and {@link CategoryService} instances to instantiate
     * a new {@link CategorySync} instance that could be used to sync categories or category drafts with the given
     * categories in the CTP project specified in the injected {@link CategorySyncOptions} instance.
     *
     * <p>NOTE: This constructor is mainly to be used for tests where the services can be mocked and passed to.
     *
     * @param syncOptions     the container of all the options of the sync process including the CTP project
     *                        client and/or configuration and other sync-specific options.
     * @param typeService     the type service which is responsible for fetching/caching the Types from the CTP project.
     * @param categoryService the category service which is responsible for fetching, creating and updating categories
     *                        from and to the CTP project.
     */
    CategorySync(@Nonnull final CategorySyncOptions syncOptions,
                 @Nonnull final TypeService typeService,
                 @Nonnull final CategoryService categoryService) {
        super(new CategorySyncStatistics(), syncOptions);
        this.typeService = typeService;
        this.categoryService = categoryService;
    }

    /**
     * Traverses a {@link List} of {@link CategoryDraft} objects and tries to fetch a category, from the CTP
     * project with the configuration stored in the {@code syncOptions} instance of this class, using the external id.
     * If a category exists, this category is synced to be the same as the new category draft in this list. If no
     * category exist with such external id, a new category, identical to this new category draft is created.
     *
     * <p>The {@code statistics} instance is updated accordingly to whether the CTP request was carried out
     * successfully or not. If an exception was thrown on executing the request to CTP, the optional error callback
     * specified in the {@code syncOptions} is called.
     *
     * @param categoryDrafts the list of new category drafts to sync to the CTP project.
     * @return an instance of {@link CompletionStage&lt;U&gt;} which contains as a result an instance of
     *      {@link CategorySyncStatistics} representing the {@code statistics} instance attribute of
     *      {@link this} {@link CategorySync}.
     */
    @Override
    protected CompletionStage<CategorySyncStatistics> processDrafts(@Nonnull final List<CategoryDraft> categoryDrafts) {
        for (CategoryDraft categoryDraft : categoryDrafts) {
            if (categoryDraft != null) {
<<<<<<< HEAD
=======
                statistics.incrementProcessed();
>>>>>>> 7907ce33
                final String externalId = categoryDraft.getExternalId();
                if (isNotBlank(externalId)) {
                    createOrUpdateCategory(categoryDraft);
                } else {
<<<<<<< HEAD
                    failSync(format(CATEGORY_DRAFT_HAS_NO_EXTERNAL_ID.getDescription(),
                        categoryDraft.getName().toString()), null);
=======
                    final String errorMessage = format(CATEGORY_DRAFT_EXTERNAL_ID_NOT_SET, categoryDraft.getName(),
                        syncOptions.getProjectKey());
                    handleError(errorMessage, null);
>>>>>>> 7907ce33
                }
            } else {
                failSync(CATEGORY_DRAFT_IS_NULL.getDescription(), null);
            }
            this.statistics.incrementProcessed();
        }
        return CompletableFuture.completedFuture(statistics);
    }

    @Override
    protected CompletionStage<CategorySyncStatistics> process(@Nonnull final List<Category> resources) {
        //TODO: SEE GITHUB ISSUE#12
        return CompletableFuture.completedFuture(statistics);
    }

    /**
     * Given a category draft {@link CategoryDraft} with an externalId, this method blocks execution to try to fetch the
     * existing category from CTP project stored in the {@code syncOptions} instance of this class. If successful, it
     * either blocks to create a new category, if none exist with the same external id, or blocks to update the
     * existing category.
     *
     * <p>The {@code statistics} instance is updated accordingly to whether the CTP request was carried out
     * successfully or not. If an exception was thrown on executing the request to CTP, the optional error callback
     * specified in the {@code syncOptions} is called.
     *
     * @param categoryDraft the category draft where we get the new data.
     */
    private void createOrUpdateCategory(@Nonnull final CategoryDraft categoryDraft) {
        final String externalId = categoryDraft.getExternalId();
        try {
            categoryService.fetchCategoryByExternalId(externalId)
                           .thenCompose(fetchedCategoryOptional ->
                               fetchedCategoryOptional
                                   .map(category -> syncCategories(category, categoryDraft))
                                   .orElseGet(() -> createCategory(categoryDraft)))
                           .exceptionally(exception -> {
                               final String errorMessage = format(CTP_CATEGORY_FETCH_FAILED,
                                   categoryDraft.getExternalId(), syncOptions.getProjectKey(),
                                   exception.getMessage());
                               handleError(errorMessage, exception);
                               return null;
                           })
                           .toCompletableFuture().get();
        } catch (InterruptedException | ExecutionException exception) {
            final String errorMessage = format(CTP_CATEGORY_SYNC_FAILED, categoryDraft.getExternalId(),
                syncOptions.getProjectKey(), exception.getMessage());
            handleError(errorMessage, exception);
        }
    }

    /**
     * Given a {@link CategoryDraft}, issues a request to the CTP project defined by the client configuration stored in
     * the {@code syncOptions} instance of this class to create a category with the same fields as this category draft.
     *
     * <p>The {@code statistics} instance is updated accordingly to whether the CTP request was carried
     * out successfully or not. If an exception was thrown on executing the request to CTP, the optional error callback
     * specified in the {@code syncOptions} is called.
     *
     * @param categoryDraft the category draft to create the category from.
     * @return a future monad which can contain an empty result.
     */
    private CompletionStage<Void> createCategory(@Nonnull final CategoryDraft categoryDraft) {
        return categoryService.createCategory(categoryDraft)
                              .thenAccept(createdCategory -> statistics.incrementCreated())
                              .exceptionally(exception -> {
                                  final String errorMessage = format(CTP_CATEGORY_CREATE_FAILED,
                                      categoryDraft.getExternalId(), syncOptions.getProjectKey(),
                                      exception.getMessage());
                                  handleError(errorMessage, exception);
                                  return null;
                              });
    }

    /**
     * Given an existing {@link Category} and a new {@link CategoryDraft}, this method calculates all the update actions
     * required to synchronize the existing category to be the same as the new one. If there are update actions found, a
     * request is made to CTP to update the existing category, otherwise it doesn't issue a request.
     *
     * @param oldCategory the category which should be updated.
     * @param newCategory the category draft where we get the new data.
     * @return a future monad which can contain an empty result.
     */
    @SuppressFBWarnings("NP_NONNULL_PARAM_VIOLATION") // https://github.com/findbugsproject/findbugs/issues/79
    private CompletionStage<Void> syncCategories(@Nonnull final Category oldCategory,
                                                 @Nonnull final CategoryDraft newCategory) {
        final List<UpdateAction<Category>> updateActions =
            CategorySyncUtils.buildActions(oldCategory, newCategory, syncOptions, typeService);
        if (!updateActions.isEmpty()) {
            return updateCategory(oldCategory, updateActions);
        }
        return CompletableFuture.completedFuture(null);
    }

    /**
     * Given a {@link Category} and a {@link List} of {@link UpdateAction} elements, this method issues a request to
     * the CTP project defined by the client configuration stored in the {@code syncOptions} instance
     * of this class to update the specified category with this list of update actions.
     *
     * <p>The {@code statistics} instance is updated accordingly to whether the CTP request was carried
     * out successfully or not. If an exception was thrown on executing the request to CTP,
     * the optional error callback specified in the {@code syncOptions} is called.
     *
     * @param category      the category to update.
     * @param updateActions the list of update actions to update the category with.
     * @return a future monad which can contain an empty result.
     */
    private CompletionStage<Void> updateCategory(@Nonnull final Category category,
                                                 @Nonnull final List<UpdateAction<Category>> updateActions) {
        return categoryService.updateCategory(category, updateActions)
                              .thenAccept(updatedCategory -> statistics.incrementUpdated())
                              .exceptionally(exception -> {
                                  final String errorMessage = format(CTP_CATEGORY_UPDATE_FAILED,
                                      category.getExternalId(), syncOptions.getProjectKey(), exception.getMessage());
                                  handleError(errorMessage, exception);
                                  return null;
                              });
    }

    /**
     * Given a {@link String} {@code errorMessage} and a {@link Throwable} {@code exception}, this method calls the
     * optional error callback specified in the {@code syncOptions} and updates the {@code statistics} instance by
     * incrementing the total number of failed categories to sync.
     *
     * @param errorMessage The error message describing the reason(s) of failure.
     * @param exception    The exception that called caused the failure, if any.
     */
    private void handleError(@Nonnull final String errorMessage, @Nullable final Throwable exception) {
        syncOptions.applyErrorCallback(errorMessage, exception);
        statistics.incrementFailed();
    }
}<|MERGE_RESOLUTION|>--- conflicted
+++ resolved
@@ -35,6 +35,7 @@
         + " project with key '%s. Reason: %s";
     private static final String CATEGORY_DRAFT_EXTERNAL_ID_NOT_SET = "CategoryDraft with name: %s doesn't have an"
         + " externalId in CTP project with key '%s'.";
+    private static final String CATEGORY_DRAFT_IS_NULL = "CategoryDraft is null.";
 
 
     private final TypeService typeService;
@@ -94,27 +95,18 @@
     protected CompletionStage<CategorySyncStatistics> processDrafts(@Nonnull final List<CategoryDraft> categoryDrafts) {
         for (CategoryDraft categoryDraft : categoryDrafts) {
             if (categoryDraft != null) {
-<<<<<<< HEAD
-=======
-                statistics.incrementProcessed();
->>>>>>> 7907ce33
                 final String externalId = categoryDraft.getExternalId();
                 if (isNotBlank(externalId)) {
                     createOrUpdateCategory(categoryDraft);
                 } else {
-<<<<<<< HEAD
-                    failSync(format(CATEGORY_DRAFT_HAS_NO_EXTERNAL_ID.getDescription(),
-                        categoryDraft.getName().toString()), null);
-=======
                     final String errorMessage = format(CATEGORY_DRAFT_EXTERNAL_ID_NOT_SET, categoryDraft.getName(),
                         syncOptions.getProjectKey());
                     handleError(errorMessage, null);
->>>>>>> 7907ce33
                 }
             } else {
-                failSync(CATEGORY_DRAFT_IS_NULL.getDescription(), null);
+                handleError(CATEGORY_DRAFT_IS_NULL, null);
             }
-            this.statistics.incrementProcessed();
+            statistics.incrementProcessed();
         }
         return CompletableFuture.completedFuture(statistics);
     }
