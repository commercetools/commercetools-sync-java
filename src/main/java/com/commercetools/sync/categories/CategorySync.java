--- conflicted
+++ resolved
@@ -180,38 +180,7 @@
                     if (cachingException != null) {
                         handleError("Failed to build a cache of keys to ids.", cachingException, categoryDrafts.size());
                         return CompletableFuture.completedFuture(null);
-<<<<<<< HEAD
-                    } else {
-
-                        prepareDraftsForProcessing(categoryDrafts, keyToIdCache);
-                        categoryKeysToFetch =
-                                existingCategoryDrafts.stream().map(CategoryDraft::getKey).collect(Collectors.toSet());
-
-                        return createCategories(newCategoryDrafts)
-                                .thenAccept(this::processCreatedCategories)
-                                .thenCompose(result -> categoryService
-                                        .fetchMatchingCategoriesByKeys(categoryKeysToFetch)
-                                        .handle(ImmutablePair::new)
-                                        .thenCompose(fetchResponse -> {
-                                            final Set<Category> fetchedCategories = fetchResponse.getKey();
-                                            final Throwable exception = fetchResponse.getValue();
-
-                                            if (exception != null) {
-                                                final String errorMessage =
-                                                        format("Failed to fetch existing categories with keys: '%s'.",
-                                                                categoryKeysToFetch);
-                                                handleError(errorMessage, exception, categoryKeysToFetch.size());
-                                                return CompletableFuture.completedFuture(null);
-                                            } else {
-                                                processFetchedCategories(fetchedCategories,
-                                                        referencesResolvedDrafts, keyToIdCache);
-                                                updateCategoriesSequentially(categoryDraftsToUpdate);
-                                                return updateCategoriesInParallel(categoryDraftsToUpdate);
-                                            }
-                                        })
-                                );
-                    }
-=======
+
                     }
 
                     prepareDraftsForProcessing(categoryDrafts, keyToIdCache);
@@ -222,64 +191,11 @@
                         .collect(Collectors.toSet());
 
                     return createAndUpdate(keyToIdCache);
->>>>>>> 250222f0
                 })
                 .thenApply(ignoredResult -> {
                     statistics.incrementProcessed(numberOfNewDraftsToProcess);
                     return statistics;
                 });
-    }
-
-<<<<<<< HEAD
-    @Nonnull
-    private CompletionStage<Set<Category>> createCategories(@Nonnull final Set<CategoryDraft> categoryDrafts) {
-        return mapValuesToFutureOfCompletedValues(categoryDrafts, this::applyCallbackAndCreate)
-                .thenApply(results -> results.filter(Optional::isPresent).map(Optional::get))
-                .thenApply(createdCategories -> createdCategories.collect(Collectors.toSet()));
-    }
-
-    @Nonnull
-    private CompletionStage<Optional<Category>> applyCallbackAndCreate(@Nonnull final CategoryDraft categoryDraft) {
-
-        return syncOptions
-                .applyBeforeCreateCallBack(categoryDraft)
-                .map(categoryService::createCategory)
-                .orElse(CompletableFuture.completedFuture(Optional.empty()));
-=======
-    private CompletionStage<Void> createAndUpdate(@Nonnull final Map<String, String> keyToIdCache) {
-        return categoryService
-                .createCategories(newCategoryDrafts)
-                .thenAccept(this::processCreatedCategories)
-                .thenCompose(ignoredResult -> fetchAndUpdate(keyToIdCache));
-    }
-
-    private CompletionStage<Void> fetchAndUpdate(@Nonnull final Map<String, String> keyToIdCache) {
-        return categoryService
-            .fetchMatchingCategoriesByKeys(categoryKeysToFetch)
-            .handle(ImmutablePair::new)
-            .thenCompose(fetchResponse -> {
-                final Set<Category> fetchedCategories = fetchResponse.getKey();
-                final Throwable exception = fetchResponse.getValue();
-
-                if (exception != null) {
-                    final String errorMessage =
-                        format("Failed to fetch existing categories with keys: '%s'.", categoryKeysToFetch);
-                    handleError(errorMessage, exception, categoryKeysToFetch.size());
-                    return CompletableFuture.completedFuture(null);
-                }
-
-                return processFetchedCategoriesAndUpdate(keyToIdCache, fetchedCategories);
-            });
-    }
-
-    @Nonnull
-    private CompletionStage<Void> processFetchedCategoriesAndUpdate(@Nonnull final Map<String, String> keyToIdCache,
-                                                                    @Nonnull final Set<Category> fetchedCategories) {
-
-        processFetchedCategories(fetchedCategories, referencesResolvedDrafts, keyToIdCache);
-        updateCategoriesSequentially(categoryDraftsToUpdate);
-        return updateCategoriesInParallel(categoryDraftsToUpdate);
->>>>>>> 250222f0
     }
 
     /**
@@ -370,6 +286,57 @@
         }
     }
 
+    @Nonnull
+    private CompletionStage<Void> createAndUpdate(@Nonnull final Map<String, String> keyToIdCache) {
+        return createCategories(newCategoryDrafts)
+            .thenAccept(this::processCreatedCategories)
+            .thenCompose(ignoredResult -> fetchAndUpdate(keyToIdCache));
+    }
+
+    @Nonnull
+    private CompletionStage<Set<Category>> createCategories(@Nonnull final Set<CategoryDraft> categoryDrafts) {
+        return mapValuesToFutureOfCompletedValues(categoryDrafts, this::applyCallbackAndCreate)
+            .thenApply(results -> results.filter(Optional::isPresent).map(Optional::get))
+            .thenApply(createdCategories -> createdCategories.collect(Collectors.toSet()));
+    }
+
+    @Nonnull
+    private CompletionStage<Optional<Category>> applyCallbackAndCreate(@Nonnull final CategoryDraft categoryDraft) {
+        return syncOptions
+            .applyBeforeCreateCallBack(categoryDraft)
+            .map(categoryService::createCategory)
+            .orElse(CompletableFuture.completedFuture(Optional.empty()));
+    }
+
+    @Nonnull
+    private CompletionStage<Void> fetchAndUpdate(@Nonnull final Map<String, String> keyToIdCache) {
+        return categoryService
+            .fetchMatchingCategoriesByKeys(categoryKeysToFetch)
+            .handle(ImmutablePair::new)
+            .thenCompose(fetchResponse -> {
+                final Set<Category> fetchedCategories = fetchResponse.getKey();
+                final Throwable exception = fetchResponse.getValue();
+
+                if (exception != null) {
+                    final String errorMessage =
+                        format("Failed to fetch existing categories with keys: '%s'.", categoryKeysToFetch);
+                    handleError(errorMessage, exception, categoryKeysToFetch.size());
+                    return CompletableFuture.completedFuture(null);
+                }
+
+                return processFetchedCategoriesAndUpdate(keyToIdCache, fetchedCategories);
+            });
+    }
+
+    @Nonnull
+    private CompletionStage<Void> processFetchedCategoriesAndUpdate(@Nonnull final Map<String, String> keyToIdCache,
+                                                                    @Nonnull final Set<Category> fetchedCategories) {
+
+        processFetchedCategories(fetchedCategories, referencesResolvedDrafts, keyToIdCache);
+        updateCategoriesSequentially(categoryDraftsToUpdate);
+        return updateCategoriesInParallel(categoryDraftsToUpdate);
+    }
+
     /**
      * This method first gets the parent key either from the expanded category object or from the id field on the
      * reference and validates it. If it is valid, then it checks if the parent category is missing, this is done by
@@ -694,16 +661,6 @@
                     }
 
                     return fetchedCategoryOptional
-<<<<<<< HEAD
-                            .map(fetchedCategory -> buildUpdateActionsAndUpdate(fetchedCategory, newCategory))
-                            .orElseGet(() -> {
-                                final String errorMessage =
-                                        format(UPDATE_FAILED, key, "Not found when attempting to fetch while retrying "
-                                                + "after concurrency modification.");
-                                handleError(errorMessage, null);
-                                return CompletableFuture.completedFuture(null);
-                            });
-=======
                         .map(fetchedCategory -> buildUpdateActionsAndUpdate(fetchedCategory, newCategory))
                         .orElseGet(() -> {
                             final String errorMessage =
@@ -712,7 +669,6 @@
                             handleError(errorMessage, null);
                             return CompletableFuture.completedFuture(null);
                         });
->>>>>>> 250222f0
                 });
     }
 
