--- conflicted
+++ resolved
@@ -118,20 +118,6 @@
         }
     }
 
-<<<<<<< HEAD
-    /**
-     * Given a {@link CategoryDraftBuilder} and a {@code parentCategoryKey} this method fetches the actual id of the
-     * category corresponding to this key, ideally from a cache. Then it sets this id on the parent reference
-     * id. If the id is not found in cache nor the CTP project, the resultant draft builder
-     * would remain exactly the same as the passed category draft (without parent reference resolution).
-     *
-     * @param draftBuilder      the category draft builder to accept resolved references values.
-     * @param parentCategoryKey the parent category key of to resolve it's actual id on the draft.
-     * @return a {@link CompletionStage} that contains, as a result, the same {@code draftBuilder} category draft
-     *         builder instance with resolved parent category references or an exception.
-     */
-=======
->>>>>>> 72881d1c
     @Nonnull
     public static Optional<String> getParentCategoryKey(@Nonnull final CategoryDraftBuilder draftBuilder)
         throws ReferenceResolutionException {
