--- conflicted
+++ resolved
@@ -6,12 +6,8 @@
 import io.sphere.sdk.categories.expansion.CategoryExpansionModel;
 import io.sphere.sdk.categories.queries.CategoryQuery;
 import io.sphere.sdk.expansion.ExpansionPath;
-<<<<<<< HEAD
 import io.sphere.sdk.models.AssetDraft;
-import io.sphere.sdk.models.Reference;
-=======
 import io.sphere.sdk.models.ResourceIdentifier;
->>>>>>> f4612a2c
 import io.sphere.sdk.queries.QueryExecutionUtils;
 import io.sphere.sdk.types.CustomFieldsDraft;
 
@@ -42,15 +38,10 @@
             .map(category -> {
                 final CustomFieldsDraft customTypeWithKeysInReference = replaceCustomTypeIdWithKeys(category);
                 @SuppressWarnings("ConstantConditions") // NPE checked in replaceReferenceIdWithKey
-<<<<<<< HEAD
-                final Reference<Category> parentWithKeyInReference = replaceReferenceIdWithKey(category.getParent(),
-                    () -> Category.referenceOfId(category.getParent().getObj().getKey()));
+                final ResourceIdentifier<Category> parentWithKeyInReference = replaceReferenceIdWithKey(
+                    category.getParent(), () -> Category.referenceOfId(category.getParent().getObj().getKey()));
                 final List<AssetDraft> assetDraftsWithKeyInReference =
                     replaceAssetsReferencesIdsWithKeys(category.getAssets());
-=======
-                final ResourceIdentifier<Category> parentWithKeyInReference = replaceReferenceIdWithKey(
-                    category.getParent(), () -> Category.referenceOfId(category.getParent().getObj().getKey()));
->>>>>>> f4612a2c
 
                 return CategoryDraftBuilder.of(category)
                                            .custom(customTypeWithKeysInReference)
