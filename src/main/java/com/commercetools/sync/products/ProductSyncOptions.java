package com.commercetools.sync.products;

import com.commercetools.sync.commons.BaseSyncOptions;
import io.sphere.sdk.client.SphereClient;
import io.sphere.sdk.commands.UpdateAction;
import io.sphere.sdk.products.Product;

import javax.annotation.Nonnull;
import java.util.List;
import java.util.function.BiConsumer;
import java.util.function.Consumer;
import java.util.function.Function;

/**
 * This Class is a WIP and should be reimplemented when the Product Sync module is implemented.
 * It is just provided as a skeleton/reminder for the options it should include in the future.
 */
public class ProductSyncOptions extends BaseSyncOptions {
    private final boolean updateStaged; // whether to compare and update the staged or current projection data.
    private final boolean publish; // whether to auto-publish or not.
    private final boolean revertStagedChanges; // whether to revert potential staged changes before synchronization.
    private final boolean removeOtherVariants; // whether to remove other product variants or not.

    // defines which attributes
    private final List<String> whiteList;
    private final List<String> blackList;

    // optional filter which can be applied on generated list of update actions
    private final Function<List<UpdateAction<Product>>, List<UpdateAction<Product>>> actionsFilter;

    ProductSyncOptions(@Nonnull final SphereClient ctpClient,
                       @Nonnull final BiConsumer<String, Throwable> errorCallBack,
                       @Nonnull final Consumer<String> warningCallBack,
                       final int batchSize,
                       final boolean removeOtherLocales,
                       final boolean removeOtherSetEntries,
                       final boolean removeOtherCollectionEntries,
                       final boolean removeOtherProperties,
                       final boolean allowUuid,
                       final boolean updateStaged,
                       final boolean publish,
                       final boolean revertStagedChanges,
                       final boolean removeOtherVariants,
<<<<<<< HEAD
                       final List<String> whiteList,
                       final List<String> blackList,
                       final Function<List<UpdateAction<Product>>,
                           List<UpdateAction<Product>>> actionsFilter) {
        super(ctpClient, errorCallBack, warningCallBack, removeOtherLocales, removeOtherSetEntries,
=======
                       @Nonnull final List<String> whiteList,
                       @Nonnull final List<String> blackList,
                       @Nonnull final Function<List<UpdateAction<Product>>,
                           List<UpdateAction<Product>>> filterActions) {
        super(ctpClient, errorCallBack, warningCallBack, batchSize, removeOtherLocales, removeOtherSetEntries,
>>>>>>> 50d96007
            removeOtherCollectionEntries, removeOtherProperties, allowUuid);
        this.updateStaged = updateStaged;
        this.publish = publish;
        this.revertStagedChanges = revertStagedChanges;
        this.removeOtherVariants = removeOtherVariants;
        this.whiteList = whiteList;
        this.blackList = blackList;
        this.actionsFilter = actionsFilter;
    }

    public boolean shouldUpdateStaged() {
        return updateStaged;
    }

    public boolean shouldPublish() {
        return publish;
    }

    public boolean shouldRevertStagedChanges() {
        return revertStagedChanges;
    }

    boolean shouldRemoveOtherVariants() {
        return removeOtherVariants;
    }

    List<String> getWhiteList() {
        return whiteList;
    }

    List<String> getBlackList() {
        return blackList;
    }

    Function<List<UpdateAction<Product>>, List<UpdateAction<Product>>> getActionsFilter() {
        return actionsFilter;
    }
}<|MERGE_RESOLUTION|>--- conflicted
+++ resolved
@@ -41,19 +41,11 @@
                        final boolean publish,
                        final boolean revertStagedChanges,
                        final boolean removeOtherVariants,
-<<<<<<< HEAD
-                       final List<String> whiteList,
-                       final List<String> blackList,
-                       final Function<List<UpdateAction<Product>>,
-                           List<UpdateAction<Product>>> actionsFilter) {
-        super(ctpClient, errorCallBack, warningCallBack, removeOtherLocales, removeOtherSetEntries,
-=======
                        @Nonnull final List<String> whiteList,
                        @Nonnull final List<String> blackList,
                        @Nonnull final Function<List<UpdateAction<Product>>,
-                           List<UpdateAction<Product>>> filterActions) {
+                           List<UpdateAction<Product>>> actionsFilter) {
         super(ctpClient, errorCallBack, warningCallBack, batchSize, removeOtherLocales, removeOtherSetEntries,
->>>>>>> 50d96007
             removeOtherCollectionEntries, removeOtherProperties, allowUuid);
         this.updateStaged = updateStaged;
         this.publish = publish;
