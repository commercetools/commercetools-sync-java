--- conflicted
+++ resolved
@@ -33,13 +33,8 @@
                            List<UpdateAction<Product>>> beforeUpdateCallback,
                        @Nullable final Function<ProductDraft, ProductDraft> beforeCreateCallback,
                        boolean ensurePriceChannels) {
-<<<<<<< HEAD
-        super(ctpClient, errorCallBack, warningCallBack, batchSize, allowUuid, beforeUpdateCallback);
-=======
-        super(ctpClient, errorCallBack, warningCallBack, batchSize, removeOtherSetEntries, removeOtherCollectionEntries,
-            removeOtherProperties, allowUuid, beforeUpdateCallback, beforeCreateCallback);
-        this.removeOtherVariants = removeOtherVariants;
->>>>>>> e7847074
+        super(ctpClient, errorCallBack, warningCallBack, batchSize, allowUuid, beforeUpdateCallback,
+            beforeCreateCallback);
         this.syncFilter = ofNullable(syncFilter).orElseGet(SyncFilter::of);
         this.ensurePriceChannels = ensurePriceChannels;
     }
