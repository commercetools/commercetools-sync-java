package com.commercetools.sync.products.helpers;

import com.commercetools.sync.commons.exceptions.ReferenceResolutionException;
import com.commercetools.sync.commons.helpers.BaseReferenceResolver;
import com.commercetools.sync.products.ProductSyncOptions;
import com.commercetools.sync.services.CategoryService;
import com.commercetools.sync.services.ChannelService;
import com.commercetools.sync.services.ProductTypeService;
import com.commercetools.sync.services.StateService;
import com.commercetools.sync.services.TaxCategoryService;
import com.commercetools.sync.services.TypeService;
import io.sphere.sdk.categories.Category;
import io.sphere.sdk.models.Reference;
import io.sphere.sdk.models.ResourceIdentifier;
import io.sphere.sdk.products.CategoryOrderHints;
import io.sphere.sdk.products.PriceDraft;
import io.sphere.sdk.products.ProductDraft;
import io.sphere.sdk.products.ProductDraftBuilder;
import io.sphere.sdk.products.ProductVariantDraft;
import io.sphere.sdk.products.ProductVariantDraftBuilder;
import io.sphere.sdk.producttypes.ProductType;
import io.sphere.sdk.states.State;
import io.sphere.sdk.taxcategories.TaxCategory;

import javax.annotation.Nonnull;
import java.util.HashMap;
import java.util.HashSet;
import java.util.List;
import java.util.Map;
import java.util.Objects;
import java.util.Optional;
import java.util.Set;
import java.util.concurrent.CompletableFuture;
import java.util.concurrent.CompletionStage;
import java.util.function.BiFunction;
import java.util.function.Function;
import java.util.stream.Collectors;

import static io.sphere.sdk.utils.CompletableFutureUtils.exceptionallyCompletedFuture;
import static java.lang.String.format;
import static java.util.concurrent.CompletableFuture.completedFuture;

public final class ProductReferenceResolver extends BaseReferenceResolver<ProductDraft, ProductSyncOptions> {
    private final ProductTypeService productTypeService;
    private final CategoryService categoryService;
    private final PriceReferenceResolver priceReferenceResolver;
    private final TaxCategoryService taxCategoryService;
    private final StateService stateService;


    private static final String FAILED_TO_RESOLVE_PRODUCT_TYPE = "Failed to resolve product type reference on "
        + "ProductDraft with key:'%s'.";
    private static final String FAILED_TO_RESOLVE_CATEGORY = "Failed to resolve category reference on "
        + "ProductDraft with key:'%s'. Reason: %s";

    /**
     * Takes a {@link ProductSyncOptions} instance, a {@link ProductTypeService} and {@link CategoryService} to
     * instantiate a {@link ProductReferenceResolver} instance that could be used to resolve the product type and
     * category references of product drafts in the CTP project specified in the injected {@link ProductSyncOptions}
     * instance.
     *
     * @param productSyncOptions the container of all the options of the sync process including the CTP project client
     *                           and/or configuration and other sync-specific options.
     * @param productTypeService the service to fetch the product type for reference resolution.
     * @param categoryService    the service to fetch the categories for reference resolution.
     * @param typeService        the service to fetch the custom types for reference resolution.
     * @param channelService     the service to fetch the channels for reference resolution.
     * @param taxCategoryService the service to fetch tax categories for reference resolution.
     * @param stateService       the service to fetch product states for reference resolution
     */
    public ProductReferenceResolver(@Nonnull final ProductSyncOptions productSyncOptions,
                                    @Nonnull final ProductTypeService productTypeService,
                                    @Nonnull final CategoryService categoryService,
                                    @Nonnull final TypeService typeService,
                                    @Nonnull final ChannelService channelService,
                                    @Nonnull final TaxCategoryService taxCategoryService,
                                    @Nonnull final StateService stateService) {
        super(productSyncOptions);
        this.productTypeService = productTypeService;
        this.categoryService = categoryService;
        this.taxCategoryService = taxCategoryService;
        this.stateService = stateService;
        this.priceReferenceResolver = new PriceReferenceResolver(productSyncOptions, typeService, channelService);
    }

    /**
     * Given a {@link ProductDraft} this method attempts to resolve the product type and category references to
     * return a {@link CompletionStage} which contains a new instance of the draft with the resolved
     * references. The keys of the references are either taken from the expanded references or
     * taken from the id field of the references.
     *
     * @param productDraft the productDraft to resolve it's references.
     * @return a {@link CompletionStage} that contains as a result a new productDraft instance with resolved references
     *         or, in case an error occurs during reference resolution, a {@link ReferenceResolutionException}.
     */
    @Override
    public CompletionStage<ProductDraft> resolveReferences(@Nonnull final ProductDraft productDraft) {
        return resolveProductTypeReference(ProductDraftBuilder.of(productDraft))
            .thenCompose(this::resolveCategoryReferences)
            .thenCompose(this::resolveProductPricesReferences)
            .thenCompose(this::resolveTaxCategoryReferences)
            .thenCompose(this::resolveStateReferences)
            .thenApply(ProductDraftBuilder::build);
    }

    @Nonnull
    private CompletionStage<ProductDraftBuilder> resolveProductPricesReferences(
            @Nonnull final ProductDraftBuilder draftBuilder) {
        final ProductVariantDraft productDraftMasterVariant = draftBuilder.getMasterVariant();
        if (productDraftMasterVariant != null) {
            return resolveProductVariantPriceReferences(productDraftMasterVariant)
                .thenApply(draftBuilder::masterVariant)
                .thenCompose(this::resolveProductVariantsPriceReferences);
        }
        return resolveProductVariantsPriceReferences(draftBuilder);
    }

    @Nonnull
    private CompletionStage<ProductDraftBuilder> resolveProductVariantsPriceReferences(
        @Nonnull final ProductDraftBuilder draftBuilder) {
        final List<ProductVariantDraft> productDraftVariants = draftBuilder.getVariants();
        if (productDraftVariants == null) {
            return CompletableFuture.completedFuture(draftBuilder);
        }

        final List<CompletableFuture<ProductVariantDraft>> resolvedVariantFutures =
            productDraftVariants.stream()
                .filter(Objects::nonNull)
                .map(this::resolveProductVariantPriceReferences)
                .map(CompletionStage::toCompletableFuture)
                .collect(Collectors.toList());
        return
            CompletableFuture.allOf(
                resolvedVariantFutures.toArray(new CompletableFuture[resolvedVariantFutures.size()]))
                .thenApply(result -> resolvedVariantFutures.stream()
                    .map(CompletableFuture::join)
                    .collect(Collectors.toList()))
                .thenApply(draftBuilder::variants);
    }

    private CompletionStage<ProductVariantDraft> resolveProductVariantPriceReferences(
        @Nonnull final ProductVariantDraft productVariantDraft) {
        final List<PriceDraft> productVariantDraftPrices = productVariantDraft.getPrices();
        final ProductVariantDraftBuilder productVariantDraftBuilder =
            ProductVariantDraftBuilder.of(productVariantDraft);

        if (productVariantDraftPrices == null) {
            return completedFuture(productVariantDraftBuilder.build());
        }

        final List<CompletableFuture<PriceDraft>> resolvedPriceDraftFutures =
            productVariantDraftPrices.stream()
                .map(priceReferenceResolver::resolveReferences)
                .map(CompletionStage::toCompletableFuture)
                .collect(Collectors.toList());
        return CompletableFuture
            .allOf(resolvedPriceDraftFutures.toArray(new CompletableFuture[resolvedPriceDraftFutures.size()]))
            .thenApply(result -> resolvedPriceDraftFutures.stream()
                .map(CompletableFuture::join)
                .collect(Collectors.toList()))
            .thenApply(resolvedPriceDrafts -> productVariantDraftBuilder.prices(resolvedPriceDrafts).build());
    }

    @Nonnull
<<<<<<< HEAD
    CompletionStage<ProductDraft> resolveProductTypeReference(@Nonnull final ProductDraft productDraft) {
        final ResourceIdentifier<ProductType> productTypeResourceIdentifier = productDraft.getProductType();
=======
    private CompletionStage<ProductDraftBuilder> resolveProductTypeReference(
            @Nonnull final ProductDraftBuilder draftBuilder) {
        final ResourceIdentifier<ProductType> productTypeResourceIdentifier = draftBuilder.getProductType();
>>>>>>> 4486cd51
        return getProductTypeId(productTypeResourceIdentifier,
            format(FAILED_TO_RESOLVE_PRODUCT_TYPE, draftBuilder.getKey()))
            .thenApply(resolvedProductTypeIdOptional -> {
                resolvedProductTypeIdOptional.ifPresent(resolvedTypeId -> draftBuilder
                    .productType(ResourceIdentifier.ofId(resolvedTypeId, ProductType.referenceTypeId())));
                return draftBuilder;
            });
    }

    @Nonnull
    private CompletionStage<ProductDraftBuilder> resolveCategoryReferences(
            @Nonnull final ProductDraftBuilder draftBuilder) {
        final Set<ResourceIdentifier<Category>> categoryResourceIdentifiers = draftBuilder.getCategories();
        final Set<String> categoryKeys = new HashSet<>();

        categoryResourceIdentifiers.forEach(categoryResourceIdentifier -> {
            if (categoryResourceIdentifier != null) {
                try {
                    final String categoryKey = getKeyFromResourceIdentifier(categoryResourceIdentifier,
                        options.shouldAllowUuidKeys());
                    categoryKeys.add(categoryKey);
                } catch (ReferenceResolutionException referenceResolutionException) {
                    options.applyErrorCallback(format(FAILED_TO_RESOLVE_CATEGORY, draftBuilder.getKey(),
                        referenceResolutionException), referenceResolutionException);
                }
            }
        });
        return fetchAndResolveCategoryReferences(draftBuilder, categoryKeys);
    }

    /**
     * Given a {@link ProductDraft} and a {@link Set} of {@code categoryKeys} this method fetches the categories
     * corresponding to these keys. Then it sets the category references on the {@code productDraft}. It also replaces
     * the category keys on the {@link CategoryOrderHints} map of the {@code productDraft}. If the category is not found
     * in the CTP project, the resultant draft would remain exactly the same as the passed product draft
     * (without reference resolution).
     *
     * @param draftBuilder the product draft builder where to update resolved category references.
     * @param categoryKeys the category keys of to resolve their actual id on the draft.
     * @return a {@link CompletionStage} that contains as a result a new productDraft instance with resolved category
     *          references or an exception.
     */
    @Nonnull
    private CompletionStage<ProductDraftBuilder> fetchAndResolveCategoryReferences(
            @Nonnull final ProductDraftBuilder draftBuilder,
            @Nonnull final Set<String> categoryKeys) {
        final Map<String, String> categoryOrderHintsMap = new HashMap<>();
        final CategoryOrderHints categoryOrderHints = draftBuilder.getCategoryOrderHints();

        return categoryService.fetchMatchingCategoriesByKeys(categoryKeys)
            .thenApply(categories ->
                categories.stream().map(category -> {
                    final Reference<Category> categoryReference = category.toReference();
                    if (categoryOrderHints != null && !categoryOrderHints.getAsMap().isEmpty()) {
                        categoryOrderHintsMap.put(category.getId(), categoryOrderHints.get(category.getKey()));
                    }
                    return categoryReference;
                }).collect(Collectors.toList()))
            .thenApply(categoryReferences -> draftBuilder
                .categories(categoryReferences)
                .categoryOrderHints(CategoryOrderHints.of(categoryOrderHintsMap)));
    }


    /**
     * Given a {@link ProductType} this method fetches the product type reference id.
     *
     * @param productTypeResourceIdentifier   the productType ResourceIdentifier object.
     * @param referenceResolutionErrorMessage the message containing the information about the draft to attach to the
     *                                        {@link ReferenceResolutionException} in case it occurs.
     * @return a {@link CompletionStage} that contains as a result an optional which either contains the custom type id
     *         if it exists or empty if it doesn't.
     */
    @Nonnull
    private CompletionStage<Optional<String>> getProductTypeId(
            @Nonnull final ResourceIdentifier<ProductType> productTypeResourceIdentifier,
            @Nonnull final String referenceResolutionErrorMessage) {
        try {
            final String productTypeKey = getKeyFromResourceIdentifier(productTypeResourceIdentifier,
                options.shouldAllowUuidKeys());
            return productTypeService.fetchCachedProductTypeId(productTypeKey);
        } catch (ReferenceResolutionException exception) {
            return exceptionallyCompletedFuture(
                new ReferenceResolutionException(
                    format("%s Reason: %s", referenceResolutionErrorMessage, exception.getMessage()), exception));
        }
    }

    @Nonnull
<<<<<<< HEAD
    CompletionStage<ProductDraft> resolveTaxCategoryReferences(@Nonnull final ProductDraft productDraft) {
        return resolveReference(productDraft,
            ProductDraft::getTaxCategory, taxCategoryService::fetchCachedTaxCategoryId, TaxCategory::referenceOfId,
            ProductDraftBuilder::taxCategory);
    }

    @Nonnull
    CompletionStage<ProductDraft> resolveStateReferences(@Nonnull final ProductDraft productDraft) {
        return resolveReference(productDraft,
            ProductDraft::getState, stateService::fetchCachedStateId, State::referenceOfId, ProductDraftBuilder::state);
=======
    private CompletionStage<ProductDraftBuilder> resolveTaxCategoryReferences(
            @Nonnull final ProductDraftBuilder draftBuilder) {
        return resolveReference(draftBuilder, ProductDraftBuilder::getTaxCategory,
            taxCategoryService::fetchCachedTaxCategoryId, TaxCategory::referenceOfId, ProductDraftBuilder::taxCategory);
    }

    @Nonnull
    private CompletionStage<ProductDraftBuilder> resolveStateReferences(
            @Nonnull final ProductDraftBuilder draftBuilder) {
        return resolveReference(draftBuilder,
            ProductDraftBuilder::getState, stateService::fetchCachedStateId, State::referenceOfId,
            ProductDraftBuilder::state);
>>>>>>> 4486cd51
    }

    /**
     * Common function to resolve references from key.
     *
     * @param draftBuilder        {@link ProductDraftBuilder} to update
     * @param referenceProvider   function which returns the reference which should be resolver from the
     *                            {@code productDraft}
     * @param keyToIdMapper       function which calls respective service to fetch the reference by key
     * @param idToReferenceMapper function which creates {@link Reference} instance from fetched id
     * @param referenceSetter     function which will set the resolved reference to the {@code productDraft}
     * @param <T>                 type of reference (e.g. {@link State}, {@link TaxCategory}
     * @return {@link CompletionStage} containing {@link ProductDraft} with resolved &lt;T&gt; reference.
     */
    @Nonnull
    private <T> CompletionStage<ProductDraftBuilder> resolveReference(
            @Nonnull final ProductDraftBuilder draftBuilder,
            @Nonnull final Function<ProductDraftBuilder, Reference<T>> referenceProvider,
            @Nonnull final Function<String, CompletionStage<Optional<String>>> keyToIdMapper,
            @Nonnull final Function<String, Reference<T>> idToReferenceMapper,
            @Nonnull final BiFunction<ProductDraftBuilder, Reference<T>, ProductDraftBuilder> referenceSetter) {
        final Reference<T> reference = referenceProvider.apply(draftBuilder);

        if (reference == null) {
            return completedFuture(draftBuilder);
        }

        try {
            final String stateKey = getKeyFromResourceIdentifier(reference, options.shouldAllowUuidKeys());
            return keyToIdMapper.apply(stateKey)
                .thenApply(optId -> optId
                    .map(idToReferenceMapper)
                    .map(stateReference -> referenceSetter.apply(draftBuilder, stateReference))
                    .orElse(draftBuilder));
        } catch (ReferenceResolutionException referenceResolutionException) {
            return exceptionallyCompletedFuture(
                new ReferenceResolutionException(
                    format("Failed to resolve reference '%s' on ProductDraft with key:'%s'. Reason: %s",
                        reference.getTypeId(), draftBuilder.getKey(), referenceResolutionException.getMessage())));
        }
    }

}<|MERGE_RESOLUTION|>--- conflicted
+++ resolved
@@ -162,14 +162,9 @@
     }
 
     @Nonnull
-<<<<<<< HEAD
-    CompletionStage<ProductDraft> resolveProductTypeReference(@Nonnull final ProductDraft productDraft) {
-        final ResourceIdentifier<ProductType> productTypeResourceIdentifier = productDraft.getProductType();
-=======
-    private CompletionStage<ProductDraftBuilder> resolveProductTypeReference(
+    CompletionStage<ProductDraftBuilder> resolveProductTypeReference(
             @Nonnull final ProductDraftBuilder draftBuilder) {
         final ResourceIdentifier<ProductType> productTypeResourceIdentifier = draftBuilder.getProductType();
->>>>>>> 4486cd51
         return getProductTypeId(productTypeResourceIdentifier,
             format(FAILED_TO_RESOLVE_PRODUCT_TYPE, draftBuilder.getKey()))
             .thenApply(resolvedProductTypeIdOptional -> {
@@ -259,31 +254,18 @@
     }
 
     @Nonnull
-<<<<<<< HEAD
-    CompletionStage<ProductDraft> resolveTaxCategoryReferences(@Nonnull final ProductDraft productDraft) {
-        return resolveReference(productDraft,
-            ProductDraft::getTaxCategory, taxCategoryService::fetchCachedTaxCategoryId, TaxCategory::referenceOfId,
-            ProductDraftBuilder::taxCategory);
-    }
-
-    @Nonnull
-    CompletionStage<ProductDraft> resolveStateReferences(@Nonnull final ProductDraft productDraft) {
-        return resolveReference(productDraft,
-            ProductDraft::getState, stateService::fetchCachedStateId, State::referenceOfId, ProductDraftBuilder::state);
-=======
-    private CompletionStage<ProductDraftBuilder> resolveTaxCategoryReferences(
+    CompletionStage<ProductDraftBuilder> resolveTaxCategoryReferences(
             @Nonnull final ProductDraftBuilder draftBuilder) {
         return resolveReference(draftBuilder, ProductDraftBuilder::getTaxCategory,
             taxCategoryService::fetchCachedTaxCategoryId, TaxCategory::referenceOfId, ProductDraftBuilder::taxCategory);
     }
 
     @Nonnull
-    private CompletionStage<ProductDraftBuilder> resolveStateReferences(
+    CompletionStage<ProductDraftBuilder> resolveStateReferences(
             @Nonnull final ProductDraftBuilder draftBuilder) {
         return resolveReference(draftBuilder,
             ProductDraftBuilder::getState, stateService::fetchCachedStateId, State::referenceOfId,
             ProductDraftBuilder::state);
->>>>>>> 4486cd51
     }
 
     /**
