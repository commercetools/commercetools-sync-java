package com.commercetools.sync.products.helpers;

import static io.sphere.sdk.utils.SphereInternalUtils.asSet;
import static java.lang.String.format;

import com.commercetools.sync.commons.helpers.BaseSyncStatistics;
import java.util.Collection;
import java.util.Map;
import java.util.Set;
import java.util.concurrent.ConcurrentHashMap;
import javax.annotation.Nonnull;
import javax.annotation.Nullable;

public class ProductSyncStatistics extends BaseSyncStatistics {

  /**
   * The following {@link Map} ({@code productKeysWithMissingParents}) represents products with
   * missing parents (other referenced products).
   *
   * <ul>
   *   <li>key: key of the missing parent product
   *   <li>value: a set of the parent's children product keys
   * </ul>
   *
   * <p>The map is thread-safe (by instantiating it with {@link ConcurrentHashMap}).
   */
  private ConcurrentHashMap<String, Set<String>> productKeysWithMissingParents =
      new ConcurrentHashMap<>();

  /**
   * Builds a summary of the product sync statistics instance that looks like the following example:
   *
   * <p>"Summary: 4 product(s) were processed in total (1 created, 1 updated, 1 failed to sync and 1
   * product(s) with a missing reference(s))."
   *
   * @return a summary message of the product sync statistics instance.
   */
  @Override
  public String getReportMessage() {
    return format(
        "Summary: %s product(s) were processed in total "
            + "(%s created, %s updated, %s failed to sync and %s product(s) with missing reference(s)).",
        getProcessed(),
        getCreated(),
        getUpdated(),
        getFailed(),
        getNumberOfProductsWithMissingParents());
  }

  /**
   * Returns the total number of products with missing parents.
   *
   * @return the total number of products with missing parents.
   */
  public int getNumberOfProductsWithMissingParents() {
    return (int)
        productKeysWithMissingParents.values().stream()
            .flatMap(Collection::stream)
            .distinct()
            .count();
  }

  /**
   * This method checks if there is an entry with the key of the {@code missingParentCategoryKey} in
   * the {@code productKeysWithMissingParents}, if there isn't it creates a new entry with this
   * parent key and as a value a new set containing the {@code childKey}. Otherwise, if there is
   * already, it just adds the {@code childKey} to the existing set.
   *
   * @param parentKey the key of the missing parent.
   * @param childKey the key of the product with a missing parent.
   */
  public void addMissingDependency(
      @Nonnull final String parentKey, @Nonnull final String childKey) {
    productKeysWithMissingParents.merge(
        parentKey,
        asSet(childKey),
        (existingSet, newChildAsSet) -> {
          existingSet.addAll(newChildAsSet);
          return existingSet;
        });
  }

  @Nullable
<<<<<<< HEAD
  public Set<String> removeAndGetChildrenKeys(@Nonnull final String key) {
=======
  public Set<String> removeAndGetReferencingKeys(@Nonnull final String key) {
>>>>>>> becf19f9
    return productKeysWithMissingParents.remove(key);
  }
}<|MERGE_RESOLUTION|>--- conflicted
+++ resolved
@@ -81,11 +81,7 @@
   }
 
   @Nullable
-<<<<<<< HEAD
-  public Set<String> removeAndGetChildrenKeys(@Nonnull final String key) {
-=======
   public Set<String> removeAndGetReferencingKeys(@Nonnull final String key) {
->>>>>>> becf19f9
     return productKeysWithMissingParents.remove(key);
   }
 }