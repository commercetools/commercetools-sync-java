package com.commercetools.sync.products.helpers;

import com.commercetools.sync.commons.exceptions.ReferenceResolutionException;
import com.commercetools.sync.commons.helpers.CustomReferenceResolver;
import com.commercetools.sync.products.ProductSyncOptions;
import com.commercetools.sync.services.ChannelService;
import com.commercetools.sync.services.TypeService;
import io.sphere.sdk.channels.Channel;
import io.sphere.sdk.models.Reference;
import io.sphere.sdk.products.PriceDraft;
import io.sphere.sdk.products.PriceDraftBuilder;
import io.sphere.sdk.types.CustomFieldsDraft;
import io.sphere.sdk.utils.CompletableFutureUtils;

import javax.annotation.Nonnull;
import javax.annotation.Nullable;
import java.util.concurrent.CompletableFuture;
import java.util.concurrent.CompletionStage;

import static java.lang.String.format;
import static java.util.concurrent.CompletableFuture.completedFuture;

public final class PriceReferenceResolver
    extends CustomReferenceResolver<PriceDraft, PriceDraftBuilder, ProductSyncOptions> {

    private ChannelService channelService;
    private static final String CHANNEL_DOES_NOT_EXIST = "Channel with key '%s' does not exist.";
    private static final String FAILED_TO_RESOLVE_CHANNEL = "Failed to resolve the channel reference on "
        + "PriceDraft with country:'%s' and value: '%s'. Reason: %s";
    private static final String FAILED_TO_RESOLVE_CUSTOM_TYPE = "Failed to resolve custom type reference on "
        + "PriceDraft with country:'%s' and value: '%s'.";

    public PriceReferenceResolver(@Nonnull final ProductSyncOptions options,
                                  @Nonnull final TypeService typeService,
                                  @Nonnull final ChannelService channelService) {
        super(options, typeService);
        this.channelService = channelService;
    }

    /**
     * Given a {@link PriceDraft} this method attempts to resolve the custom type and channel
     * references to return a {@link CompletionStage} which contains a new instance of the draft with the resolved
     * references. The keys of the references are either taken from the expanded references or
     * taken from the id field of the references.
     *
     * @param priceDraft the priceDraft to resolve it's references.
     * @return a {@link CompletionStage} that contains as a result a new inventoryEntryDraft instance with resolved
     *         references or, in case an error occurs during reference resolution a
     *         {@link ReferenceResolutionException}.
     */
    @Override
    public CompletionStage<PriceDraft> resolveReferences(@Nonnull final PriceDraft priceDraft) {
        return resolveCustomTypeReference(PriceDraftBuilder.of(priceDraft))
            .thenCompose(this::resolveChannelReference)
            .thenApply(PriceDraftBuilder::build);
    }

    @Override
    protected CompletionStage<PriceDraftBuilder> resolveCustomTypeReference(
            @Nonnull final PriceDraftBuilder draftBuilder) {
        final CustomFieldsDraft custom = draftBuilder.getCustom();
        if (custom != null) {
            return getCustomTypeId(custom,
                    format(FAILED_TO_RESOLVE_CUSTOM_TYPE, draftBuilder.getCountry(), draftBuilder.getValue()))
                .thenApply(resolvedTypeIdOptional -> resolvedTypeIdOptional
                    .map(resolvedTypeId -> draftBuilder
                        .custom(CustomFieldsDraft.ofTypeIdAndJson(resolvedTypeId, custom.getFields())))
                    .orElse(draftBuilder));
        }
        return completedFuture(draftBuilder);
    }

    /**
     * Given a {@link PriceDraftBuilder} this method attempts to resolve the supply channel reference to return
     * a {@link CompletionStage} which contains the same instance of draft builder with the resolved
     * supply channel reference. The key of the supply channel is either taken from the expanded reference or
     * taken from the id field of the reference.
     *
     * <p>The method then tries to fetch the key of the supply channel, optimistically from a
     * cache. If the id is not found in cache nor the CTP project and {@code ensureChannel}
     * option is set to true, a new channel will be created with this key and the role {@code "InventorySupply"}.
     * However, if the {@code ensureChannel} is set to false, the future is completed exceptionally with a
     * {@link ReferenceResolutionException}.
     *
     * @param draftBuilder the inventoryEntryDraft to resolve it's channel reference.
     * @return a {@link CompletionStage} that contains as a result a new price draft builder instance with resolved
     *         supply channel or, in case an error occurs during reference resolution,
     *         a {@link ReferenceResolutionException}.
     */
    @Nonnull
<<<<<<< HEAD
    CompletionStage<PriceDraftBuilder> resolveChannelReference(@Nonnull final PriceDraftBuilder draft) {
        final Reference<Channel> channelReference = draft.getChannel();
=======
    private CompletionStage<PriceDraftBuilder> resolveChannelReference(@Nonnull final PriceDraftBuilder draftBuilder) {
        final Reference<Channel> channelReference = draftBuilder.getChannel();
>>>>>>> a8a1bb78
        if (channelReference != null) {
            try {
                final String keyFromExpansion = getKeyFromExpansion(channelReference);
                final String channelKey = getKeyFromExpansionOrReference(options.shouldAllowUuidKeys(),
                    keyFromExpansion, channelReference);
                return fetchOrCreateAndResolveReference(draftBuilder, channelKey);
            } catch (ReferenceResolutionException exception) {
                return CompletableFutureUtils.exceptionallyCompletedFuture(
                    new ReferenceResolutionException(format(FAILED_TO_RESOLVE_CHANNEL, draftBuilder.getCountry(),
                        draftBuilder.getValue(), exception.getMessage()), exception));
            }
        }
        return completedFuture(draftBuilder);
    }

    /**
     * Helper method that returns the value of the key field from the channel {@link Reference} object, if expanded.
     * Otherwise, returns null.
     *
     * @return the value of the key field from the channel {@link Reference} object, if expanded.
     *         Otherwise, returns null.
     */
    @Nullable
    @SuppressWarnings("ConstantConditions") // NPE can't occur because of the isReferenceExpanded check.
    private static String getKeyFromExpansion(@Nonnull final Reference<Channel> channelReference) {
        return isReferenceExpanded(channelReference) ? channelReference.getObj().getKey() : null;
    }

    /**
     * Given an {@link PriceDraftBuilder} and a {@code channelKey} this method fetches the actual id of the
     * channel corresponding to this key, ideally from a cache. Then it sets this id on the supply channel reference
     * id of the inventory entry draft. If the id is not found in cache nor the CTP project and {@code ensureChannel}
     * option is set to true, a new channel will be created with this key and the role {@code "InventorySupply"}.
     * However, if the {@code ensureChannel} is set to false, the future is completed exceptionally with a
     * {@link ReferenceResolutionException}.
     *
     * @param draftBuilder      the price draft builder where to set resolved references.
     * @param channelKey the key of the channel to resolve it's actual id on the draft.
     * @return a {@link CompletionStage} that contains as a result the same {@code draft} instance with resolved
     *         supply channel reference or an exception.
     */
    @Nonnull
    private CompletionStage<PriceDraftBuilder> fetchOrCreateAndResolveReference(
        @Nonnull final PriceDraftBuilder draftBuilder,
        @Nonnull final String channelKey) {
        final CompletionStage<PriceDraftBuilder> priceDraftCompletionStage = channelService
            .fetchCachedChannelId(channelKey)
            .thenCompose(resolvedChannelIdOptional -> resolvedChannelIdOptional
                .map(resolvedChannelId -> setChannelReference(resolvedChannelId, draftBuilder))
                .orElseGet(() -> createChannelAndSetReference(channelKey, draftBuilder)));

        final CompletableFuture<PriceDraftBuilder> result = new CompletableFuture<>();
        priceDraftCompletionStage
            .whenComplete((resolvedDraft, exception) -> {
                if (exception != null) {
                    result.completeExceptionally(
                        new ReferenceResolutionException(format(FAILED_TO_RESOLVE_CHANNEL, draftBuilder.getCountry(),
                            draftBuilder.getValue(), exception.getMessage()), exception));
                } else {
                    result.complete(resolvedDraft);
                }
            });
        return result;
    }

    /**
     * Helper method that returns a completed CompletionStage with a resolved channel reference
     * {@link PriceDraftBuilder} object as a result of setting the passed {@code channelId} as the id of channel
     * reference.
     *
     * @param channelId  the channel id to set on the price channel reference id field.
     * @param builder    the price draft builder where to update the channel reference.
     * @return a completed CompletionStage with the same instance of {@code builder} having resolved channel reference
     *         as a result of setting the passed {@code channelId} as the id of channel reference.
     */
    @Nonnull
    private static CompletionStage<PriceDraftBuilder> setChannelReference(@Nonnull final String channelId,
                                                                          @Nonnull final PriceDraftBuilder builder) {
        return completedFuture(builder.channel(Channel.referenceOfId(channelId)));
    }

    /**
     * Helper method that creates a new {@link Channel} on the CTP project with the specified {@code channelKey} and of
     * the role {@code "InventorySupply"}. Only if the {@code ensureChannels} options is set to {@code true} on the
     * {@code options} instance of {@code this} class. Then it resolves the supply channel reference on the supplied
     * {@code inventoryEntryDraft} by setting the id of it's supply channel reference with the newly created Channel.
     *
     * <p>If the {@code ensureChannels} options is set to {@code false} on the {@code options} instance of {@code this}
     * class, the future is completed exceptionally with a {@link ReferenceResolutionException}.
     *
     * <p>The method then returns a CompletionStage with a resolved channel reference {@link PriceDraftBuilder}
     * object.
     *
     * @param channelKey   the key to create the new channel with.
     * @param draftBuilder the inventory entry draft builder where to resolve it's supply channel reference to the newly
     *                     created channel.
     * @return a CompletionStage with the same {@code draftBuilder} instance having resolved channel reference.
     */
    @Nonnull
    private CompletionStage<PriceDraftBuilder> createChannelAndSetReference(
            @Nonnull final String channelKey,
            @Nonnull final PriceDraftBuilder draftBuilder) {
        if (options.shouldEnsurePriceChannels()) {
            return channelService.createAndCacheChannel(channelKey)
                .thenCompose(createdChannel -> setChannelReference(createdChannel.getId(), draftBuilder));
        } else {
            final ReferenceResolutionException referenceResolutionException =
                new ReferenceResolutionException(format(CHANNEL_DOES_NOT_EXIST, channelKey));
            return CompletableFutureUtils.exceptionallyCompletedFuture(referenceResolutionException);
        }
    }
}<|MERGE_RESOLUTION|>--- conflicted
+++ resolved
@@ -88,13 +88,8 @@
      *         a {@link ReferenceResolutionException}.
      */
     @Nonnull
-<<<<<<< HEAD
-    CompletionStage<PriceDraftBuilder> resolveChannelReference(@Nonnull final PriceDraftBuilder draft) {
-        final Reference<Channel> channelReference = draft.getChannel();
-=======
-    private CompletionStage<PriceDraftBuilder> resolveChannelReference(@Nonnull final PriceDraftBuilder draftBuilder) {
+    CompletionStage<PriceDraftBuilder> resolveChannelReference(@Nonnull final PriceDraftBuilder draftBuilder) {
         final Reference<Channel> channelReference = draftBuilder.getChannel();
->>>>>>> a8a1bb78
         if (channelReference != null) {
             try {
                 final String keyFromExpansion = getKeyFromExpansion(channelReference);
