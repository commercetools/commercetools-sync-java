package com.commercetools.sync.products.templates.beforeupdatecallback;

import io.sphere.sdk.commands.UpdateAction;
import io.sphere.sdk.models.LocalizedString;
import io.sphere.sdk.models.LocalizedStringEntry;
import io.sphere.sdk.products.Product;
import io.sphere.sdk.products.ProductData;
import io.sphere.sdk.products.ProductDraft;
import io.sphere.sdk.products.ProductDraftBuilder;
import io.sphere.sdk.products.commands.updateactions.ChangeName;
import io.sphere.sdk.products.commands.updateactions.ChangeSlug;
import io.sphere.sdk.products.commands.updateactions.SetDescription;
import io.sphere.sdk.products.commands.updateactions.SetMetaDescription;
import io.sphere.sdk.products.commands.updateactions.SetMetaKeywords;
import io.sphere.sdk.products.commands.updateactions.SetMetaTitle;

import javax.annotation.Nonnull;
import javax.annotation.Nullable;
import java.util.List;
import java.util.Locale;
import java.util.Objects;
import java.util.Optional;
import java.util.function.Function;

import static com.commercetools.sync.commons.utils.OptionalUtils.filterEmptyOptionals;
import static java.util.Optional.ofNullable;
import static java.util.stream.Collectors.toList;
import static java.util.stream.Collectors.toMap;

public final class SyncSingleLocale {
    /**
     * Takes in a {@link List} of product update actions that was built from comparing a {@code newProductDraft} and an
     * {@code oldProduct} and maps the update actions so that only localizations with value {@link Locale#FRENCH}
     * are synced and all the other locales are left untouched.
     *
     * @param updateActions the update actions built from comparing {@code newProductDraft} and {@code oldProduct}.
     * @param newProductDraft      the new {@link ProductDraft} being synced.
     * @param oldProduct    the old existing {@link Product}.
     * @return a new list of update actions that corresponds to changes on French localizations only.
     */
    @Nonnull
    public static List<UpdateAction<Product>> syncFrenchDataOnly(
        @Nonnull final List<UpdateAction<Product>> updateActions,
        @Nonnull final ProductDraft newProductDraft,
        @Nonnull final Product oldProduct) {

        final List<Optional<UpdateAction<Product>>> optionalActions =
            updateActions.stream()
                         .map(action -> filterSingleLocalization(action, newProductDraft, oldProduct, Locale.FRENCH))
                         .collect(toList());

        return filterEmptyOptionals(optionalActions);
    }

    /**
     * Takes a product update action, a new {@link ProductDraft}, an old existing {@link Product} and a {@link Locale}.
     * This method checks if the update action is either one of the following update actions:
     * <ul>
     * <li>{@link ChangeName}</li>
     * <li>{@link SetMetaKeywords}</li>
     * <li>{@link SetMetaDescription}</li>
     * <li>{@link SetMetaTitle}</li>
     * <li>{@link ChangeSlug}</li>
     * <li>{@link SetDescription}</li>
     * </ul>
     * If the update action is one of the aforementioned update actions, the method checks if the change in
     * localization generated from the update action corresponds to a change in the supplied {@link Locale} value and
     * maps the update action so that it only corresponds to such change in the localized field. Namely, if the
     * change was only in another locale value other than the supplied one, then no update action is needed. On the
     * other hand, if the change was in the supplied locale value then the update action is modified so that it only
     * corresponds to the change in that locale value.
     *
     * @param updateAction the update action built from comparing {@code newProductDraft} and {@code oldProduct}.
     * @param newProductDraft     the new {@link ProductDraft} being synced.
     * @param oldProduct   the old existing {@link Product}.
     * @param locale       the locale value to only compare and map the update action to accordingly.
     * @return an optional containing the mapped update action or empty value if an update action is not needed.
     */
    @Nonnull
    private static Optional<UpdateAction<Product>> filterSingleLocalization(
        @Nonnull final UpdateAction<Product> updateAction,
        @Nonnull final ProductDraft newProductDraft,
        @Nonnull final Product oldProduct,
<<<<<<< HEAD
        //@Nonnull final ProductType productType,
        //TODO: RIGHT NOW NOT USED BUT WILL BE EXTENDED LATER WITH USAGE AND TESTS. GITHUB ISSUE #189
        @Nonnull final Locale locale) {
        
=======
        //TODO: ProductType should be passes to for attribute comparison. GITHUB ISSUE #189
        @Nonnull final Locale locale) {

>>>>>>> 11b9b19a
        if (updateAction instanceof ChangeName) {
            return filterLocalizedField(newProductDraft, oldProduct, locale, ProductDraft::getName,
                ProductData::getName, ChangeName::of);
        }
        if (updateAction instanceof SetDescription) {
            return filterLocalizedField(newProductDraft, oldProduct, locale, ProductDraft::getDescription,
                ProductData::getDescription, SetDescription::of);
        }
        if (updateAction instanceof ChangeSlug) {
            return filterLocalizedField(newProductDraft, oldProduct, locale, ProductDraft::getSlug,
                ProductData::getSlug, ChangeSlug::of);
        }
        if (updateAction instanceof SetMetaTitle) {
            return filterLocalizedField(newProductDraft, oldProduct, locale, ProductDraft::getMetaTitle,
                ProductData::getMetaTitle, SetMetaTitle::of);
        }
        if (updateAction instanceof SetMetaDescription) {
            return filterLocalizedField(newProductDraft, oldProduct, locale, ProductDraft::getMetaDescription,
                ProductData::getMetaDescription, SetMetaDescription::of);
        }
        if (updateAction instanceof SetMetaKeywords) {
            return filterLocalizedField(newProductDraft, oldProduct, locale, ProductDraft::getMetaKeywords,
                ProductData::getMetaKeywords, SetMetaKeywords::of);
        }
        return Optional.of(updateAction);
    }

    /**
     * Checks if the localized field value of the supplied {@link Locale} is different between the old and the new
     * resource, if it is different, then an update action is generated with that change only of this localized field.
     * if the values are not different, then an empty optional is returned.
     *
     * @param newDraft                the new product draft.
     * @param oldProduct              the old existing product.
     * @param locale                  the locale of the localized field to sync.
     * @param newLocalizedFieldMapper mapper function to access the localized field on the new product draft.
     * @param oldLocalizedFieldMapper mapper function to access the localized field on the old existing product.
     * @param updateActionMapper      mapper function to build the update action to sync the localized field of the
     *                                product.
     * @return an optional containing an update action if the localized field with the specific locale has changed or
     *         empty otherwise.
     */
    @Nonnull
    private static Optional<UpdateAction<Product>> filterLocalizedField(@Nonnull final ProductDraft newDraft,
                                                                        @Nonnull final Product oldProduct,
                                                                        @Nonnull final Locale locale,
                                                                        @Nonnull final Function<ProductDraft,
                                                                            LocalizedString> newLocalizedFieldMapper,
                                                                        @Nonnull final Function<ProductData,
                                                                            LocalizedString> oldLocalizedFieldMapper,
                                                                        @Nonnull final Function<LocalizedString,
                                                                            UpdateAction<Product>> updateActionMapper) {
        final LocalizedString newLocalizedField = newLocalizedFieldMapper.apply(newDraft);
        final LocalizedString oldLocalizedField = oldLocalizedFieldMapper.apply(oldProduct.getMasterData().getStaged());
        if (oldLocalizedField != null && newLocalizedField != null) {
            // if both old and new localized fields are set, only update if the locale values are not equal.
            final String newLocaleValue = newLocalizedField.get(locale);
            final String oldLocaleValue = oldLocalizedField.get(locale);

<<<<<<< HEAD
            // At this point, we are sure both old locale value and new locale value have different values.
=======
            // We are sure that both old locale and new locale have different values in this method.
>>>>>>> 11b9b19a
            // if old locale value is set, remove it from old localized field
            final LocalizedString withLocaleChange = ofNullable(oldLocaleValue)
                .map(value -> LocalizedString.of(
                    oldLocalizedField.stream()
<<<<<<< HEAD
                        .filter(localization -> !localization.getLocale().equals(locale))
                        .collect(toMap(LocalizedStringEntry::getLocale,
                            LocalizedStringEntry::getValue))))
=======
                                     .filter(localization -> !localization.getLocale().equals(locale))
                                     .collect(toMap(LocalizedStringEntry::getLocale,
                                         LocalizedStringEntry::getValue))))
>>>>>>> 11b9b19a
                .orElse(oldLocalizedField);

            // Only if old locale value is not set and the new locale value is set,
            // update the old localized field with the new locale value
            return ofNullable(ofNullable(newLocaleValue)
<<<<<<< HEAD
                    .map(val -> updateActionMapper.apply(withLocaleChange.plus(locale, val)))
                    .orElseGet(() -> updateActionMapper.apply(withLocaleChange)));
=======
                .map(val -> updateActionMapper.apply(withLocaleChange.plus(locale, val)))
                .orElseGet(() -> updateActionMapper.apply(withLocaleChange)));
>>>>>>> 11b9b19a
        } else {
            if (oldLocalizedField != null) {
                // If old localized field is set but the new one is unset, only update if the locale value is set in
                // the old field.
                return ofNullable(oldLocalizedField.get(locale))
                    .map(localValue -> updateActionMapper.apply(LocalizedString.empty()));
            } else {
                // If old localized field is unset but the new one is set, only update if the locale value is set in
                // the new field.
                return ofNullable(newLocalizedField.get(locale))
                    .map(newLocalValue -> updateActionMapper.apply(LocalizedString.of(locale, newLocalValue)));
            }
        }
    }

    /**
     * Takes a {@link ProductDraft} and filters out any localization other than {@link Locale#FRENCH} from
     * {@link LocalizedString} fields of the supplied {@link ProductDraft}. Note: This method will only
     * filter the {@link LocalizedString} fields on the {@link ProductDraft} level, so it will not filter out {@link
     * LocalizedString} fields on the variant level.
     *
     * @param productDraft the product draft to filter the localizations from.
     * @return a new product draft with {@link LocalizedString} fields that have only entries of the
     *         {@link Locale#FRENCH} locale.
     */
    @Nonnull
    public static ProductDraft filterFrenchLocales(@Nonnull final ProductDraft productDraft) {
        return filterLocalizedStrings(productDraft, Locale.FRENCH);
    }

    /**
     * Takes a {@link ProductDraft} and a locale and filters out any localization other than the specified one in the
     * locale from {@link LocalizedString} fields of the supplied {@link ProductDraft}. Note: This method will only
     * filter the {@link LocalizedString} fields on the {@link ProductDraft} level, so it will not filter out {@link
     * LocalizedString} fields on the variant level.
     *
     * @param productDraft the product draft to filter the localizations from.
     * @param locale       the locale to filter in.
     * @return a new product draft with {@link LocalizedString} fields that have only entries of the supplied locale.
     */
    @Nonnull
    private static ProductDraft filterLocalizedStrings(@Nonnull final ProductDraft productDraft,
                                                       @Nonnull final Locale locale) {

        final LocalizedString name = productDraft.getName();
        final LocalizedString slug = productDraft.getSlug();
        final LocalizedString description = productDraft.getDescription();
        final LocalizedString metaDescription = productDraft.getMetaDescription();
        final LocalizedString metaKeywords = productDraft.getMetaKeywords();
        final LocalizedString metaTitle = productDraft.getMetaTitle();


        return ProductDraftBuilder.of(productDraft)
                                  .name(filterLocale(name, locale))
                                  .slug(filterLocale(slug, locale))
                                  .description(filterLocale(description, locale))
                                  .metaDescription(filterLocale(metaDescription, locale))
                                  .metaKeywords(filterLocale(metaKeywords, locale))
                                  .metaTitle(filterLocale(metaTitle, locale))
                                  .build();
    }

    /**
     * Takes a {@link LocalizedString} and a locale and filters out any localization other than the specified locale.
     *
     * @param localizedString the localizedString to filter the localizations from.
     * @param locale          the locale to filter in.
     * @return a new {@link LocalizedString} with only entries of the supplied locale.
     */
    @Nullable
    private static LocalizedString filterLocale(@Nullable final LocalizedString localizedString,
                                                @Nonnull final Locale locale) {
        return ofNullable(localizedString)
            .map(lText -> lText.stream()
                               .filter(localizedStringEntry -> Objects.equals(localizedStringEntry.getLocale(), locale))
                               .collect(toMap(LocalizedStringEntry::getLocale, LocalizedStringEntry::getValue)))
            .map(LocalizedString::of)
            .orElse(null);
    }

    private SyncSingleLocale() {
    }
}<|MERGE_RESOLUTION|>--- conflicted
+++ resolved
@@ -81,16 +81,9 @@
         @Nonnull final UpdateAction<Product> updateAction,
         @Nonnull final ProductDraft newProductDraft,
         @Nonnull final Product oldProduct,
-<<<<<<< HEAD
-        //@Nonnull final ProductType productType,
-        //TODO: RIGHT NOW NOT USED BUT WILL BE EXTENDED LATER WITH USAGE AND TESTS. GITHUB ISSUE #189
-        @Nonnull final Locale locale) {
-        
-=======
         //TODO: ProductType should be passes to for attribute comparison. GITHUB ISSUE #189
         @Nonnull final Locale locale) {
 
->>>>>>> 11b9b19a
         if (updateAction instanceof ChangeName) {
             return filterLocalizedField(newProductDraft, oldProduct, locale, ProductDraft::getName,
                 ProductData::getName, ChangeName::of);
@@ -150,36 +143,21 @@
             final String newLocaleValue = newLocalizedField.get(locale);
             final String oldLocaleValue = oldLocalizedField.get(locale);
 
-<<<<<<< HEAD
-            // At this point, we are sure both old locale value and new locale value have different values.
-=======
             // We are sure that both old locale and new locale have different values in this method.
->>>>>>> 11b9b19a
             // if old locale value is set, remove it from old localized field
             final LocalizedString withLocaleChange = ofNullable(oldLocaleValue)
                 .map(value -> LocalizedString.of(
                     oldLocalizedField.stream()
-<<<<<<< HEAD
                         .filter(localization -> !localization.getLocale().equals(locale))
                         .collect(toMap(LocalizedStringEntry::getLocale,
                             LocalizedStringEntry::getValue))))
-=======
-                                     .filter(localization -> !localization.getLocale().equals(locale))
-                                     .collect(toMap(LocalizedStringEntry::getLocale,
-                                         LocalizedStringEntry::getValue))))
->>>>>>> 11b9b19a
                 .orElse(oldLocalizedField);
 
             // Only if old locale value is not set and the new locale value is set,
             // update the old localized field with the new locale value
             return ofNullable(ofNullable(newLocaleValue)
-<<<<<<< HEAD
                     .map(val -> updateActionMapper.apply(withLocaleChange.plus(locale, val)))
                     .orElseGet(() -> updateActionMapper.apply(withLocaleChange)));
-=======
-                .map(val -> updateActionMapper.apply(withLocaleChange.plus(locale, val)))
-                .orElseGet(() -> updateActionMapper.apply(withLocaleChange)));
->>>>>>> 11b9b19a
         } else {
             if (oldLocalizedField != null) {
                 // If old localized field is set but the new one is unset, only update if the locale value is set in
