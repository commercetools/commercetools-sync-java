--- conflicted
+++ resolved
@@ -209,15 +209,9 @@
     private CompletableFuture<Void> createAndUpdateProducts() {
 
         final CompletableFuture<Void> createRequestsStage =
-<<<<<<< HEAD
                 createProducts(draftsToCreate)
                         .thenAccept(createdProducts -> updateStatistics(createdProducts, draftsToCreate.size()))
                         .toCompletableFuture();
-=======
-            createProducts(draftsToCreate)
-                          .thenAccept(createdProducts -> updateStatistics(createdProducts, draftsToCreate.size()))
-                          .toCompletableFuture();
->>>>>>> 11b9b19a
 
         final CompletableFuture<List<Optional<Product>>> updateRequestsStage =
             syncProducts(productsToSync).toCompletableFuture();
@@ -228,27 +222,16 @@
     @Nonnull
     private CompletionStage<Set<Product>> createProducts(@Nonnull final Set<ProductDraft> productsDrafts) {
         return mapValuesToFutureOfCompletedValues(productsDrafts, this::applyCallbackAndCreate)
-<<<<<<< HEAD
                 .thenApply(results -> results.filter(Optional::isPresent).map(Optional::get))
                 .thenApply(createdProducts -> createdProducts.collect(Collectors.toSet()));
-=======
-            .thenApply(results -> results.filter(Optional::isPresent).map(Optional::get))
-            .thenApply(createdProducts -> createdProducts.collect(Collectors.toSet()));
->>>>>>> 11b9b19a
     }
 
     @Nonnull
     private CompletionStage<Optional<Product>> applyCallbackAndCreate(@Nonnull final ProductDraft productDraft) {
         return syncOptions
-<<<<<<< HEAD
                 .applyBeforeCreateCallBack(productDraft)
                 .map(productService::createProduct)
                 .orElse(CompletableFuture.completedFuture(Optional.empty()));
-=======
-            .applyBeforeCreateCallBack(productDraft)
-            .map(productService::createProduct)
-            .orElse(CompletableFuture.completedFuture(Optional.empty()));
->>>>>>> 11b9b19a
     }
 
     private void updateStatistics(@Nonnull final Set<Product> createdProducts,
@@ -279,11 +262,7 @@
                                     buildActions(oldProduct, newProduct, syncOptions, attributeMetaDataMap);
 
                             final List<UpdateAction<Product>> beforeUpdateCallBackApplied =
-<<<<<<< HEAD
                                     syncOptions.applyBeforeUpdateCallBack(updateActions, newProduct, oldProduct);
-=======
-                                syncOptions.applyBeforeUpdateCallBack(updateActions, newProduct, oldProduct);
->>>>>>> 11b9b19a
 
                             if (!beforeUpdateCallBackApplied.isEmpty()) {
                                 return updateProduct(oldProduct, newProduct, beforeUpdateCallBackApplied);
