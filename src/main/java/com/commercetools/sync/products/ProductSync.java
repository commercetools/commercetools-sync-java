package com.commercetools.sync.products;

import com.commercetools.sync.categories.CategorySyncOptionsBuilder;
import com.commercetools.sync.commons.BaseSync;
<<<<<<< HEAD
import com.commercetools.sync.commons.models.WaitingToBeResolved;
import com.commercetools.sync.products.helpers.ProductBatchProcessor;
=======
import com.commercetools.sync.commons.exceptions.SyncException;
import com.commercetools.sync.products.helpers.BatchProcessor;
>>>>>>> d76ec938
import com.commercetools.sync.products.helpers.ProductReferenceResolver;
import com.commercetools.sync.products.helpers.ProductSyncStatistics;
import com.commercetools.sync.services.CategoryService;
import com.commercetools.sync.services.ChannelService;
import com.commercetools.sync.services.CustomerGroupService;
import com.commercetools.sync.services.ProductService;
import com.commercetools.sync.services.ProductTypeService;
import com.commercetools.sync.services.StateService;
import com.commercetools.sync.services.TaxCategoryService;
import com.commercetools.sync.services.TypeService;
import com.commercetools.sync.services.UnresolvedReferencesService;
import com.commercetools.sync.services.impl.CategoryServiceImpl;
import com.commercetools.sync.services.impl.ChannelServiceImpl;
import com.commercetools.sync.services.impl.CustomerGroupServiceImpl;
import com.commercetools.sync.services.impl.ProductServiceImpl;
import com.commercetools.sync.services.impl.ProductTypeServiceImpl;
import com.commercetools.sync.services.impl.StateServiceImpl;
import com.commercetools.sync.services.impl.TaxCategoryServiceImpl;
import com.commercetools.sync.services.impl.TypeServiceImpl;
import com.commercetools.sync.services.impl.UnresolvedReferencesServiceImpl;
import edu.umd.cs.findbugs.annotations.SuppressFBWarnings;
import io.sphere.sdk.channels.ChannelRole;
import io.sphere.sdk.commands.UpdateAction;
import io.sphere.sdk.products.Product;
import io.sphere.sdk.products.ProductDraft;
import org.apache.commons.lang3.tuple.ImmutablePair;

import javax.annotation.Nonnull;
import javax.annotation.Nullable;
import java.util.Collection;
import java.util.Collections;
import java.util.HashSet;
import java.util.List;
import java.util.Map;
import java.util.Objects;
import java.util.Optional;
import java.util.Set;
import java.util.concurrent.CompletableFuture;
import java.util.concurrent.CompletionStage;
import java.util.concurrent.ConcurrentHashMap;
import java.util.stream.Collectors;

import static com.commercetools.sync.commons.utils.SyncUtils.batchElements;
import static com.commercetools.sync.products.utils.ProductSyncUtils.buildActions;
import static com.commercetools.sync.products.utils.ProductUpdateActionUtils.getAllVariants;
import static java.lang.String.format;
import static java.util.Optional.ofNullable;
import static java.util.concurrent.CompletableFuture.allOf;
import static java.util.function.Function.identity;
import static java.util.stream.Collectors.toMap;

public class ProductSync extends BaseSync<ProductDraft, ProductSyncStatistics, ProductSyncOptions> {
    private static final String CTP_PRODUCT_FETCH_FAILED = "Failed to fetch existing products with keys:"
        + " '%s'.";
    private static final String UNRESOLVED_REFERENCES_STORE_FETCH_FAILED = "Failed to fetch ProductDrafts waiting to "
        + "be resolved with keys '%s'.";
    private static final String UPDATE_FAILED = "Failed to update Product with key: '%s'. Reason: %s";
    private static final String FAILED_TO_PROCESS = "Failed to process the ProductDraft with key:'%s'. Reason: %s";
    private static final String FAILED_TO_FETCH_PRODUCT_TYPE = "Failed to fetch a productType for the product to "
        + "build the products' attributes metadata.";

    private final ProductService productService;
    private final ProductTypeService productTypeService;
    private final ProductReferenceResolver productReferenceResolver;
    private final UnresolvedReferencesService unresolvedReferencesService;

    private ConcurrentHashMap.KeySetView<String, Boolean> readyToResolve;

    /**
     * Takes a {@link ProductSyncOptions} instance to instantiate a new {@link ProductSync} instance that could be
     * used to sync product drafts with the given products in the CTP project specified in the injected
     * {@link ProductSyncOptions} instance.
     *
     * @param productSyncOptions the container of all the options of the sync process including the CTP project client
     *                           and/or configuration and other sync-specific options.
     */
    public ProductSync(@Nonnull final ProductSyncOptions productSyncOptions) {
        this(productSyncOptions, new ProductServiceImpl(productSyncOptions),
            new ProductTypeServiceImpl(productSyncOptions),
            new CategoryServiceImpl(CategorySyncOptionsBuilder.of(productSyncOptions.getCtpClient()).build()),
            new TypeServiceImpl(productSyncOptions),
            new ChannelServiceImpl(productSyncOptions, Collections.singleton(ChannelRole.PRODUCT_DISTRIBUTION)),
            new CustomerGroupServiceImpl(productSyncOptions),
            new TaxCategoryServiceImpl(productSyncOptions),
            new StateServiceImpl(productSyncOptions),
            new UnresolvedReferencesServiceImpl(productSyncOptions));
    }

    ProductSync(@Nonnull final ProductSyncOptions productSyncOptions, @Nonnull final ProductService productService,
                @Nonnull final ProductTypeService productTypeService, @Nonnull final CategoryService categoryService,
                @Nonnull final TypeService typeService, @Nonnull final ChannelService channelService,
                @Nonnull final CustomerGroupService customerGroupService,
                @Nonnull final TaxCategoryService taxCategoryService, @Nonnull final StateService stateService,
                @Nonnull final UnresolvedReferencesService unresolvedReferencesService) {
        super(new ProductSyncStatistics(), productSyncOptions);
        this.productService = productService;
        this.productTypeService = productTypeService;
        this.productReferenceResolver = new ProductReferenceResolver(productSyncOptions, productTypeService,
            categoryService, typeService, channelService, customerGroupService, taxCategoryService, stateService,
            productService);
        this.unresolvedReferencesService = unresolvedReferencesService;
    }

    @Override
    protected CompletionStage<ProductSyncStatistics> process(@Nonnull final List<ProductDraft> resourceDrafts) {
        final List<List<ProductDraft>> batches = batchElements(resourceDrafts, syncOptions.getBatchSize());
        return syncBatches(batches, CompletableFuture.completedFuture(statistics));
    }

    @Override
    protected CompletionStage<ProductSyncStatistics> processBatch(@Nonnull final List<ProductDraft> batch) {

        readyToResolve = ConcurrentHashMap.newKeySet();
        final ProductBatchProcessor batchProcessor = new ProductBatchProcessor(batch, this);
        batchProcessor.validateBatch();

        final Set<ProductDraft> validDrafts = batchProcessor.getValidDrafts();
        if (validDrafts.isEmpty()) {
            statistics.incrementProcessed(batch.size());
            return CompletableFuture.completedFuture(statistics);
        }

        final Set<String> keysToCache = batchProcessor.getKeysToCache();
        return productService
            .cacheKeysToIds(keysToCache)
            .handle(ImmutablePair::new)
            .thenCompose(cachingResponse -> {

                final Map<String, String> keyToIdCache = cachingResponse.getKey();
                final Throwable cachingException = cachingResponse.getValue();

                if (cachingException != null) {
                    handleError("Failed to build a cache of product keys to ids.", cachingException,
                        keysToCache.size());
                    return CompletableFuture.completedFuture(null);
                } else {
                    return syncBatch(validDrafts, keyToIdCache);
                }
            })
            .thenApply(ignoredResult -> {
                statistics.incrementProcessed(batch.size());
                return statistics;
            });
    }

    @SuppressFBWarnings("NP_NONNULL_PARAM_VIOLATION") // https://github.com/findbugsproject/findbugs/issues/79
    @Nonnull
    private CompletionStage<Void> syncBatch(
        @Nonnull final Set<ProductDraft> productDrafts,
        @Nonnull final Map<String, String> keyToIdCache) {

<<<<<<< HEAD
        if (productDrafts.isEmpty()) {
            return CompletableFuture.completedFuture(null);
        }
=======
    private void prepareDraftsForProcessing(@Nonnull final Set<ProductDraft> productDrafts,
                                            @Nonnull final Map<String, String> keyToIdCache) {
        productDrafts
            .forEach(productDraft ->
                productReferenceResolver.resolveReferences(productDraft)
                                        .thenAccept(referencesResolvedDraft -> {
                                            if (keyToIdCache.containsKey(productDraft.getKey())) {
                                                existingDrafts.add(referencesResolvedDraft);
                                            } else {
                                                draftsToCreate.add(referencesResolvedDraft);
                                            }
                                        })
                                        .exceptionally(referenceResolutionException -> {
                                            Throwable actualException = referenceResolutionException;
                                            if (referenceResolutionException instanceof CompletionException) {
                                                actualException = referenceResolutionException.getCause();
                                            }
                                            final String errorMessage = format(FAILED_TO_RESOLVE_REFERENCES,
                                                productDraft.getKey(), actualException);
                                            handleError(errorMessage, actualException, null, productDraft, null);
                                            return null;
                                        }).toCompletableFuture().join());
    }
>>>>>>> d76ec938

        final Set<String> productDraftKeys = productDrafts
            .stream()
            .map(ProductDraft::getKey)
            .collect(Collectors.toSet());

        return productService
            .fetchMatchingProductsByKeys(productDraftKeys)
            .handle(ImmutablePair::new)
            .thenCompose(fetchResponse -> {
                final Throwable fetchException = fetchResponse.getValue();
                if (fetchException != null) {
                    final String errorMessage = format(CTP_PRODUCT_FETCH_FAILED, productDraftKeys);
                    handleError(errorMessage, fetchException, productDraftKeys.size());
                    return CompletableFuture.completedFuture(null);
                } else {
                    final Set<Product> matchingProducts = fetchResponse.getKey();
                    return syncOrKeepTrack(productDrafts, matchingProducts, keyToIdCache)
                        .thenCompose(aVoid -> resolveNowReadyReferences(keyToIdCache));
                }
            });
    }

    /**
     * Given a set of product drafts, for each new draft: if it doesn't have any product references which are missing,
     * it syncs the new draft. However, if it does have missing references, it keeps track of it by persisting it.
     *
     * @param oldProducts old product types.
     * @param newProducts drafts that need to be synced.
     * @return a {@link CompletionStage} which contains an empty result after execution of the update
     */
    @Nonnull
    private CompletionStage<Void> syncOrKeepTrack(
        @Nonnull final Set<ProductDraft> newProducts,
        @Nonnull final Set<Product> oldProducts,
        @Nonnull final Map<String, String> keyToIdCache) {

        return allOf(newProducts
            .stream()
            .map(newDraft -> {
                final Set<String> missingReferencedProductKeys =
                    getMissingReferencedProductKeys(newDraft, keyToIdCache);

                if (!missingReferencedProductKeys.isEmpty()) {
                    return keepTrackOfMissingReferences(newDraft, missingReferencedProductKeys);
                } else {
                    return syncDraft(oldProducts, newDraft);
                }
            })
            .map(CompletionStage::toCompletableFuture)
            .toArray(CompletableFuture[]::new));
    }

    private Set<String> getMissingReferencedProductKeys(
        @Nonnull final ProductDraft newProduct,
        @Nonnull final Map<String, String> keyToIdCache) {

        final Set<String> referencedProductKeys = getAllVariants(newProduct)
            .stream()
            .map(ProductBatchProcessor::getReferencedProductKeys)
            .flatMap(Collection::stream)
            .collect(Collectors.toSet());

        return referencedProductKeys
            .stream()
            .filter(key -> !keyToIdCache.containsKey(key))
            .collect(Collectors.toSet());
    }

    private CompletionStage<Optional<WaitingToBeResolved>> keepTrackOfMissingReferences(
        @Nonnull final ProductDraft newProduct,
        @Nonnull final Set<String> missingReferencedProductKeys) {

        missingReferencedProductKeys.forEach(missingParentKey ->
            statistics.addMissingDependency(missingParentKey, newProduct.getKey()));
        return unresolvedReferencesService.save(new WaitingToBeResolved(newProduct, missingReferencedProductKeys));
    }

    @SuppressFBWarnings("NP_NONNULL_PARAM_VIOLATION") // https://github.com/findbugsproject/findbugs/issues/79
    @Nonnull
    private CompletionStage<Void> resolveNowReadyReferences(final Map<String, String> keyToIdCache) {

        // We delete anyways the keys from the statistics before we attempt resolution, because even if resolution fails
        // the products that failed to be synced would be counted as failed.

        final Set<String> referencingDraftKeys = readyToResolve
            .stream()
            .map(statistics::removeAndGetReferencingKeys)
            .filter(Objects::nonNull)
            .flatMap(Set::stream)
            .collect(Collectors.toSet());

        if (referencingDraftKeys.isEmpty()) {
            return CompletableFuture.completedFuture(null);
        }


        final Set<ProductDraft> readyToSync = new HashSet<>();
        final Set<WaitingToBeResolved> waitingDraftsToBeUpdated = new HashSet<>();

        return unresolvedReferencesService
            .fetch(referencingDraftKeys)
            .handle(ImmutablePair::new)
            .thenCompose(fetchResponse -> {
                final Set<WaitingToBeResolved> waitingDrafts = fetchResponse.getKey();
                final Throwable fetchException = fetchResponse.getValue();

                if (fetchException != null) {
                    final String errorMessage = format(UNRESOLVED_REFERENCES_STORE_FETCH_FAILED, referencingDraftKeys);
                    handleError(errorMessage, fetchException, referencingDraftKeys.size());
                    return CompletableFuture.completedFuture(null);
                }

                waitingDrafts
                    .forEach(waitingDraft -> {
                        final Set<String> missingReferencedProductKeys = waitingDraft.getMissingReferencedProductKeys();
                        missingReferencedProductKeys.removeAll(readyToResolve);

                        if (missingReferencedProductKeys.isEmpty()) {
                            readyToSync.add(waitingDraft.getProductDraft());
                        } else {
                            waitingDraftsToBeUpdated.add(waitingDraft);
                        }
                    });


                return updateWaitingDrafts(waitingDraftsToBeUpdated)
                    .thenCompose(aVoid -> syncBatch(readyToSync, keyToIdCache))
                    .thenCompose(aVoid -> removeFromWaiting(readyToSync));
            });
    }

    @Nonnull
    private CompletableFuture<Void> updateWaitingDrafts(
        @Nonnull final Set<WaitingToBeResolved> waitingDraftsToBeUpdated) {

        return allOf(waitingDraftsToBeUpdated
            .stream()
            .map(unresolvedReferencesService::save)
            .map(CompletionStage::toCompletableFuture)
            .toArray(CompletableFuture[]::new));
    }

    @Nonnull
<<<<<<< HEAD
    private CompletableFuture<Void> removeFromWaiting(
        @Nonnull final Set<ProductDraft> drafts) {
        return allOf(drafts
            .stream()
            .map(ProductDraft::getKey)
            .map(unresolvedReferencesService::delete)
            .map(CompletionStage::toCompletableFuture)
            .toArray(CompletableFuture[]::new));
=======
    private CompletionStage<Optional<Product>> applyCallbackAndCreate(@Nonnull final ProductDraft productDraft) {
        return syncOptions
            .applyBeforeCreateCallback(productDraft)
            .map(productService::createProduct)
            .orElse(CompletableFuture.completedFuture(Optional.empty()));
>>>>>>> d76ec938
    }


    @Nonnull
    private CompletionStage<Void> syncDraft(
        @Nonnull final Set<Product> oldProducts,
        @Nonnull final ProductDraft newProductDraft) {

        final Map<String, Product> oldProductMap =
            oldProducts.stream().collect(toMap(Product::getKey, identity()));

        return productReferenceResolver
            .resolveReferences(newProductDraft)
            .thenCompose(resolvedDraft -> {

                final Product oldProduct = oldProductMap.get(newProductDraft.getKey());

                return ofNullable(oldProduct)
                    .map(product -> fetchProductAttributesMetadataAndUpdate(oldProduct, resolvedDraft))
                    .orElseGet(() -> applyCallbackAndCreate(resolvedDraft));

            })

            .exceptionally(completionException -> {
                final String errorMessage = format(FAILED_TO_PROCESS, newProductDraft.getKey(),
                        completionException.getMessage());
                handleError(errorMessage, completionException, 1);
                return null;
            });

    }

    @Nonnull
<<<<<<< HEAD
    private CompletionStage<Void> fetchProductAttributesMetadataAndUpdate(
        @Nonnull final Product oldProduct,
        @Nonnull final ProductDraft newProduct) {

        return productTypeService
            .fetchCachedProductAttributeMetaDataMap(oldProduct.getProductType().getId())
            .thenCompose(optionalAttributesMetaDataMap ->
                optionalAttributesMetaDataMap
                    .map(attributeMetaDataMap -> {
                        final List<UpdateAction<Product>> updateActions =
                            buildActions(oldProduct, newProduct, syncOptions, attributeMetaDataMap);

                        final List<UpdateAction<Product>> beforeUpdateCallBackApplied =
                            syncOptions.applyBeforeUpdateCallBack(updateActions, newProduct, oldProduct);

                        if (!beforeUpdateCallBackApplied.isEmpty()) {
                            return updateProduct(oldProduct, newProduct, beforeUpdateCallBackApplied);
                        }

                        return CompletableFuture.completedFuture((Void) null);

                    })
                    .orElseGet(() -> {
                        final String errorMessage =
                            format(UPDATE_FAILED, oldProduct.getKey(), FAILED_TO_FETCH_PRODUCT_TYPE);
                        handleError(errorMessage);
                        return CompletableFuture.completedFuture(null);
                    })
            );
    }

    @Nonnull
    private CompletionStage<Void> updateProduct(
        @Nonnull final Product oldProduct,
        @Nonnull final ProductDraft newProduct,
        @Nonnull final List<UpdateAction<Product>> updateActions) {

        return productService
            .updateProduct(oldProduct, updateActions)
            .handle(ImmutablePair::new)
            .thenCompose(updateResponse -> {
                final Throwable sphereException = updateResponse.getValue();
                if (sphereException != null) {
                    return executeSupplierIfConcurrentModificationException(sphereException,
                        () -> fetchAndUpdate(oldProduct, newProduct),
                        () -> {
                            final String productKey = oldProduct.getKey();
                            handleError(format(UPDATE_FAILED, productKey, sphereException), sphereException);
                            return CompletableFuture.completedFuture(null);
                        });
                } else {
                    statistics.incrementUpdated();
                    return CompletableFuture.completedFuture(null);
                }
            });
=======
    private CompletionStage<Optional<Product>> fetchProductAttributesMetadataAndUpdate(@Nonnull final Product
                                                                                           oldProduct,
                                                                                       @Nonnull final ProductDraft
                                                                                           newProduct) {
        return productTypeService.fetchCachedProductAttributeMetaDataMap(oldProduct.getProductType().getId())
                .thenCompose(optionalAttributesMetaDataMap ->
                        optionalAttributesMetaDataMap.map(attributeMetaDataMap -> {
                            final List<UpdateAction<Product>> updateActions =
                                    buildActions(oldProduct, newProduct, syncOptions, attributeMetaDataMap);

                            final List<UpdateAction<Product>> beforeUpdateCallBackApplied =
                                syncOptions.applyBeforeUpdateCallback(updateActions, newProduct, oldProduct);

                            if (!beforeUpdateCallBackApplied.isEmpty()) {
                                return updateProduct(oldProduct, newProduct, beforeUpdateCallBackApplied);
                            }

                            return CompletableFuture.completedFuture(Optional.of(oldProduct));
                        }).orElseGet(() -> {
                            final String errorMessage = format(UPDATE_FAILED, oldProduct.getKey(),
                                    FAILED_TO_FETCH_PRODUCT_TYPE);
                            handleError(errorMessage, oldProduct, newProduct);
                            return CompletableFuture.completedFuture(Optional.of(oldProduct));
                        })
                );
    }

    @Nonnull
    private CompletionStage<Optional<Product>> updateProduct(@Nonnull final Product oldProduct,
                                                             @Nonnull final ProductDraft newProduct,
                                                             @Nonnull final List<UpdateAction<Product>> updateActions) {
        return productService.updateProduct(oldProduct, updateActions)
                             .handle(ImmutablePair::new)
                             .thenCompose(updateResponse -> {
                                 final Product updatedProduct = updateResponse.getKey();
                                 final Throwable sphereException = updateResponse.getValue();
                                 if (sphereException != null) {
                                     return executeSupplierIfConcurrentModificationException(sphereException,
                                         () -> fetchAndUpdate(oldProduct, newProduct),
                                         () -> {
                                             final String productKey = oldProduct.getKey();
                                             handleError(format(UPDATE_FAILED, productKey, sphereException),
                                                 sphereException, oldProduct, newProduct, updateActions);
                                             return CompletableFuture.completedFuture(empty());
                                         });
                                 } else {
                                     statistics.incrementUpdated();
                                     return CompletableFuture.completedFuture(Optional.of(updatedProduct));
                                 }
                             });
>>>>>>> d76ec938
    }


    /**
     * Given an existing {@link Product} and a new {@link ProductDraft}, first fetches a fresh copy of the existing
     * product, then it calculates all the update actions required to synchronize the existing product to be the
     * same as the new one. If there are update actions found, a request is made to CTP to update the
     * existing one, otherwise it doesn't issue a request.
     *
     * @param oldProduct the product which could be updated.
     * @param newProduct the product draft where we get the new data.
     * @return a future which contains an empty result after execution of the update.
     */
    @Nonnull
    private CompletionStage<Void> fetchAndUpdate(@Nonnull final Product oldProduct,
                                                 @Nonnull final ProductDraft newProduct) {

        final String key = oldProduct.getKey();
        return productService
            .fetchProduct(key)
            .handle(ImmutablePair::new)
            .thenCompose(fetchResponse -> {
                final Optional<Product> fetchedProductOptional = fetchResponse.getKey();
                final Throwable exception = fetchResponse.getValue();

                if (exception != null) {
                    final String errorMessage = format(UPDATE_FAILED, key, "Failed to fetch from CTP while "
<<<<<<< HEAD
                        + "retrying after concurrency modification.");
                    handleError(errorMessage, exception);
                    return CompletableFuture.completedFuture(null);
=======
                            + "retrying after concurrency modification.");
                    handleError(errorMessage, exception, oldProduct, newProduct, null);
                    return CompletableFuture.completedFuture(empty());
>>>>>>> d76ec938
                }

                return fetchedProductOptional
                    .map(fetchedProduct -> fetchProductAttributesMetadataAndUpdate(fetchedProduct, newProduct))
                    .orElseGet(() -> {
                        final String errorMessage = format(UPDATE_FAILED, key, "Not found when attempting to fetch "
<<<<<<< HEAD
                            + "while retrying after concurrency modification.");
                        handleError(errorMessage);
                        return CompletableFuture.completedFuture(null);
=======
                                + "while retrying after concurrency modification.");
                        handleError(errorMessage, oldProduct, newProduct);
                        return CompletableFuture.completedFuture(empty());
>>>>>>> d76ec938
                    });
            });
    }

    @SuppressFBWarnings("NP_NONNULL_PARAM_VIOLATION") // https://github.com/findbugsproject/findbugs/issues/79
    @Nonnull
    private CompletionStage<Void> applyCallbackAndCreate(@Nonnull final ProductDraft productDraft) {
        return syncOptions
            .applyBeforeCreateCallBack(productDraft)
            .map(draft -> productService
                .createProduct(draft)
                .thenAccept(productOptional -> {
                    if (productOptional.isPresent()) {
                        readyToResolve.add(productDraft.getKey());
                        statistics.incrementCreated();
                    } else {
                        statistics.incrementFailed();
                    }
                })
            )
            .orElse(CompletableFuture.completedFuture(null));
    }

    /**
     * Given a {@link String} {@code errorMessage}, this method calls the optional error callback specified in the
     * {@code syncOptions} and updates the {@code statistics} instance by incrementing the total number of failed
     * products to sync.
     *
     * @param errorMessage The error message describing the reason(s) of failure.
     */
    private void handleError(@Nonnull final String errorMessage, @Nullable final Product oldResource,
        @Nullable final ProductDraft newResource) {
        handleError(errorMessage, null, oldResource, newResource, null);
    }

    /**
     * Given a {@link String} {@code errorMessage} and a {@link Throwable} {@code exception}, this method calls the
     * optional error callback specified in the {@code syncOptions} and updates the {@code statistics} instance by
     * incrementing the total number of failed products to sync.
     *
     * @param errorMessage The error message describing the reason(s) of failure.
     * @param exception    The exception that called caused the failure, if any.
     * @param oldProduct the product which could be updated.
     * @param newProduct the product draft where we get the new data.
     * @param updateActions the update actions to update the {@link Product} with.
     */
    private void handleError(@Nonnull final String errorMessage, @Nullable final Throwable exception,
        @Nullable final Product oldProduct, @Nullable final ProductDraft newProduct,
        @Nullable final List<UpdateAction<Product>> updateActions) {
        SyncException syncException = exception != null ? new SyncException(errorMessage, exception)
            : new SyncException(errorMessage);
        syncOptions.applyErrorCallback(syncException, oldProduct, newProduct, updateActions);
        statistics.incrementFailed();
    }

    /**
     * Given a {@link String} {@code errorMessage} and a {@link Throwable} {@code exception}, this method calls the
     * optional error callback specified in the {@code syncOptions} and updates the {@code statistics} instance by
     * incrementing the total number of failed product to sync with the supplied {@code failedTimes}.
     *
     * @param errorMessage The error message describing the reason(s) of failure.
     * @param exception    The exception that called caused the failure, if any.
     * @param failedTimes  The number of times that the failed products counter is incremented.
     */
    private void handleError(@Nonnull final String errorMessage,
                             @Nullable final Throwable exception,
                             final int failedTimes) {
        SyncException syncException = exception != null ? new SyncException(errorMessage, exception)
            : new SyncException(errorMessage);
        syncOptions.applyErrorCallback(syncException, null, null, null);
        statistics.incrementFailed(failedTimes);
    }
}<|MERGE_RESOLUTION|>--- conflicted
+++ resolved
@@ -2,13 +2,9 @@
 
 import com.commercetools.sync.categories.CategorySyncOptionsBuilder;
 import com.commercetools.sync.commons.BaseSync;
-<<<<<<< HEAD
+import com.commercetools.sync.commons.exceptions.SyncException;
 import com.commercetools.sync.commons.models.WaitingToBeResolved;
 import com.commercetools.sync.products.helpers.ProductBatchProcessor;
-=======
-import com.commercetools.sync.commons.exceptions.SyncException;
-import com.commercetools.sync.products.helpers.BatchProcessor;
->>>>>>> d76ec938
 import com.commercetools.sync.products.helpers.ProductReferenceResolver;
 import com.commercetools.sync.products.helpers.ProductSyncStatistics;
 import com.commercetools.sync.services.CategoryService;
@@ -160,35 +156,9 @@
         @Nonnull final Set<ProductDraft> productDrafts,
         @Nonnull final Map<String, String> keyToIdCache) {
 
-<<<<<<< HEAD
         if (productDrafts.isEmpty()) {
             return CompletableFuture.completedFuture(null);
         }
-=======
-    private void prepareDraftsForProcessing(@Nonnull final Set<ProductDraft> productDrafts,
-                                            @Nonnull final Map<String, String> keyToIdCache) {
-        productDrafts
-            .forEach(productDraft ->
-                productReferenceResolver.resolveReferences(productDraft)
-                                        .thenAccept(referencesResolvedDraft -> {
-                                            if (keyToIdCache.containsKey(productDraft.getKey())) {
-                                                existingDrafts.add(referencesResolvedDraft);
-                                            } else {
-                                                draftsToCreate.add(referencesResolvedDraft);
-                                            }
-                                        })
-                                        .exceptionally(referenceResolutionException -> {
-                                            Throwable actualException = referenceResolutionException;
-                                            if (referenceResolutionException instanceof CompletionException) {
-                                                actualException = referenceResolutionException.getCause();
-                                            }
-                                            final String errorMessage = format(FAILED_TO_RESOLVE_REFERENCES,
-                                                productDraft.getKey(), actualException);
-                                            handleError(errorMessage, actualException, null, productDraft, null);
-                                            return null;
-                                        }).toCompletableFuture().join());
-    }
->>>>>>> d76ec938
 
         final Set<String> productDraftKeys = productDrafts
             .stream()
@@ -333,7 +303,6 @@
     }
 
     @Nonnull
-<<<<<<< HEAD
     private CompletableFuture<Void> removeFromWaiting(
         @Nonnull final Set<ProductDraft> drafts) {
         return allOf(drafts
@@ -342,13 +311,6 @@
             .map(unresolvedReferencesService::delete)
             .map(CompletionStage::toCompletableFuture)
             .toArray(CompletableFuture[]::new));
-=======
-    private CompletionStage<Optional<Product>> applyCallbackAndCreate(@Nonnull final ProductDraft productDraft) {
-        return syncOptions
-            .applyBeforeCreateCallback(productDraft)
-            .map(productService::createProduct)
-            .orElse(CompletableFuture.completedFuture(Optional.empty()));
->>>>>>> d76ec938
     }
 
 
@@ -382,7 +344,6 @@
     }
 
     @Nonnull
-<<<<<<< HEAD
     private CompletionStage<Void> fetchProductAttributesMetadataAndUpdate(
         @Nonnull final Product oldProduct,
         @Nonnull final ProductDraft newProduct) {
@@ -396,7 +357,7 @@
                             buildActions(oldProduct, newProduct, syncOptions, attributeMetaDataMap);
 
                         final List<UpdateAction<Product>> beforeUpdateCallBackApplied =
-                            syncOptions.applyBeforeUpdateCallBack(updateActions, newProduct, oldProduct);
+                            syncOptions.applyBeforeUpdateCallback(updateActions, newProduct, oldProduct);
 
                         if (!beforeUpdateCallBackApplied.isEmpty()) {
                             return updateProduct(oldProduct, newProduct, beforeUpdateCallBackApplied);
@@ -408,7 +369,7 @@
                     .orElseGet(() -> {
                         final String errorMessage =
                             format(UPDATE_FAILED, oldProduct.getKey(), FAILED_TO_FETCH_PRODUCT_TYPE);
-                        handleError(errorMessage);
+                        handleError(errorMessage, oldProduct, newProduct);
                         return CompletableFuture.completedFuture(null);
                     })
             );
@@ -430,7 +391,8 @@
                         () -> fetchAndUpdate(oldProduct, newProduct),
                         () -> {
                             final String productKey = oldProduct.getKey();
-                            handleError(format(UPDATE_FAILED, productKey, sphereException), sphereException);
+                            handleError(format(UPDATE_FAILED, productKey, sphereException), sphereException,
+                                    oldProduct, newProduct, updateActions);
                             return CompletableFuture.completedFuture(null);
                         });
                 } else {
@@ -438,58 +400,6 @@
                     return CompletableFuture.completedFuture(null);
                 }
             });
-=======
-    private CompletionStage<Optional<Product>> fetchProductAttributesMetadataAndUpdate(@Nonnull final Product
-                                                                                           oldProduct,
-                                                                                       @Nonnull final ProductDraft
-                                                                                           newProduct) {
-        return productTypeService.fetchCachedProductAttributeMetaDataMap(oldProduct.getProductType().getId())
-                .thenCompose(optionalAttributesMetaDataMap ->
-                        optionalAttributesMetaDataMap.map(attributeMetaDataMap -> {
-                            final List<UpdateAction<Product>> updateActions =
-                                    buildActions(oldProduct, newProduct, syncOptions, attributeMetaDataMap);
-
-                            final List<UpdateAction<Product>> beforeUpdateCallBackApplied =
-                                syncOptions.applyBeforeUpdateCallback(updateActions, newProduct, oldProduct);
-
-                            if (!beforeUpdateCallBackApplied.isEmpty()) {
-                                return updateProduct(oldProduct, newProduct, beforeUpdateCallBackApplied);
-                            }
-
-                            return CompletableFuture.completedFuture(Optional.of(oldProduct));
-                        }).orElseGet(() -> {
-                            final String errorMessage = format(UPDATE_FAILED, oldProduct.getKey(),
-                                    FAILED_TO_FETCH_PRODUCT_TYPE);
-                            handleError(errorMessage, oldProduct, newProduct);
-                            return CompletableFuture.completedFuture(Optional.of(oldProduct));
-                        })
-                );
-    }
-
-    @Nonnull
-    private CompletionStage<Optional<Product>> updateProduct(@Nonnull final Product oldProduct,
-                                                             @Nonnull final ProductDraft newProduct,
-                                                             @Nonnull final List<UpdateAction<Product>> updateActions) {
-        return productService.updateProduct(oldProduct, updateActions)
-                             .handle(ImmutablePair::new)
-                             .thenCompose(updateResponse -> {
-                                 final Product updatedProduct = updateResponse.getKey();
-                                 final Throwable sphereException = updateResponse.getValue();
-                                 if (sphereException != null) {
-                                     return executeSupplierIfConcurrentModificationException(sphereException,
-                                         () -> fetchAndUpdate(oldProduct, newProduct),
-                                         () -> {
-                                             final String productKey = oldProduct.getKey();
-                                             handleError(format(UPDATE_FAILED, productKey, sphereException),
-                                                 sphereException, oldProduct, newProduct, updateActions);
-                                             return CompletableFuture.completedFuture(empty());
-                                         });
-                                 } else {
-                                     statistics.incrementUpdated();
-                                     return CompletableFuture.completedFuture(Optional.of(updatedProduct));
-                                 }
-                             });
->>>>>>> d76ec938
     }
 
 
@@ -517,30 +427,18 @@
 
                 if (exception != null) {
                     final String errorMessage = format(UPDATE_FAILED, key, "Failed to fetch from CTP while "
-<<<<<<< HEAD
                         + "retrying after concurrency modification.");
-                    handleError(errorMessage, exception);
+                    handleError(errorMessage, exception, oldProduct, newProduct, null);
                     return CompletableFuture.completedFuture(null);
-=======
-                            + "retrying after concurrency modification.");
-                    handleError(errorMessage, exception, oldProduct, newProduct, null);
-                    return CompletableFuture.completedFuture(empty());
->>>>>>> d76ec938
                 }
 
                 return fetchedProductOptional
                     .map(fetchedProduct -> fetchProductAttributesMetadataAndUpdate(fetchedProduct, newProduct))
                     .orElseGet(() -> {
                         final String errorMessage = format(UPDATE_FAILED, key, "Not found when attempting to fetch "
-<<<<<<< HEAD
                             + "while retrying after concurrency modification.");
-                        handleError(errorMessage);
+                        handleError(errorMessage, oldProduct, newProduct);
                         return CompletableFuture.completedFuture(null);
-=======
-                                + "while retrying after concurrency modification.");
-                        handleError(errorMessage, oldProduct, newProduct);
-                        return CompletableFuture.completedFuture(empty());
->>>>>>> d76ec938
                     });
             });
     }
@@ -549,7 +447,7 @@
     @Nonnull
     private CompletionStage<Void> applyCallbackAndCreate(@Nonnull final ProductDraft productDraft) {
         return syncOptions
-            .applyBeforeCreateCallBack(productDraft)
+            .applyBeforeCreateCallback(productDraft)
             .map(draft -> productService
                 .createProduct(draft)
                 .thenAccept(productOptional -> {
@@ -610,7 +508,7 @@
                              final int failedTimes) {
         SyncException syncException = exception != null ? new SyncException(errorMessage, exception)
             : new SyncException(errorMessage);
-        syncOptions.applyErrorCallback(syncException, null, null, null);
+        syncOptions.applyErrorCallback(syncException);
         statistics.incrementFailed(failedTimes);
     }
 }