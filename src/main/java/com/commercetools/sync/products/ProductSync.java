package com.commercetools.sync.products;

import com.commercetools.sync.categories.CategorySyncOptionsBuilder;
import com.commercetools.sync.commons.BaseSync;
import com.commercetools.sync.products.helpers.BatchProcessor;
import com.commercetools.sync.products.helpers.ProductReferenceResolver;
import com.commercetools.sync.products.helpers.ProductSyncStatistics;
import com.commercetools.sync.services.CategoryService;
import com.commercetools.sync.services.ChannelService;
import com.commercetools.sync.services.CustomerGroupService;
import com.commercetools.sync.services.ProductService;
import com.commercetools.sync.services.ProductTypeService;
import com.commercetools.sync.services.StateService;
import com.commercetools.sync.services.TaxCategoryService;
import com.commercetools.sync.services.TypeService;
import com.commercetools.sync.services.impl.CategoryServiceImpl;
import com.commercetools.sync.services.impl.ChannelServiceImpl;
import com.commercetools.sync.services.impl.CustomerGroupServiceImpl;
import com.commercetools.sync.services.impl.ProductServiceImpl;
import com.commercetools.sync.services.impl.ProductTypeServiceImpl;
import com.commercetools.sync.services.impl.StateServiceImpl;
import com.commercetools.sync.services.impl.TaxCategoryServiceImpl;
import com.commercetools.sync.services.impl.TypeServiceImpl;
import io.sphere.sdk.commands.UpdateAction;
import io.sphere.sdk.products.Product;
import io.sphere.sdk.products.ProductDraft;
import org.apache.commons.lang3.tuple.ImmutablePair;

import javax.annotation.Nonnull;
import javax.annotation.Nullable;
import java.util.HashMap;
import java.util.HashSet;
import java.util.List;
import java.util.Map;
import java.util.Objects;
import java.util.Optional;
import java.util.Set;
import java.util.concurrent.CompletableFuture;
import java.util.concurrent.CompletionException;
import java.util.concurrent.CompletionStage;
import java.util.stream.Collectors;

import static com.commercetools.sync.commons.utils.CompletableFutureUtils.mapValuesToFutureOfCompletedValues;
import static com.commercetools.sync.commons.utils.SyncUtils.batchElements;
import static com.commercetools.sync.products.utils.ProductSyncUtils.buildActions;
import static io.sphere.sdk.states.StateType.PRODUCT_STATE;
import static java.lang.String.format;
import static java.util.Objects.requireNonNull;
import static java.util.Optional.empty;
import static java.util.concurrent.CompletableFuture.allOf;
import static java.util.stream.Collectors.toList;

public class ProductSync extends BaseSync<ProductDraft, ProductSyncStatistics, ProductSyncOptions> {

    private static final String UPDATE_FAILED = "Failed to update Product with key: '%s'. Reason: %s";
    private static final String FAILED_TO_RESOLVE_REFERENCES = "Failed to resolve references on "
        + "ProductDraft with key:'%s'. Reason: %s";
    private static final String FAILED_TO_FETCH_PRODUCT_TYPE = "Failed to fetch a productType for the product to "
        + "build the products' attributes metadata.";

    private final ProductService productService;
    private final ProductTypeService productTypeService;
    private final ProductReferenceResolver productReferenceResolver;

    private Map<ProductDraft, Product> productsToSync = new HashMap<>();
    private Set<ProductDraft> existingDrafts = new HashSet<>();
    private Set<ProductDraft> draftsToCreate = new HashSet<>();

    /**
     * Takes a {@link ProductSyncOptions} instance to instantiate a new {@link ProductSync} instance that could be
     * used to sync product drafts with the given products in the CTP project specified in the injected
     * {@link ProductSyncOptions} instance.
     *
     * @param productSyncOptions the container of all the options of the sync process including the CTP project client
     *                           and/or configuration and other sync-specific options.
     */
    public ProductSync(@Nonnull final ProductSyncOptions productSyncOptions) {
        this(productSyncOptions, new ProductServiceImpl(productSyncOptions),
                new ProductTypeServiceImpl(productSyncOptions),
                new CategoryServiceImpl(CategorySyncOptionsBuilder.of(productSyncOptions.getCtpClient()).build()),
                new TypeServiceImpl(productSyncOptions),
                new ChannelServiceImpl(productSyncOptions),
                new CustomerGroupServiceImpl(productSyncOptions),
                new TaxCategoryServiceImpl(productSyncOptions),
                new StateServiceImpl(productSyncOptions, PRODUCT_STATE));
    }

    ProductSync(@Nonnull final ProductSyncOptions productSyncOptions, @Nonnull final ProductService productService,
                @Nonnull final ProductTypeService productTypeService, @Nonnull final CategoryService categoryService,
                @Nonnull final TypeService typeService, @Nonnull final ChannelService channelService,
                @Nonnull final CustomerGroupService customerGroupService,
                @Nonnull final TaxCategoryService taxCategoryService, @Nonnull final StateService stateService) {
        super(new ProductSyncStatistics(), productSyncOptions);
        this.productService = productService;
        this.productTypeService = productTypeService;
        this.productReferenceResolver = new ProductReferenceResolver(productSyncOptions, productTypeService,
            categoryService, typeService, channelService, customerGroupService, taxCategoryService, stateService,
            productService);
    }

    @Override
    protected CompletionStage<ProductSyncStatistics> process(@Nonnull final List<ProductDraft> resourceDrafts) {
        final List<List<ProductDraft>> batches = batchElements(resourceDrafts, syncOptions.getBatchSize());
        return syncBatches(batches, CompletableFuture.completedFuture(statistics));
    }

    @Override
    protected CompletionStage<ProductSyncStatistics> processBatch(@Nonnull final List<ProductDraft> batch) {
        productsToSync = new HashMap<>();
        draftsToCreate = new HashSet<>();
        existingDrafts = new HashSet<>();


        final BatchProcessor batchProcessor = new BatchProcessor(batch, this);
        batchProcessor.validateBatch();

        final Set<String> keysToCache = batchProcessor.getKeysToCache();
        return productService
                .cacheKeysToIds(keysToCache)
                .handle(ImmutablePair::new)
                .thenCompose(cachingResponse -> {

                    final Map<String, String> keyToIdCache = cachingResponse.getKey();
                    final Throwable cachingException = cachingResponse.getValue();

                    if (cachingException != null) {
                        handleError("Failed to build a cache of keys to ids.", cachingException, keysToCache.size());
                        return CompletableFuture.completedFuture(null);
                    } else {

                        prepareDraftsForProcessing(batchProcessor.getValidDrafts(), keyToIdCache);
                        final Set<String> productDraftKeys = getProductDraftKeys(existingDrafts);

                        return productService
                                .fetchMatchingProductsByKeys(productDraftKeys)
                                .handle(ImmutablePair::new)
                                .thenCompose(fetchResponse -> {
                                    final Set<Product> fetchedProducts = fetchResponse.getKey();
                                    final Throwable fetchException = fetchResponse.getValue();

                                    if (fetchException != null) {
                                        final String errorMessage =
                                                format("Failed to fetch existing products with keys: '%s'.",
                                                        productDraftKeys);
                                        handleError(errorMessage, fetchException, productDraftKeys.size());
                                        return CompletableFuture.completedFuture(null);
                                    } else {
                                        processFetchedProducts(fetchedProducts);
                                        return createAndUpdateProducts();
                                    }
                                });
                    }
                })
                .thenApply(ignoredResult -> {
                    statistics.incrementProcessed(batch.size());
                    return statistics;
                });
    }


    private void prepareDraftsForProcessing(@Nonnull final Set<ProductDraft> productDrafts,
                                            @Nonnull final Map<String, String> keyToIdCache) {
        productDrafts
            .forEach(productDraft ->
                productReferenceResolver.resolveReferences(productDraft)
                                        .thenAccept(referencesResolvedDraft -> {
                                            if (keyToIdCache.containsKey(productDraft.getKey())) {
                                                existingDrafts.add(referencesResolvedDraft);
                                            } else {
                                                draftsToCreate.add(referencesResolvedDraft);
                                            }
                                        })
                                        .exceptionally(referenceResolutionException -> {
                                            Throwable actualException = referenceResolutionException;
                                            if (referenceResolutionException instanceof CompletionException) {
                                                actualException = referenceResolutionException.getCause();
                                            }
                                            final String errorMessage = format(FAILED_TO_RESOLVE_REFERENCES,
                                                productDraft.getKey(), actualException);
                                            handleError(errorMessage, actualException);
                                            return null;
                                        }).toCompletableFuture().join());
    }


    @Nonnull
    private Set<String> getProductDraftKeys(@Nonnull final Set<ProductDraft> productDrafts) {
        return productDrafts.stream()
                            .map(ProductDraft::getKey)
                            .collect(Collectors.toSet());
    }


    private void processFetchedProducts(@Nonnull final Set<Product> fetchedProducts) {
        existingDrafts.forEach(existingDraft ->
            getProductByKeyIfExists(fetchedProducts, requireNonNull(existingDraft.getKey()))
                .ifPresent(product -> productsToSync.put(existingDraft, product)));
    }

    @Nonnull
    private static Optional<Product> getProductByKeyIfExists(@Nonnull final Set<Product> products,
                                                             @Nonnull final String key) {
        return products.stream()
                       .filter(product -> Objects.equals(product.getKey(), key))
                       .findFirst();
    }

    @Nonnull
    private CompletableFuture<Void> createAndUpdateProducts() {
        final CompletableFuture<Void> createRequestsStage =
                createProducts(draftsToCreate)
                        .thenAccept(createdProducts -> updateStatistics(createdProducts, draftsToCreate.size()))
                        .toCompletableFuture();

        final CompletableFuture<List<Optional<Product>>> updateRequestsStage =
            syncProducts(productsToSync).toCompletableFuture();

        return allOf(createRequestsStage, updateRequestsStage);
    }

    @Nonnull
    private CompletionStage<Set<Product>> createProducts(@Nonnull final Set<ProductDraft> productsDrafts) {
        return mapValuesToFutureOfCompletedValues(productsDrafts, this::applyCallbackAndCreate)
                .thenApply(results -> results.filter(Optional::isPresent).map(Optional::get))
                .thenApply(createdProducts -> createdProducts.collect(Collectors.toSet()));
    }

    @Nonnull
    private CompletionStage<Optional<Product>> applyCallbackAndCreate(@Nonnull final ProductDraft productDraft) {
        return syncOptions
                .applyBeforeCreateCallBack(productDraft)
                .map(productService::createProduct)
                .orElse(CompletableFuture.completedFuture(Optional.empty()));
    }

    private void updateStatistics(@Nonnull final Set<Product> createdProducts,
                                  final int totalNumberOfDraftsToCreate) {
        final int numberOfFailedCreations = totalNumberOfDraftsToCreate - createdProducts.size();
        statistics.incrementFailed(numberOfFailedCreations);
        statistics.incrementCreated(createdProducts.size());
    }

    @Nonnull
    private CompletionStage<List<Optional<Product>>> syncProducts(
        @Nonnull final Map<ProductDraft, Product> productsToSync) {
        return mapValuesToFutureOfCompletedValues(productsToSync.entrySet(),
            entry -> fetchProductAttributesMetadataAndUpdate(entry.getValue(), entry.getKey()), toList());
    }

    @Nonnull
    private CompletionStage<Optional<Product>> fetchProductAttributesMetadataAndUpdate(@Nonnull final Product
                                                                                           oldProduct,
                                                                                       @Nonnull final ProductDraft
                                                                                           newProduct) {

        return productTypeService.fetchCachedProductAttributeMetaDataMap(oldProduct.getProductType().getId())
                .thenCompose(optionalAttributesMetaDataMap ->
                        optionalAttributesMetaDataMap.map(attributeMetaDataMap -> {
                            final List<UpdateAction<Product>> updateActions =
                                    buildActions(oldProduct, newProduct, syncOptions, attributeMetaDataMap);

                            final List<UpdateAction<Product>> beforeUpdateCallBackApplied =
                                    syncOptions.applyBeforeUpdateCallBack(updateActions, newProduct, oldProduct);

                            if (!beforeUpdateCallBackApplied.isEmpty()) {
                                return updateProduct(oldProduct, newProduct, beforeUpdateCallBackApplied);
                            }
                            return CompletableFuture.completedFuture(Optional.of(oldProduct));
                        }).orElseGet(() -> {
                            final String errorMessage = format(UPDATE_FAILED, oldProduct.getKey(),
                                    FAILED_TO_FETCH_PRODUCT_TYPE);
                            handleError(errorMessage);
                            return CompletableFuture.completedFuture(Optional.of(oldProduct));
                        })
                );
    }

    @Nonnull
    private CompletionStage<Optional<Product>> updateProduct(@Nonnull final Product oldProduct,
                                                             @Nonnull final ProductDraft newProduct,
                                                             @Nonnull final List<UpdateAction<Product>> updateActions) {
        return productService.updateProduct(oldProduct, updateActions)
                             .handle(ImmutablePair::new)
                             .thenCompose(updateResponse -> {
                                 final Product updatedProduct = updateResponse.getKey();
                                 final Throwable sphereException = updateResponse.getValue();
                                 if (sphereException != null) {
                                     return executeSupplierIfConcurrentModificationException(sphereException,
                                         () -> fetchAndUpdate(oldProduct, newProduct),
                                         () -> {
                                             final String productKey = oldProduct.getKey();
                                             handleError(format(UPDATE_FAILED, productKey, sphereException),
                                                 sphereException);
                                             return CompletableFuture.completedFuture(empty());
                                         });
                                 } else {
                                     statistics.incrementUpdated();
                                     return CompletableFuture.completedFuture(Optional.of(updatedProduct));
                                 }
                             });
    }

    /**
     * Given an existing {@link Product} and a new {@link ProductDraft}, first fetches a fresh copy of the existing
     * product, then it calculates all the update actions required to synchronize the existing product to be the
     * same as the new one. If there are update actions found, a request is made to CTP to update the
     * existing one, otherwise it doesn't issue a request.
     *
     * @param oldProduct the product which could be updated.
     * @param newProduct the product draft where we get the new data.
     * @return a future which contains an empty result after execution of the update.
     */
    @Nonnull
    private CompletionStage<Optional<Product>> fetchAndUpdate(@Nonnull final Product oldProduct,
                                                              @Nonnull final ProductDraft newProduct) {
        final String key = oldProduct.getKey();
<<<<<<< HEAD
        return productService.fetchProduct(key)
                .thenCompose(productOptional -> productOptional
                        .map(fetchedProduct -> fetchProductAttributesMetadataAndUpdate(fetchedProduct, newProduct))
                        .orElseGet(() -> {
                            handleError(format(UPDATE_FAILED, key, UNEXPECTED_DELETE));
                            return CompletableFuture.completedFuture(Optional.empty());
                        })
                );
=======
        return productService
            .fetchProduct(key)
            .handle(ImmutablePair::new)
            .thenCompose(fetchResponse -> {
                final Optional<Product> fetchedProductOptional = fetchResponse.getKey();
                final Throwable exception = fetchResponse.getValue();

                if (exception != null) {
                    final String errorMessage = format(UPDATE_FAILED, key, "Failed to fetch from CTP while "
                            + "retrying after concurrency modification.");
                    handleError(errorMessage, exception);
                    return CompletableFuture.completedFuture(empty());
                }

                return fetchedProductOptional
                    .map(fetchedProduct -> fetchProductAttributesMetadataAndUpdate(fetchedProduct, newProduct))
                    .orElseGet(() -> {
                        final String errorMessage = format(UPDATE_FAILED, key, "Not found when attempting to fetch "
                                + "while retrying after concurrency modification.");
                        handleError(errorMessage);
                        return CompletableFuture.completedFuture(empty());
                    });
            });
>>>>>>> b7bdb782
    }

    /**
     * Given a {@link String} {@code errorMessage}, this method calls the optional error callback specified in the
     * {@code syncOptions} and updates the {@code statistics} instance by incrementing the total number of failed
     * products to sync.
     *
     * @param errorMessage The error message describing the reason(s) of failure.
     */
    private void handleError(@Nonnull final String errorMessage) {
        handleError(errorMessage, null);
    }

    /**
     * Given a {@link String} {@code errorMessage} and a {@link Throwable} {@code exception}, this method calls the
     * optional error callback specified in the {@code syncOptions} and updates the {@code statistics} instance by
     * incrementing the total number of failed products to sync.
     *
     * @param errorMessage The error message describing the reason(s) of failure.
     * @param exception    The exception that called caused the failure, if any.
     */
    private void handleError(@Nonnull final String errorMessage, @Nullable final Throwable exception) {
        syncOptions.applyErrorCallback(errorMessage, exception);
        statistics.incrementFailed();
    }

    /**
     * Given a {@link String} {@code errorMessage} and a {@link Throwable} {@code exception}, this method calls the
     * optional error callback specified in the {@code syncOptions} and updates the {@code statistics} instance by
     * incrementing the total number of failed product to sync with the supplied {@code failedTimes}.
     *
     * @param errorMessage The error message describing the reason(s) of failure.
     * @param exception    The exception that called caused the failure, if any.
     * @param failedTimes  The number of times that the failed products counter is incremented.
     */
    private void handleError(@Nonnull final String errorMessage,
                             @Nullable final Throwable exception,
                             final int failedTimes) {

        syncOptions.applyErrorCallback(errorMessage, exception);
        statistics.incrementFailed(failedTimes);
    }
}<|MERGE_RESOLUTION|>--- conflicted
+++ resolved
@@ -313,17 +313,8 @@
     @Nonnull
     private CompletionStage<Optional<Product>> fetchAndUpdate(@Nonnull final Product oldProduct,
                                                               @Nonnull final ProductDraft newProduct) {
+
         final String key = oldProduct.getKey();
-<<<<<<< HEAD
-        return productService.fetchProduct(key)
-                .thenCompose(productOptional -> productOptional
-                        .map(fetchedProduct -> fetchProductAttributesMetadataAndUpdate(fetchedProduct, newProduct))
-                        .orElseGet(() -> {
-                            handleError(format(UPDATE_FAILED, key, UNEXPECTED_DELETE));
-                            return CompletableFuture.completedFuture(Optional.empty());
-                        })
-                );
-=======
         return productService
             .fetchProduct(key)
             .handle(ImmutablePair::new)
@@ -347,7 +338,6 @@
                         return CompletableFuture.completedFuture(empty());
                     });
             });
->>>>>>> b7bdb782
     }
 
     /**
