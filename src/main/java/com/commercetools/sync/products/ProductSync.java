--- conflicted
+++ resolved
@@ -24,11 +24,8 @@
 import com.commercetools.sync.services.impl.TaxCategoryServiceImpl;
 import com.commercetools.sync.services.impl.TypeServiceImpl;
 import com.commercetools.sync.services.impl.UnresolvedReferencesServiceImpl;
-<<<<<<< HEAD
+import com.commercetools.sync.taxcategories.TaxCategorySyncOptionsBuilder;
 import com.commercetools.sync.states.StateSyncOptionsBuilder;
-=======
-import com.commercetools.sync.taxcategories.TaxCategorySyncOptionsBuilder;
->>>>>>> 5afe83ec
 import edu.umd.cs.findbugs.annotations.SuppressFBWarnings;
 import io.sphere.sdk.channels.ChannelRole;
 import io.sphere.sdk.commands.UpdateAction;
@@ -92,13 +89,8 @@
             new TypeServiceImpl(productSyncOptions),
             new ChannelServiceImpl(productSyncOptions, Collections.singleton(ChannelRole.PRODUCT_DISTRIBUTION)),
             new CustomerGroupServiceImpl(productSyncOptions),
-<<<<<<< HEAD
-            new TaxCategoryServiceImpl(productSyncOptions),
+            new TaxCategoryServiceImpl(TaxCategorySyncOptionsBuilder.of(productSyncOptions.getCtpClient()).build()),
             new StateServiceImpl(StateSyncOptionsBuilder.of(productSyncOptions.getCtpClient()).build()),
-=======
-            new TaxCategoryServiceImpl(TaxCategorySyncOptionsBuilder.of(productSyncOptions.getCtpClient()).build()),
-            new StateServiceImpl(productSyncOptions),
->>>>>>> 5afe83ec
             new UnresolvedReferencesServiceImpl(productSyncOptions));
     }
 
