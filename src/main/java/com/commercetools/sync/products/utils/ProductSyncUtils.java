--- conflicted
+++ resolved
@@ -87,40 +87,20 @@
      * @return A list of category-specific update actions.
      */
     @Nonnull
-<<<<<<< HEAD
-    public static List<UpdateAction<Product>> buildCoreActions(
-        @Nonnull final Product oldProduct,
-        @Nonnull final ProductDraft newProduct,
-        @Nonnull final ProductSyncOptions syncOptions,
-        @Nonnull final Map<String, AttributeMetaData> attributesMetaData) {
-
-        final List<UpdateAction<Product>> updateActions = new ArrayList<>(buildUpdateActionsFromOptionals(Arrays.asList(
-            buildChangeNameUpdateAction(oldProduct, newProduct),
-            buildSetDescriptionUpdateAction(oldProduct, newProduct),
-            buildChangeSlugUpdateAction(oldProduct, newProduct),
-            buildSetSearchKeywordsUpdateAction(oldProduct, newProduct),
-            buildSetMetaTitleUpdateAction(oldProduct, newProduct),
-            buildSetMetaDescriptionUpdateAction(oldProduct, newProduct),
-            buildSetMetaKeywordsUpdateAction(oldProduct, newProduct),
-            buildSetTaxCategoryUpdateAction(oldProduct, newProduct),
-            buildTransitionStateUpdateAction(oldProduct, newProduct)
-        )));
-
-=======
     public static List<UpdateAction<Product>> buildCoreActions(@Nonnull final Product oldProduct,
                                                                @Nonnull final ProductDraft newProduct,
                                                                @Nonnull final ProductSyncOptions syncOptions,
                                                                @Nonnull final Map<String, AttributeMetaData>
                                                                        attributesMetaData) {
         final SyncFilter syncFilter = syncOptions.getSyncFilter();
-        final List<UpdateAction<Product>> updateActions = buildUpdateActionsFromOptionals(
-            Arrays.asList(
+
+        final List<UpdateAction<Product>> updateActions = new ArrayList<>(buildUpdateActionsFromOptionals(Arrays.asList(
                 buildActionIfPassesFilter(syncFilter, ActionGroup.NAME, () ->
                     buildChangeNameUpdateAction(oldProduct, newProduct)),
                 buildActionIfPassesFilter(syncFilter, ActionGroup.DESCRIPTION, () ->
                     buildSetDescriptionUpdateAction(oldProduct, newProduct)),
                 buildActionIfPassesFilter(syncFilter, ActionGroup.SLUG, () ->
-                        buildChangeSlugUpdateAction(oldProduct, newProduct)),
+                     buildChangeSlugUpdateAction(oldProduct, newProduct)),
                 buildActionIfPassesFilter(syncFilter, ActionGroup.SEARCHKEYWORDS, () ->
                     buildSetSearchKeywordsUpdateAction(oldProduct, newProduct)),
                 buildActionIfPassesFilter(syncFilter, ActionGroup.METATITLE, () ->
@@ -128,8 +108,12 @@
                 buildActionIfPassesFilter(syncFilter, ActionGroup.METADESCRIPTION, () ->
                     buildSetMetaDescriptionUpdateAction(oldProduct, newProduct)),
                 buildActionIfPassesFilter(syncFilter, ActionGroup.METAKEYWORDS, () ->
-                    buildSetMetaKeywordsUpdateAction(oldProduct, newProduct))
-            ));
+                    buildSetMetaKeywordsUpdateAction(oldProduct, newProduct)),
+                buildActionIfPassesFilter(syncFilter, ActionGroup.TAXCATEGORY, () ->
+                    buildSetTaxCategoryUpdateAction(oldProduct, newProduct)),
+                buildActionIfPassesFilter(syncFilter, ActionGroup.STATE, () ->
+                    buildTransitionStateUpdateAction(oldProduct, newProduct))
+            )));
 
         final List<UpdateAction<Product>> productCatgoryUpdateActions =
             buildActionsIfPassesFilter(syncFilter, ActionGroup.CATEGORIES, () ->
@@ -159,7 +143,6 @@
     public static List<UpdateAction<Product>> buildCategoryActions(@Nonnull final Product oldProduct,
                                                                    @Nonnull final ProductDraft newProduct) {
         final List<UpdateAction<Product>> updateActions = new ArrayList<>();
->>>>>>> 7e567c35
         updateActions.addAll(buildAddToCategoryUpdateActions(oldProduct, newProduct));
         updateActions.addAll(buildSetCategoryOrderHintUpdateActions(oldProduct, newProduct));
         updateActions.addAll(buildRemoveFromCategoryUpdateActions(oldProduct, newProduct));
