--- conflicted
+++ resolved
@@ -4,12 +4,8 @@
 import com.commercetools.sync.products.AttributeMetaData;
 import com.commercetools.sync.products.ProductSyncOptions;
 import com.commercetools.sync.products.SyncFilter;
-<<<<<<< HEAD
 import io.sphere.sdk.categories.Category;
-import io.sphere.sdk.categories.CategoryDraft;
 import io.sphere.sdk.channels.Channel;
-=======
->>>>>>> 006a5049
 import io.sphere.sdk.commands.UpdateAction;
 import io.sphere.sdk.models.Reference;
 import io.sphere.sdk.models.ResourceIdentifier;
@@ -130,12 +126,8 @@
                     buildSetDescriptionUpdateAction(oldProduct, newProduct)),
 
                 buildActionIfPassesFilter(syncFilter, ActionGroup.SLUG, () ->
-<<<<<<< HEAD
                      buildChangeSlugUpdateAction(oldProduct, newProduct)),
-=======
-                        buildChangeSlugUpdateAction(oldProduct, newProduct)),
-
->>>>>>> 006a5049
+
                 buildActionIfPassesFilter(syncFilter, ActionGroup.SEARCHKEYWORDS, () ->
                     buildSetSearchKeywordsUpdateAction(oldProduct, newProduct)),
 
@@ -147,8 +139,10 @@
 
                 buildActionIfPassesFilter(syncFilter, ActionGroup.METAKEYWORDS, () ->
                     buildSetMetaKeywordsUpdateAction(oldProduct, newProduct)),
+
                 buildActionIfPassesFilter(syncFilter, ActionGroup.TAXCATEGORY, () ->
                     buildSetTaxCategoryUpdateAction(oldProduct, newProduct)),
+
                 buildActionIfPassesFilter(syncFilter, ActionGroup.STATE, () ->
                     buildTransitionStateUpdateAction(oldProduct, newProduct))
             )));
