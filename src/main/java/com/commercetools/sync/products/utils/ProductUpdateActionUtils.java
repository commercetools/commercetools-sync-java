--- conflicted
+++ resolved
@@ -32,11 +32,7 @@
 
 import javax.annotation.Nonnull;
 import java.util.ArrayList;
-<<<<<<< HEAD
-=======
 import java.util.HashMap;
-import java.util.HashSet;
->>>>>>> 53a1fe4a
 import java.util.List;
 import java.util.Map;
 import java.util.Objects;
@@ -44,6 +40,7 @@
 import java.util.Set;
 
 import static com.commercetools.sync.commons.utils.CollectionUtils.collectionToMap;
+import static com.commercetools.sync.commons.utils.CollectionUtils.filterCollection;
 import static com.commercetools.sync.commons.utils.CommonTypeUpdateActionUtils.buildUpdateAction;
 import static com.commercetools.sync.commons.utils.CommonTypeUpdateActionUtils.buildUpdateActions;
 import static com.commercetools.sync.products.utils.ProductVariantUpdateActionUtils.buildProductVariantAttributesUpdateActions;
@@ -203,13 +200,8 @@
         return buildUpdateActions(oldCategoryOrderHints, newCategoryOrderHints, () -> {
 
             final Set<String> newCategoryIds = newProduct.getCategories().stream()
-<<<<<<< HEAD
                                                          .map(ResourceIdentifier::getId)
                                                          .collect(toSet());
-=======
-                .map(Reference::getId)
-                .collect(toSet());
->>>>>>> 53a1fe4a
 
             final List<UpdateAction<Product>> updateActions = new ArrayList<>();
 
@@ -255,17 +247,10 @@
      * @return A list containing the update actions or an empty list if the category sets are identical.
      */
     @Nonnull
-<<<<<<< HEAD
-    public static List<UpdateAction<Product>> buildRemoveFromCategoryUpdateActions(@Nonnull final Product oldProduct,
-                                                                                   @Nonnull final ProductDraft
-                                                                                       newProduct) {
+    public static List<UpdateAction<Product>> buildRemoveFromCategoryUpdateActions(
+        @Nonnull final Product oldProduct,
+        @Nonnull final ProductDraft newProduct) {
         final Set<ResourceIdentifier<Category>> newCategories = newProduct.getCategories();
-=======
-    public static List<UpdateAction<Product>> buildRemoveFromCategoryUpdateActions(
-            @Nonnull final Product oldProduct,
-            @Nonnull final ProductDraft newProduct) {
-        final Set<Reference<Category>> newCategories = newProduct.getCategories();
->>>>>>> 53a1fe4a
         final Set<Reference<Category>> oldCategories = oldProduct.getMasterData().getStaged().getCategories();
         return buildUpdateActions(oldCategories, newCategories, () -> {
             final List<UpdateAction<Product>> updateActions = new ArrayList<>();
@@ -426,16 +411,6 @@
                 continue;
             }
 
-<<<<<<< HEAD
-            getVariantByKey(oldProductVariants, newProductVariantKey)
-                .ifPresent(oldProductVariant -> {
-                    updateActions.addAll(buildProductVariantAttributesUpdateActions(
-                        oldProduct.getKey(), oldProductVariant, newProductVariant,
-                        attributesMetaData, syncOptions));
-                    updateActions.addAll(buildProductVariantPricesUpdateActions(oldProductVariant, newProductVariant));
-                    updateActions.addAll(buildProductVariantImagesUpdateActions(oldProductVariant, newProductVariant));
-                });
-=======
             // 2.1 if both old/new variants lists have an item with the same key - create update actions for the variant
             // 2.2 otherwise - add missing variant
             List<UpdateAction<Product>> updateOrAddVariant =
@@ -443,7 +418,6 @@
                     .map(oldProductVariant -> collectAllVariantUpdateActions(oldProduct, oldProductVariant,
                         newProductVariant, attributesMetaData, syncOptions))
                     .orElseGet(() -> singletonList(buildAddVariantUpdateActionFromDraft(newProductVariant)));
->>>>>>> 53a1fe4a
 
             updateActions.addAll(updateOrAddVariant);
         }
@@ -465,7 +439,7 @@
         res.addAll(buildProductVariantAttributesUpdateActions(oldProduct.getKey(), oldProductVariant,
             newProductVariant, attributesMetaData, syncOptions));
         res.addAll(buildProductVariantImagesUpdateActions(oldProductVariant, newProductVariant));
-        res.addAll(buildProductVariantPricesUpdateActions(oldProductVariant, newProductVariant, syncOptions));
+        res.addAll(buildProductVariantPricesUpdateActions(oldProductVariant, newProductVariant));
         res.addAll(buildProductVariantSkuUpdateActions(oldProductVariant, newProductVariant));
 
         return res;
