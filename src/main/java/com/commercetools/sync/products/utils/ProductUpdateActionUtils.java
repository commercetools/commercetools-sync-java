package com.commercetools.sync.products.utils;

import com.commercetools.sync.commons.exceptions.BuildUpdateActionException;
import com.commercetools.sync.products.AttributeMetaData;
import com.commercetools.sync.products.ProductSyncOptions;
import io.sphere.sdk.categories.Category;
import io.sphere.sdk.commands.UpdateAction;
import io.sphere.sdk.models.LocalizedString;
import io.sphere.sdk.models.Reference;
import io.sphere.sdk.products.CategoryOrderHints;
import io.sphere.sdk.products.Product;
import io.sphere.sdk.products.ProductDraft;
import io.sphere.sdk.products.ProductVariant;
import io.sphere.sdk.products.ProductVariantDraft;
import io.sphere.sdk.products.commands.updateactions.AddToCategory;
import io.sphere.sdk.products.commands.updateactions.AddVariant;
import io.sphere.sdk.products.commands.updateactions.ChangeMasterVariant;
import io.sphere.sdk.products.commands.updateactions.ChangeName;
import io.sphere.sdk.products.commands.updateactions.ChangeSlug;
import io.sphere.sdk.products.commands.updateactions.Publish;
import io.sphere.sdk.products.commands.updateactions.RemoveFromCategory;
import io.sphere.sdk.products.commands.updateactions.RemoveVariant;
import io.sphere.sdk.products.commands.updateactions.SetCategoryOrderHint;
import io.sphere.sdk.products.commands.updateactions.SetDescription;
import io.sphere.sdk.products.commands.updateactions.SetMetaDescription;
import io.sphere.sdk.products.commands.updateactions.SetMetaKeywords;
import io.sphere.sdk.products.commands.updateactions.SetMetaTitle;
import io.sphere.sdk.products.commands.updateactions.SetSearchKeywords;
import io.sphere.sdk.products.commands.updateactions.Unpublish;
import io.sphere.sdk.search.SearchKeywords;

import javax.annotation.Nonnull;
import java.util.ArrayList;
import java.util.HashMap;
import java.util.HashSet;
import java.util.List;
import java.util.Map;
import java.util.Objects;
import java.util.Optional;
import java.util.Set;

import static com.commercetools.sync.commons.utils.CollectionUtils.collectionToMap;
import static com.commercetools.sync.commons.utils.CommonTypeUpdateActionUtils.buildUpdateAction;
import static com.commercetools.sync.commons.utils.CommonTypeUpdateActionUtils.buildUpdateActions;
import static com.commercetools.sync.products.utils.ProductVariantUpdateActionUtils.buildProductVariantAttributesUpdateActions;
import static com.commercetools.sync.products.utils.ProductVariantUpdateActionUtils.buildProductVariantImagesUpdateActions;
import static com.commercetools.sync.products.utils.ProductVariantUpdateActionUtils.buildProductVariantPricesUpdateActions;
import static com.commercetools.sync.products.utils.ProductVariantUpdateActionUtils.buildProductVariantSkuUpdateActions;
import static java.lang.String.format;
import static java.util.Collections.emptyMap;
import static java.util.Collections.singletonList;
import static java.util.Objects.nonNull;
import static java.util.Optional.ofNullable;
import static java.util.stream.Collectors.toList;
import static java.util.stream.Collectors.toSet;
import static org.apache.commons.lang3.StringUtils.isBlank;

// TODO: Update JavaDocs according to changes, tests..
public final class ProductUpdateActionUtils {
    private static final String FAILED_TO_BUILD_VARIANTS_ATTRIBUTES_UPDATE_ACTIONS = "Failed to build "
            + "setAttribute/setAttributeInAllVariants update actions for the attributes of a ProductVariantDraft on the"
            + " product with key '%s'. Reason: %s";
    private static final String BLANK_VARIANT_KEY = "The variant key is blank.";
    private static final String NULL_VARIANT = "The variant is null.";

    /**
     * Compares the {@link LocalizedString} names of a {@link ProductDraft} and a {@link Product}. The name of the
     * product is either fetched from it's current or staged projection based on the whether the {@code updateStaged}
     * flag configured in the {@code syncOptions} supplied as a parameter to the method. If the {@code updateStaged} is
     * set to {@code true}, then the staged projection of the product is used for comparison. If the
     * {@code updateStaged} is set to {@code false}, then the current projection of the product is used for comparison.
     *
     * <p>Then it returns an {@link ChangeName} as a result in an {@link Optional}.
     * If both the {@link Product} and the {@link ProductDraft} have the same name, then no update action is needed and
     * hence an empty {@link Optional} is returned.
     *
     * @param oldProduct the category which should be updated.
     * @param newProduct the category draft where we get the new name.
     * @return A filled optional with the update action or an empty optional if the names are identical.
     */
    @Nonnull
    public static Optional<UpdateAction<Product>> buildChangeNameUpdateAction(@Nonnull final Product oldProduct,
                                                                              @Nonnull final ProductDraft newProduct) {
        final LocalizedString newName = newProduct.getName();
        final LocalizedString oldName = oldProduct.getMasterData().getStaged().getName();
        return buildUpdateAction(oldName, newName, () -> ChangeName.of(newName, true));
    }

    /**
     * Compares the {@link LocalizedString} descriptions of a {@link ProductDraft} and a {@link Product}. The
     * description of the product is either fetched from it's current or staged projection based on the whether the
     * {@code updateStaged} flag configured in the {@code syncOptions} supplied as a parameter to the method. If the
     * {@code updateStaged} is set to {@code true}, then the staged projection of the product is used for comparison. If
     * the {@code updateStaged} is set to {@code false}, then the current projection of the product is used for
     * comparison.
     *
     * <p>Then it returns an {@link SetDescription} as a result in an {@link Optional}.
     * If both the {@link Product} and the {@link ProductDraft} have the same description, then no update action is
     * needed and hence an empty {@link Optional} is returned.
     *
     * @param oldProduct the category which should be updated.
     * @param newProduct the category draft where we get the new description.
     * @return A filled optional with the update action or an empty optional if the descriptions are identical.
     */
    @Nonnull
    public static Optional<UpdateAction<Product>> buildSetDescriptionUpdateAction(
            @Nonnull final Product oldProduct,
            @Nonnull final ProductDraft newProduct) {
        final LocalizedString newDescription = newProduct.getDescription();
        final LocalizedString oldDescription = oldProduct.getMasterData().getStaged().getDescription();
        return buildUpdateAction(oldDescription, newDescription, () -> SetDescription.of(newDescription, true));
    }

    /**
     * Compares the {@link LocalizedString} slugs of a {@link ProductDraft} and a {@link Product}. The
     * slug of the product is either fetched from it's current or staged projection based on the whether the
     * {@code updateStaged} flag configured in the {@code syncOptions} supplied as a parameter to the method. If the
     * {@code updateStaged} is set to {@code true}, then the staged projection of the product is used for comparison. If
     * the {@code updateStaged} is set to {@code false}, then the current projection of the product is used for
     * comparison.
     *
     * <p>Then it returns a {@link ChangeSlug} update action as a result in an {@link Optional}.
     * If both the {@link Product} and the {@link ProductDraft} have the same slug, then no update action is
     * needed and hence an empty {@link Optional} is returned.
     *
     * @param oldProduct the category which should be updated.
     * @param newProduct the category draft where we get the new slug.
     * @return A filled optional with the update action or an empty optional if the slugs are identical.
     */
    @Nonnull
    public static Optional<UpdateAction<Product>> buildChangeSlugUpdateAction(@Nonnull final Product oldProduct,
                                                                              @Nonnull final ProductDraft newProduct) {
        final LocalizedString newSlug = newProduct.getSlug();
        final LocalizedString oldSlug = oldProduct.getMasterData().getStaged().getSlug();
        return buildUpdateAction(oldSlug, newSlug, () -> ChangeSlug.of(newSlug, true));
    }

    /**
     * Compares the {@link Set} of {@link Category} {@link Reference}s of a {@link ProductDraft} and a {@link Product}.
     * The categories of the product is either fetched from it's current or staged projection based on the whether the
     * {@code updateStaged} flag configured in the {@code syncOptions} supplied as a parameter to the method. If the
     * {@code updateStaged} is set to {@code true}, then the staged projection of the product is used for comparison. If
     * the {@code updateStaged} is set to {@code false}, then the current projection of the product is used for
     * comparison.
     *
     * <p>Then it returns a {@link List} of {@link AddToCategory} update actions as a result, if the old product
     * needs to be added to a category to have the same set of categories as the new product.
     * If both the {@link Product} and the {@link ProductDraft} have the same set of categories, then no update action
     * is  needed and hence an empty {@link List} is returned.
     *
     * @param oldProduct the category which should be updated.
     * @param newProduct the category draft where we get the new slug.
     * @return A list containing the update actions or an empty list if the category sets are identical.
     */
    @Nonnull
    public static List<UpdateAction<Product>> buildAddToCategoryUpdateActions(@Nonnull final Product oldProduct,
                                                                              @Nonnull final ProductDraft newProduct) {
        final Set<Reference<Category>> newCategories = newProduct.getCategories();
        final Set<Reference<Category>> oldCategories = oldProduct.getMasterData().getStaged().getCategories();
        return buildUpdateActions(oldCategories, newCategories,
            () -> {
                final List<UpdateAction<Product>> updateActions = new ArrayList<>();
                subtract(newCategories, oldCategories).forEach(category ->
                    updateActions.add(AddToCategory.of(category, true)));
                return updateActions;
            });
    }

    /**
     * Compares the {@link CategoryOrderHints} of a {@link ProductDraft} and a {@link Product}. The categoryOrderHints
     * of the  product is either fetched from it's current or staged projection based on the whether the
     * {@code updateStaged} flag configured in the {@code syncOptions} supplied as a parameter to the method. If the
     * {@code updateStaged} is set to {@code true}, then the staged projection of the product is used for comparison. If
     * the {@code updateStaged} is set to {@code false}, then the current projection of the product is used for
     * comparison.
     *
     * <p>Then it returns a {@link SetCategoryOrderHint} update action as a result in an {@link List}.
     * If both the {@link Product} and the {@link ProductDraft} have the same categoryOrderHints, then no update action
     * is needed and hence an empty {@link List} is returned.
     *
     * @param oldProduct the category which should be updated.
     * @param newProduct the category draft where we get the new categoryOrderHints.
     * @return A list containing the update actions or an empty list if the categoryOrderHints are identical.
     */
    @Nonnull
    public static List<UpdateAction<Product>> buildSetCategoryOrderHintUpdateActions(
            @Nonnull final Product oldProduct,
            @Nonnull final ProductDraft newProduct) {
        final CategoryOrderHints newCategoryOrderHints = newProduct.getCategoryOrderHints();
        final CategoryOrderHints oldCategoryOrderHints = oldProduct.getMasterData().getStaged().getCategoryOrderHints();
        return buildUpdateActions(oldCategoryOrderHints, newCategoryOrderHints, () -> {

            final Set<String> newCategoryIds = newProduct.getCategories().stream()
                .map(Reference::getId)
                .collect(toSet());

            final List<UpdateAction<Product>> updateActions = new ArrayList<>();

            final Map<String, String> newMap = nonNull(newCategoryOrderHints) ? newCategoryOrderHints
                .getAsMap() : emptyMap();
            final Map<String, String> oldMap = nonNull(oldCategoryOrderHints) ? oldCategoryOrderHints
                .getAsMap() : emptyMap();

            // remove category hints present in old product if they are absent in draft but only if product
            // is or will be assigned to given category
            oldMap.forEach((categoryId, value) -> {
                if (!newMap.containsKey(categoryId) && newCategoryIds.contains(categoryId)) {
                    updateActions.add(SetCategoryOrderHint.of(categoryId, null, true));
                }
            });

            // add category hints present in draft if they are absent or changed in old product
            newMap.forEach((key, value) -> {
                if (!oldMap.containsKey(key) || !Objects.equals(oldMap.get(key), value)) {
                    updateActions.add(SetCategoryOrderHint.of(key, value, true));
                }
            });

            return updateActions;
        });
    }

    /**
     * Compares the {@link Set} of {@link Category} {@link Reference}s of a {@link ProductDraft} and a {@link Product}.
     * The categories of the product is either fetched from it's current or staged projection based on the whether the
     * {@code updateStaged} flag configured in the {@code syncOptions} supplied as a parameter to the method. If the
     * {@code updateStaged} is set to {@code true}, then the staged projection of the product is used for comparison. If
     * the {@code updateStaged} is set to {@code false}, then the current projection of the product is used for
     * comparison.
     *
     * <p>Then it returns a {@link List} of {@link RemoveFromCategory} update actions as a result, if the old product
     * needs to be removed from a category to have the same set of categories as the new product.
     * If both the {@link Product} and the {@link ProductDraft} have the same set of categories, then no update action
     * is  needed and hence an empty {@link List} is returned.
     *
     * @param oldProduct the category which should be updated.
     * @param newProduct the category draft where we get the new slug.
     * @return A list containing the update actions or an empty list if the category sets are identical.
     */
    @Nonnull
    public static List<UpdateAction<Product>> buildRemoveFromCategoryUpdateActions(
            @Nonnull final Product oldProduct,
            @Nonnull final ProductDraft newProduct) {
        final Set<Reference<Category>> newCategories = newProduct.getCategories();
        final Set<Reference<Category>> oldCategories = oldProduct.getMasterData().getStaged().getCategories();
        return buildUpdateActions(oldCategories, newCategories, () -> {
            final List<UpdateAction<Product>> updateActions = new ArrayList<>();
            subtract(oldCategories, newCategories).forEach(category ->
                updateActions.add(RemoveFromCategory.of(category, true)));
            return updateActions;
        });
    }

    /**
     * Returns a set containing everything in {@code set1} but not in {@code set2}.
     *
     * @param set1 defines the first set.
     * @param set2 defines the second set.
     * @return a set containing everything in {@code set1} but not in {@code set2}.
     */
    @Nonnull
    private static Set<Reference<Category>> subtract(@Nonnull final Set<Reference<Category>> set1,
                                                     @Nonnull final Set<Reference<Category>> set2) {
        final Set<Reference<Category>> difference = new HashSet<>(set1);
        difference.removeAll(set2);
        return difference;
    }

    /**
     * Compares the {@link SearchKeywords} of a {@link ProductDraft} and a {@link Product}. The search keywords of the
     * product is either fetched from it's current or staged projection based on the whether the {@code updateStaged}
     * flag configured in the {@code syncOptions} supplied as a parameter to the method. If the {@code updateStaged} is
     * set to {@code true}, then the staged projection of the product is used for comparison. If the
     * {@code updateStaged} is set to {@code false}, then the current projection of the product is used for comparison.
     *
     * <p>Then it returns a {@link SetSearchKeywords} update action as a result in an {@link Optional}.
     * If both the {@link Product} and the {@link ProductDraft} have the same search keywords, then no update action is
     * needed and hence an empty {@link Optional} is returned.
     *
     * @param oldProduct the category which should be updated.
     * @param newProduct the category draft where we get the new search keywords.
     * @return A filled optional with the update action or an empty optional if the search keywords are identical.
     */
    @Nonnull
    public static Optional<UpdateAction<Product>> buildSetSearchKeywordsUpdateAction(
            @Nonnull final Product oldProduct,
            @Nonnull final ProductDraft newProduct) {
        final SearchKeywords newSearchKeywords = newProduct.getSearchKeywords();
        final SearchKeywords oldSearchKeywords = oldProduct.getMasterData().getStaged().getSearchKeywords();
        return buildUpdateAction(oldSearchKeywords, newSearchKeywords,
            () -> SetSearchKeywords.of(newSearchKeywords, true));
    }

    /**
     * Compares the {@link LocalizedString} meta descriptions of a {@link ProductDraft} and a {@link Product}. The
     * meta description of the product is either fetched from it's current or staged projection based on the whether the
     * {@code updateStaged} flag configured in the {@code syncOptions} supplied as a parameter to the method. If the
     * {@code updateStaged} is set to {@code true}, then the staged projection of the product is used for comparison. If
     * the {@code updateStaged} is set to {@code false}, then the current projection of the product is used for
     * comparison.
     *
     * <p>Then it returns a {@link ChangeSlug} update action as a result in an {@link Optional}.
     * If both the {@link Product} and the {@link ProductDraft} have the same meta description, then no update action is
     * needed and hence an empty {@link Optional} is returned.
     *
     * @param oldProduct the category which should be updated.
     * @param newProduct the category draft where we get the new meta description.
     * @return A filled optional with the update action or an empty optional if the meta descriptions are identical.
     */
    @Nonnull
    public static Optional<UpdateAction<Product>> buildSetMetaDescriptionUpdateAction(
            @Nonnull final Product oldProduct,
            @Nonnull final ProductDraft newProduct) {
        final LocalizedString newMetaDescription = newProduct.getMetaDescription();
        final LocalizedString oldMetaDescription = oldProduct.getMasterData().getStaged().getMetaDescription();
        return buildUpdateAction(oldMetaDescription, newMetaDescription,
            () -> SetMetaDescription.of(newMetaDescription));
    }

    /**
     * Compares the {@link LocalizedString} meta keywordss of a {@link ProductDraft} and a {@link Product}. The
     * meta keywords of the product is either fetched from it's current or staged projection based on the whether the
     * {@code updateStaged} flag configured in the {@code syncOptions} supplied as a parameter to the method. If the
     * {@code updateStaged} is set to {@code true}, then the staged projection of the product is used for comparison. If
     * the {@code updateStaged} is set to {@code false}, then the current projection of the product is used for
     * comparison.
     *
     * <p>Then it returns a {@link ChangeSlug} update action as a result in an {@link Optional}.
     * If both the {@link Product} and the {@link ProductDraft} have the same meta keywords, then no update action is
     * needed and hence an empty {@link Optional} is returned.
     *
     * @param oldProduct the category which should be updated.
     * @param newProduct the category draft where we get the new meta keywords.
     * @return A filled optional with the update action or an empty optional if the meta keywords are identical.
     */
    @Nonnull
    public static Optional<UpdateAction<Product>> buildSetMetaKeywordsUpdateAction(
            @Nonnull final Product oldProduct,
            @Nonnull final ProductDraft newProduct) {
        final LocalizedString newMetaKeywords = newProduct.getMetaKeywords();
        final LocalizedString oldMetaKeywords = oldProduct.getMasterData().getStaged().getMetaKeywords();
        return buildUpdateAction(oldMetaKeywords, newMetaKeywords, () -> SetMetaKeywords.of(newMetaKeywords));
    }

    /**
     * Compares the {@link LocalizedString} meta titles of a {@link ProductDraft} and a {@link Product}. The
     * meta title of the product is either fetched from it's current or staged projection based on the whether the
     * {@code updateStaged} flag configured in the {@code syncOptions} supplied as a parameter to the method. If the
     * {@code updateStaged} is set to {@code true}, then the staged projection of the product is used for comparison. If
     * the {@code updateStaged} is set to {@code false}, then the current projection of the product is used for
     * comparison.
     *
     * <p>Then it returns a {@link ChangeSlug} update action as a result in an {@link Optional}.
     * If both the {@link Product} and the {@link ProductDraft} have the same meta title, then no update action is
     * needed and hence an empty {@link Optional} is returned.
     *
     * @param oldProduct the category which should be updated.
     * @param newProduct the category draft where we get the new meta title.
     * @return A filled optional with the update action or an empty optional if the meta titles are identical.
     */
    @Nonnull
    public static Optional<UpdateAction<Product>> buildSetMetaTitleUpdateAction(
            @Nonnull final Product oldProduct,
            @Nonnull final ProductDraft newProduct) {
        final LocalizedString newMetaTitle = newProduct.getMetaTitle();
        final LocalizedString oldMetaTitle = oldProduct.getMasterData().getStaged().getMetaTitle();
        return buildUpdateAction(oldMetaTitle, newMetaTitle, () -> SetMetaTitle.of(newMetaTitle));
    }

    /**
     * Compares the variants of a {@link ProductDraft} and a {@link Product}. TODO: CONTINUE DOCUMENTATION.
     *
     * @param oldProduct         TODO
     * @param newProduct         TODO
     * @param syncOptions        TODO
     * @param attributesMetaData TODO
     * @return TODO
     */
    @Nonnull
    public static List<UpdateAction<Product>> buildVariantsUpdateActions(
            @Nonnull final Product oldProduct,
            @Nonnull final ProductDraft newProduct,
            @Nonnull final ProductSyncOptions syncOptions,
            @Nonnull final Map<String, AttributeMetaData> attributesMetaData) {

        final List<UpdateAction<Product>> updateActions = new ArrayList<>();

        final Map<String, ProductVariant> oldProductVariants =
            collectionToMap(oldProduct.getMasterData().getStaged().getAllVariants(), ProductVariant::getKey);

        final List<ProductVariantDraft> newProductVariants = new ArrayList<>(newProduct.getVariants());
        newProductVariants.add(newProduct.getMasterVariant());

        // 1. Remove missing variants
        updateActions.addAll(buildRemoveVariantUpdateActions(oldProductVariants, newProductVariants));

        for (ProductVariantDraft newProductVariant : newProductVariants) {
            if (newProductVariant == null) {
                final String errorMessage = format(FAILED_TO_BUILD_VARIANTS_ATTRIBUTES_UPDATE_ACTIONS,
                    oldProduct.getKey(), NULL_VARIANT);
                syncOptions.applyErrorCallback(errorMessage, new BuildUpdateActionException(errorMessage));
                continue;
            }

            final String newProductVariantKey = newProductVariant.getKey();
            if (isBlank(newProductVariantKey)) {
                final String errorMessage = format(FAILED_TO_BUILD_VARIANTS_ATTRIBUTES_UPDATE_ACTIONS,
                    oldProduct.getKey(), BLANK_VARIANT_KEY);
                syncOptions.applyErrorCallback(errorMessage, new BuildUpdateActionException(errorMessage));
                continue;
            }

<<<<<<< HEAD
            // 2.1 if both old/new variants lists have an item with the same key - create update actions for the variant
            // 2.2 otherwise - add missing variant
            List<UpdateAction<Product>> updateOrAddVariant =
                ofNullable(oldProductVariants.get(newProductVariantKey))
                    .map(oldProductVariant -> collectAllVariantUpdateActions(oldProduct, oldProductVariant,
                        newProductVariant, attributesMetaData, syncOptions))
                    .orElseGet(() -> singletonList(buildAddVariantUpdateActionFromDraft(newProductVariant)));
=======
            getVariantByKey(oldProductVariants, newProductVariantKey)
                .ifPresent(oldProductVariant -> {
                    updateActions.addAll(buildProductVariantAttributesUpdateActions(
                        oldProduct.getKey(), oldProductVariant, newProductVariant,
                        attributesMetaData, syncOptions));
                    updateActions.addAll(buildProductVariantImagesUpdateActions(oldProductVariant, newProductVariant));
                    updateActions.addAll(buildProductVariantPricesUpdateActions(oldProductVariant,
                        newProductVariant, syncOptions));
                });
>>>>>>> 6ce9c251

            updateActions.addAll(updateOrAddVariant);
        }

        // 3. change master variant, if necessary
        updateActions.addAll(buildChangeMasterVariantUpdateAction(oldProduct, newProduct));

        return updateActions;
    }

    private static List<UpdateAction<Product>> collectAllVariantUpdateActions(
            @Nonnull final Product oldProduct,
            @Nonnull final ProductVariant oldProductVariant,
            @Nonnull final ProductVariantDraft newProductVariant,
            @Nonnull final Map<String, AttributeMetaData> attributesMetaData,
            @Nonnull final ProductSyncOptions syncOptions) {

        ArrayList<UpdateAction<Product>> res = new ArrayList<>();
        res.addAll(buildProductVariantAttributesUpdateActions(oldProduct.getKey(), oldProductVariant,
            newProductVariant, attributesMetaData, syncOptions));
        res.addAll(buildProductVariantImagesUpdateActions(oldProductVariant, newProductVariant, syncOptions));
        res.addAll(buildProductVariantPricesUpdateActions(oldProductVariant, newProductVariant, syncOptions));
        res.addAll(buildProductVariantSkuUpdateActions(oldProductVariant, newProductVariant));

        return res;
    }

    /**
     * <b>Note:</b> if you do both add/remove product variants - <b>first always remove the variants</b>,
     * and then - add.
     * If you add first, the update action could fail due to having a duplicate {@code key} or {@code sku} with variants
     * which were expected to be removed anyways. So issuing remove update action first will fix such issue.
     *
     * @param oldProductVariants [variantKey-variant] map of old variants. Master variant must be included.
     * @param newProductVariants list of new product variants list <b>with resolved references prices references</b>.
     *                            Master variant must be included.
     * @return list of update actions to remove missing variants.
     */
    @Nonnull
    public static List<RemoveVariant> buildRemoveVariantUpdateActions(
            @Nonnull final Map<String, ProductVariant> oldProductVariants,
            @Nonnull final List<ProductVariantDraft> newProductVariants) {

        // copy the map and remove from the copy duplicate items
        Map<String, ProductVariant> productsToRemove = new HashMap<>(oldProductVariants);

        for (ProductVariantDraft newVariant : newProductVariants) {
            if (productsToRemove.containsKey(newVariant.getKey())) {
                productsToRemove.remove(newVariant.getKey());
            }
        } // now productsToRemove contains only items which don't exist in newProductVariants

        return productsToRemove.values().stream()
            .map(RemoveVariant::of)
            .collect(toList());
    }

    /**
     * Compares the 'published' field of a {@link ProductDraft} and a {@link Product} and accordingly returns
     * a {@link Publish} or {@link Unpublish} update action as a result in an {@link Optional}. If the new product's
     * 'published' field is null, then the default false value is assumed.
     *
     * <p>If both the {@link Product} and the {@link ProductDraft} have the same 'published' flag value, then no update
     * action is needed and hence an empty {@link Optional} is returned.
     *
     * @param oldProduct the product which should be updated.
     * @param newProduct the product draft where we get the new meta description.
     * @return A filled optional with the update action or an empty optional if the flag values are identical.
     */
    @Nonnull
    public static Optional<UpdateAction<Product>> buildPublishUpdateAction(@Nonnull final Product oldProduct,
                                                                           @Nonnull final ProductDraft newProduct) {
        final Boolean isNewProductPublished = newProduct.isPublish();
        final Boolean isOldProductPublished = oldProduct.getMasterData().isPublished();
        if (Boolean.TRUE.equals(isNewProductPublished)) {
            return buildUpdateAction(isOldProductPublished, isNewProductPublished, Publish::of);
        }
        return buildUpdateAction(isOldProductPublished, isNewProductPublished, Unpublish::of);
    }


    /**
     * Create update action, if {@code newProduct} has {@code #masterVariant#key} different than {@code oldProduct}
     * staged {@code #masterVariant#key}.
     *
     * <p>If update action is created - it is created of
     * {@link ProductVariantDraft newProduct.getMasterVariant().getSku()}
     *
     * @param oldProduct old product with variants
     * @param newProduct new product draft with variants <b>with resolved references prices references</b>
     * @return a list of maximum one element {@link ChangeMasterVariant} if the keys are different.
     */
    @Nonnull
    public static List<ChangeMasterVariant> buildChangeMasterVariantUpdateAction(
            @Nonnull final Product oldProduct,
            @Nonnull final ProductDraft newProduct) {
        final String newKey = newProduct.getMasterVariant().getKey();
        final String oldKey = oldProduct.getMasterData().getStaged().getMasterVariant().getKey();
        return buildUpdateActions(newKey, oldKey,
            // it might be that the new master variant is from new added variants, so CTP variantId is not set yet,
            // thus we can't use ChangeMasterVariant.ofVariantId()
            () -> singletonList(ChangeMasterVariant.ofSku(newProduct.getMasterVariant().getSku(), true)));
    }

    /**
     * Factory method to create {@link AddVariant} action from {@link ProductVariantDraft} instance.
     *
     * <p>The {@link AddVariant} will include:<ul>
     * <li>sku</li>
     * <li>keys</li>
     * <li>attributes</li>
     * <li>prices</li>
     * <li>images</li>
     * </ul>
     *
     * @param draft {@link ProductVariantDraft} which to add.
     * @return new {@link AddVariant} update action with properties from {@code draft}
     */
    @Nonnull
    static AddVariant buildAddVariantUpdateActionFromDraft(@Nonnull final ProductVariantDraft draft) {
        return AddVariant.of(draft.getAttributes(), draft.getPrices(), draft.getSku())
            .withKey(draft.getKey())
            .withImages(draft.getImages());
    }
}<|MERGE_RESOLUTION|>--- conflicted
+++ resolved
@@ -410,7 +410,6 @@
                 continue;
             }
 
-<<<<<<< HEAD
             // 2.1 if both old/new variants lists have an item with the same key - create update actions for the variant
             // 2.2 otherwise - add missing variant
             List<UpdateAction<Product>> updateOrAddVariant =
@@ -418,17 +417,21 @@
                     .map(oldProductVariant -> collectAllVariantUpdateActions(oldProduct, oldProductVariant,
                         newProductVariant, attributesMetaData, syncOptions))
                     .orElseGet(() -> singletonList(buildAddVariantUpdateActionFromDraft(newProductVariant)));
-=======
-            getVariantByKey(oldProductVariants, newProductVariantKey)
-                .ifPresent(oldProductVariant -> {
-                    updateActions.addAll(buildProductVariantAttributesUpdateActions(
-                        oldProduct.getKey(), oldProductVariant, newProductVariant,
-                        attributesMetaData, syncOptions));
-                    updateActions.addAll(buildProductVariantImagesUpdateActions(oldProductVariant, newProductVariant));
-                    updateActions.addAll(buildProductVariantPricesUpdateActions(oldProductVariant,
-                        newProductVariant, syncOptions));
-                });
->>>>>>> 6ce9c251
+
+
+
+//            getVariantByKey(oldProductVariants, newProductVariantKey)
+//                .ifPresent(oldProductVariant -> {
+//                    updateActions.addAll(buildProductVariantAttributesUpdateActions(
+//                        oldProduct.getKey(), oldProductVariant, newProductVariant,
+//                        attributesMetaData, syncOptions));
+//                    updateActions.addAll(buildProductVariantImagesUpdateActions(oldProductVariant, newProductVariant));
+//                    updateActions.addAll(buildProductVariantPricesUpdateActions(oldProductVariant,
+//                        newProductVariant, syncOptions));
+//                });
+
+
+
 
             updateActions.addAll(updateOrAddVariant);
         }
