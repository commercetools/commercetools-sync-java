--- conflicted
+++ resolved
@@ -44,7 +44,6 @@
 import io.sphere.sdk.products.CategoryOrderHints;
 import io.sphere.sdk.products.Product;
 import io.sphere.sdk.products.ProductDraft;
-import io.sphere.sdk.products.ProductProjection;
 import io.sphere.sdk.products.ProductVariant;
 import io.sphere.sdk.products.ProductVariantDraft;
 import io.sphere.sdk.products.commands.updateactions.AddAsset;
@@ -95,16 +94,16 @@
    *
    * <p>NOTE: Comparison is done against the staged projection of the old product.
    *
-   * @param oldProduct the ProductProjection which should be updated.
-   * @param newProduct the ProductProjection draft where we get the new name.
+   * @param oldProduct the product which should be updated.
+   * @param newProduct the product draft where we get the new name.
    * @return A filled optional with the update action or an empty optional if the names are
    *     identical.
    */
   @Nonnull
   public static Optional<UpdateAction<Product>> buildChangeNameUpdateAction(
-      @Nonnull final ProductProjection oldProduct, @Nonnull final ProductDraft newProduct) {
+      @Nonnull final Product oldProduct, @Nonnull final ProductDraft newProduct) {
     final LocalizedString newName = newProduct.getName();
-    final LocalizedString oldName = oldProduct.getName();
+    final LocalizedString oldName = oldProduct.getMasterData().getStaged().getName();
     return buildUpdateAction(oldName, newName, () -> ChangeName.of(newName, true));
   }
 
@@ -116,16 +115,16 @@
    *
    * <p>NOTE: Comparison is done against the staged projection of the old product.
    *
-   * @param oldProduct the ProductProjection which should be updated.
-   * @param newProduct the ProductProjection draft where we get the new description.
+   * @param oldProduct the product which should be updated.
+   * @param newProduct the product draft where we get the new description.
    * @return A filled optional with the update action or an empty optional if the descriptions are
    *     identical.
    */
   @Nonnull
   public static Optional<UpdateAction<Product>> buildSetDescriptionUpdateAction(
-      @Nonnull final ProductProjection oldProduct, @Nonnull final ProductDraft newProduct) {
+      @Nonnull final Product oldProduct, @Nonnull final ProductDraft newProduct) {
     final LocalizedString newDescription = newProduct.getDescription();
-    final LocalizedString oldDescription = oldProduct.getDescription();
+    final LocalizedString oldDescription = oldProduct.getMasterData().getStaged().getDescription();
     return buildUpdateAction(
         oldDescription, newDescription, () -> SetDescription.of(newDescription, true));
   }
@@ -138,38 +137,39 @@
    *
    * <p>NOTE: Comparison is done against the staged projection of the old product.
    *
-   * @param oldProduct the ProductProjection which should be updated.
-   * @param newProduct the ProductProjection draft where we get the new slug.
+   * @param oldProduct the product which should be updated.
+   * @param newProduct the product draft where we get the new slug.
    * @return A filled optional with the update action or an empty optional if the slugs are
    *     identical.
    */
   @Nonnull
   public static Optional<UpdateAction<Product>> buildChangeSlugUpdateAction(
-      @Nonnull final ProductProjection oldProduct, @Nonnull final ProductDraft newProduct) {
+      @Nonnull final Product oldProduct, @Nonnull final ProductDraft newProduct) {
     final LocalizedString newSlug = newProduct.getSlug();
-    final LocalizedString oldSlug = oldProduct.getSlug();
+    final LocalizedString oldSlug = oldProduct.getMasterData().getStaged().getSlug();
     return buildUpdateAction(oldSlug, newSlug, () -> ChangeSlug.of(newSlug, true));
   }
 
   /**
    * Compares the {@link Set} of {@link Category} {@link Reference}s of a {@link ProductDraft} and a
    * {@link Product}. It returns a {@link List} of {@link AddToCategory} update actions as a result,
-   * if the old ProductProjection needs to be added to a category to have the same set of categories
-   * as the new product. If both the {@link Product} and the {@link ProductDraft} have the same set
-   * of categories, then no update actions are needed and hence an empty {@link List} is returned.
+   * if the old product needs to be added to a category to have the same set of categories as the
+   * new product. If both the {@link Product} and the {@link ProductDraft} have the same set of
+   * categories, then no update actions are needed and hence an empty {@link List} is returned.
    *
    * <p>NOTE: Comparison is done against the staged projection of the old product.
    *
-   * @param oldProduct the ProductProjection which should be updated.
-   * @param newProduct the ProductProjection draft where we get the new slug.
+   * @param oldProduct the product which should be updated.
+   * @param newProduct the product draft where we get the new slug.
    * @return A list containing the update actions or an empty list if the category sets are
    *     identical.
    */
   @Nonnull
   public static List<UpdateAction<Product>> buildAddToCategoryUpdateActions(
-      @Nonnull final ProductProjection oldProduct, @Nonnull final ProductDraft newProduct) {
+      @Nonnull final Product oldProduct, @Nonnull final ProductDraft newProduct) {
     final Set<ResourceIdentifier<Category>> newCategories = newProduct.getCategories();
-    final Set<Reference<Category>> oldCategories = oldProduct.getCategories();
+    final Set<Reference<Category>> oldCategories =
+        oldProduct.getMasterData().getStaged().getCategories();
     return buildUpdateActions(
         oldCategories,
         newCategories,
@@ -200,16 +200,17 @@
    *
    * <p>NOTE: Comparison is done against the staged projection of the old product.
    *
-   * @param oldProduct the ProductProjection which should be updated.
-   * @param newProduct the ProductProjection draft where we get the new categoryOrderHints.
+   * @param oldProduct the product which should be updated.
+   * @param newProduct the product draft where we get the new categoryOrderHints.
    * @return A list containing the update actions or an empty list if the categoryOrderHints are
    *     identical.
    */
   @Nonnull
   public static List<UpdateAction<Product>> buildSetCategoryOrderHintUpdateActions(
-      @Nonnull final ProductProjection oldProduct, @Nonnull final ProductDraft newProduct) {
+      @Nonnull final Product oldProduct, @Nonnull final ProductDraft newProduct) {
     final CategoryOrderHints newCategoryOrderHints = newProduct.getCategoryOrderHints();
-    final CategoryOrderHints oldCategoryOrderHints = oldProduct.getCategoryOrderHints();
+    final CategoryOrderHints oldCategoryOrderHints =
+        oldProduct.getMasterData().getStaged().getCategoryOrderHints();
     return buildUpdateActions(
         oldCategoryOrderHints,
         newCategoryOrderHints,
@@ -224,8 +225,7 @@
           final Map<String, String> oldMap =
               nonNull(oldCategoryOrderHints) ? oldCategoryOrderHints.getAsMap() : emptyMap();
 
-          // remove category hints present in old ProductProjection if they are absent in draft but
-          // only if
+          // remove category hints present in old product if they are absent in draft but only if
           // product
           // is or will be assigned to given category
           oldMap.forEach(
@@ -250,23 +250,24 @@
   /**
    * Compares the {@link Set} of {@link Category} {@link Reference}s of a {@link ProductDraft} and a
    * {@link Product}. It returns a {@link List} of {@link RemoveFromCategory} update actions as a
-   * result, if the old ProductProjection needs to be removed from a category to have the same set
-   * of categories as the new product. If both the {@link Product} and the {@link ProductDraft} have
+   * result, if the old product needs to be removed from a category to have the same set of
+   * categories as the new product. If both the {@link Product} and the {@link ProductDraft} have
    * the same set of categories, then no update actions are needed and hence an empty {@link List}
    * is returned.
    *
    * <p>NOTE: Comparison is done against the staged projection of the old product.
    *
-   * @param oldProduct the ProductProjection which should be updated.
-   * @param newProduct the ProductProjection draft where we get the new slug.
+   * @param oldProduct the product which should be updated.
+   * @param newProduct the product draft where we get the new slug.
    * @return A list containing the update actions or an empty list if the category sets are
    *     identical.
    */
   @Nonnull
   public static List<UpdateAction<Product>> buildRemoveFromCategoryUpdateActions(
-      @Nonnull final ProductProjection oldProduct, @Nonnull final ProductDraft newProduct) {
+      @Nonnull final Product oldProduct, @Nonnull final ProductDraft newProduct) {
     final Set<ResourceIdentifier<Category>> newCategories = newProduct.getCategories();
-    final Set<Reference<Category>> oldCategories = oldProduct.getCategories();
+    final Set<Reference<Category>> oldCategories =
+        oldProduct.getMasterData().getStaged().getCategories();
     return buildUpdateActions(
         oldCategories,
         newCategories,
@@ -292,16 +293,17 @@
    *
    * <p>NOTE: Comparison is done against the staged projection of the old product.
    *
-   * @param oldProduct the ProductProjection which should be updated.
-   * @param newProduct the ProductProjection draft where we get the new search keywords.
+   * @param oldProduct the product which should be updated.
+   * @param newProduct the product draft where we get the new search keywords.
    * @return A filled optional with the update action or an empty optional if the search keywords
    *     are identical.
    */
   @Nonnull
   public static Optional<UpdateAction<Product>> buildSetSearchKeywordsUpdateAction(
-      @Nonnull final ProductProjection oldProduct, @Nonnull final ProductDraft newProduct) {
+      @Nonnull final Product oldProduct, @Nonnull final ProductDraft newProduct) {
     final SearchKeywords newSearchKeywords = newProduct.getSearchKeywords();
-    final SearchKeywords oldSearchKeywords = oldProduct.getSearchKeywords();
+    final SearchKeywords oldSearchKeywords =
+        oldProduct.getMasterData().getStaged().getSearchKeywords();
     return buildUpdateAction(
         oldSearchKeywords, newSearchKeywords, () -> SetSearchKeywords.of(newSearchKeywords, true));
   }
@@ -314,16 +316,17 @@
    *
    * <p>NOTE: Comparison is done against the staged projection of the old product.
    *
-   * @param oldProduct the ProductProjection which should be updated.
-   * @param newProduct the ProductProjection draft where we get the new meta description.
+   * @param oldProduct the product which should be updated.
+   * @param newProduct the product draft where we get the new meta description.
    * @return A filled optional with the update action or an empty optional if the meta descriptions
    *     are identical.
    */
   @Nonnull
   public static Optional<UpdateAction<Product>> buildSetMetaDescriptionUpdateAction(
-      @Nonnull final ProductProjection oldProduct, @Nonnull final ProductDraft newProduct) {
+      @Nonnull final Product oldProduct, @Nonnull final ProductDraft newProduct) {
     final LocalizedString newMetaDescription = newProduct.getMetaDescription();
-    final LocalizedString oldMetaDescription = oldProduct.getMetaDescription();
+    final LocalizedString oldMetaDescription =
+        oldProduct.getMasterData().getStaged().getMetaDescription();
     return buildUpdateAction(
         oldMetaDescription, newMetaDescription, () -> SetMetaDescription.of(newMetaDescription));
   }
@@ -336,16 +339,17 @@
    *
    * <p>NOTE: Comparison is done against the staged projection of the old product.
    *
-   * @param oldProduct the ProductProjection which should be updated.
-   * @param newProduct the ProductProjection draft where we get the new meta keywords.
+   * @param oldProduct the product which should be updated.
+   * @param newProduct the product draft where we get the new meta keywords.
    * @return A filled optional with the update action or an empty optional if the meta keywords are
    *     identical.
    */
   @Nonnull
   public static Optional<UpdateAction<Product>> buildSetMetaKeywordsUpdateAction(
-      @Nonnull final ProductProjection oldProduct, @Nonnull final ProductDraft newProduct) {
+      @Nonnull final Product oldProduct, @Nonnull final ProductDraft newProduct) {
     final LocalizedString newMetaKeywords = newProduct.getMetaKeywords();
-    final LocalizedString oldMetaKeywords = oldProduct.getMetaKeywords();
+    final LocalizedString oldMetaKeywords =
+        oldProduct.getMasterData().getStaged().getMetaKeywords();
     return buildUpdateAction(
         oldMetaKeywords, newMetaKeywords, () -> SetMetaKeywords.of(newMetaKeywords));
   }
@@ -358,16 +362,16 @@
    *
    * <p>NOTE: Comparison is done against the staged projection of the old product.
    *
-   * @param oldProduct the ProductProjection which should be updated.
-   * @param newProduct the ProductProjection draft where we get the new meta title.
+   * @param oldProduct the product which should be updated.
+   * @param newProduct the product draft where we get the new meta title.
    * @return A filled optional with the update action or an empty optional if the meta titles are
    *     identical.
    */
   @Nonnull
   public static Optional<UpdateAction<Product>> buildSetMetaTitleUpdateAction(
-      @Nonnull final ProductProjection oldProduct, @Nonnull final ProductDraft newProduct) {
+      @Nonnull final Product oldProduct, @Nonnull final ProductDraft newProduct) {
     final LocalizedString newMetaTitle = newProduct.getMetaTitle();
-    final LocalizedString oldMetaTitle = oldProduct.getMetaTitle();
+    final LocalizedString oldMetaTitle = oldProduct.getMasterData().getStaged().getMetaTitle();
     return buildUpdateAction(oldMetaTitle, newMetaTitle, () -> SetMetaTitle.of(newMetaTitle));
   }
 
@@ -393,8 +397,8 @@
    *
    * <p>NOTE: Comparison is done against the staged projection of the old product.
    *
-   * @param oldProduct the ProductProjection which should be updated.
-   * @param newProduct the ProductProjection draft where we get the new meta title.
+   * @param oldProduct the product which should be updated.
+   * @param newProduct the product draft where we get the new meta title.
    * @param syncOptions the sync options wrapper which contains options related to the sync process
    *     supplied by the user. For example, custom callbacks to call in case of warnings or errors
    *     occurring on the build update action process. And other options (See {@link
@@ -402,11 +406,11 @@
    * @param attributesMetaData a map of attribute name -&gt; {@link AttributeMetaData}; which
    *     defines attribute information: its name and whether it has the constraint "SameForAll" or
    *     not.
-   * @return A list of ProductProjection variant-specific update actions.
+   * @return A list of product variant-specific update actions.
    */
   @Nonnull
   public static List<UpdateAction<Product>> buildVariantsUpdateActions(
-      @Nonnull final ProductProjection oldProduct,
+      @Nonnull final Product oldProduct,
       @Nonnull final ProductDraft newProduct,
       @Nonnull final ProductSyncOptions syncOptions,
       @Nonnull final Map<String, AttributeMetaData> attributesMetaData) {
@@ -415,9 +419,11 @@
       return emptyList();
     }
 
-    final ProductVariant oldMasterVariant = oldProduct.getMasterVariant();
-
-    final List<ProductVariant> oldProductVariantsWithoutMaster = oldProduct.getVariants();
+    final ProductVariant oldMasterVariant =
+        oldProduct.getMasterData().getStaged().getMasterVariant();
+
+    final List<ProductVariant> oldProductVariantsWithoutMaster =
+        oldProduct.getMasterData().getStaged().getVariants();
 
     final Map<String, ProductVariant> oldProductVariantsNoMaster =
         collectionToMap(oldProductVariantsWithoutMaster, ProductVariant::getKey);
@@ -484,8 +490,8 @@
    * Returns a list containing all the variants (including the master variant) of the supplied
    * {@link ProductDraft}.
    *
-   * @param productDraft the ProductProjection draft that has the variants and master variant that
-   *     should be returned.
+   * @param productDraft the product draft that has the variants and master variant that should be
+   *     returned.
    * @return a list containing all the variants (including the master variant) of the supplied
    *     {@link ProductDraft}.
    */
@@ -520,7 +526,7 @@
   @Nonnull
   private static List<UpdateAction<Product>> collectAllVariantUpdateActions(
       @Nonnull final List<UpdateAction<Product>> sameForAllUpdateActions,
-      @Nonnull final ProductProjection oldProduct,
+      @Nonnull final Product oldProduct,
       @Nonnull final ProductDraft newProduct,
       @Nonnull final ProductVariant oldProductVariant,
       @Nonnull final ProductVariantDraft newProductVariant,
@@ -587,17 +593,6 @@
    * Publish} or {@link Unpublish} update action as a result in an {@link Optional}. Check the
    * calculation table below for all different combinations named as states.
    *
-<<<<<<< HEAD
-   * <table summary="Mapping of ProductProjection publish/unpublish update action calculation">
-   * <thead>
-   * <tr>
-   * <th align="center">State</th>
-   * <th align="center">New draft publish</th>
-   * <th align="center">Old ProductProjection publish</th>
-   * <th align="center">New update actions</th>
-   * <th align="center">Old ProductProjection hasStagedChanges</th>
-   * <th align="center">Action</th>
-=======
    * <table>
    * <caption>Mapping of product publish/unpublish update action calculation</caption>
    * <thead>
@@ -608,7 +603,6 @@
    * <th>New update actions</th>
    * <th>Old product hasStagedChanges</th>
    * <th>Action</th>
->>>>>>> c0cc6c41
    * </tr>
    * </thead>
    * <tbody>
@@ -746,23 +740,24 @@
    * <p>NOTE: Comparison is done against the staged projection of the old product. If the new
    * product's 'published' field is null, then the default false value is assumed.
    *
-   * @param oldProduct the ProductProjection which should be updated.
-   * @param newProduct the ProductProjection draft where we get the new published field value.
-   * @param hasNewUpdateActions the ProductProjection draft has other update actions set.
+   * @param oldProduct the product which should be updated.
+   * @param newProduct the product draft where we get the new published field value.
+   * @param hasNewUpdateActions the product draft has other update actions set.
    * @return A filled optional with the update action or an empty optional if the flag values are
    *     identical.
    */
   @Nonnull
   public static Optional<UpdateAction<Product>> buildPublishOrUnpublishUpdateAction(
-      @Nonnull final ProductProjection oldProduct,
+      @Nonnull final Product oldProduct,
       @Nonnull final ProductDraft newProduct,
       final boolean hasNewUpdateActions) {
 
     final boolean isNewProductPublished = toBoolean(newProduct.isPublish());
-    final boolean isOldProductPublished = toBoolean(oldProduct.isPublished());
+    final boolean isOldProductPublished = toBoolean(oldProduct.getMasterData().isPublished());
 
     if (isNewProductPublished) {
-      if (isOldProductPublished && (hasNewUpdateActions || oldProduct.hasStagedChanges())) {
+      if (isOldProductPublished
+          && (hasNewUpdateActions || oldProduct.getMasterData().hasStagedChanges())) {
         // covers the state 14, state 15 and state 16.
         return Optional.of(Publish.of());
       }
@@ -781,8 +776,8 @@
    * <p>If old master variant is missing in the new variants list - add {@link RemoveVariant} action
    * at the end.
    *
-   * @param oldProduct old ProductProjection with variants
-   * @param newProduct new ProductProjection draft with variants <b>with resolved references prices
+   * @param oldProduct old product with variants
+   * @param newProduct new product draft with variants <b>with resolved references prices
    *     references</b>
    * @param syncOptions the sync options wrapper which contains options related to the sync process
    * @return a list of maximum two elements: {@link ChangeMasterVariant} if the keys are different,
@@ -791,11 +786,11 @@
    */
   @Nonnull
   public static List<UpdateAction<Product>> buildChangeMasterVariantUpdateAction(
-      @Nonnull final ProductProjection oldProduct,
+      @Nonnull final Product oldProduct,
       @Nonnull final ProductDraft newProduct,
       @Nonnull final ProductSyncOptions syncOptions) {
     final String newKey = newProduct.getMasterVariant().getKey();
-    final String oldKey = oldProduct.getMasterVariant().getKey();
+    final String oldKey = oldProduct.getMasterData().getStaged().getMasterVariant().getKey();
 
     if (haveInvalidMasterVariants(oldProduct, newProduct, syncOptions)) {
       return emptyList();
@@ -828,7 +823,8 @@
           // because this body is called only if newKey != oldKey
           if (newProduct.getVariants().stream()
               .noneMatch(variant -> Objects.equals(variant.getKey(), oldKey))) {
-            updateActions.add(RemoveVariant.of(oldProduct.getMasterVariant()));
+            updateActions.add(
+                RemoveVariant.of(oldProduct.getMasterData().getStaged().getMasterVariant()));
           }
           return updateActions;
         });
@@ -841,14 +837,14 @@
    *
    * <p>If the old value is set, but the new one is empty - the command will unset the tax category.
    *
-   * @param oldProduct the ProductProjection which should be updated.
-   * @param newProduct the ProductProjection draft with new {@link
-   *     io.sphere.sdk.taxcategories.TaxCategory} reference.
+   * @param oldProduct the product which should be updated.
+   * @param newProduct the product draft with new {@link io.sphere.sdk.taxcategories.TaxCategory}
+   *     reference.
    * @return An optional with {@link SetTaxCategory} update action.
    */
   @Nonnull
   public static Optional<SetTaxCategory> buildSetTaxCategoryUpdateAction(
-      @Nonnull final ProductProjection oldProduct, @Nonnull final ProductDraft newProduct) {
+      @Nonnull final Product oldProduct, @Nonnull final ProductDraft newProduct) {
     return buildUpdateActionForReferences(
         oldProduct.getTaxCategory(),
         newProduct.getTaxCategory(),
@@ -865,13 +861,13 @@
    * <p><b>Note:</b> the transition state action is called with <i>force == true</i>, i.e. the
    * platform won't verify transition
    *
-   * @param oldProduct the ProductProjection which should be updated.
-   * @param newProduct the ProductProjection draft with new {@link State} reference.
+   * @param oldProduct the product which should be updated.
+   * @param newProduct the product draft with new {@link State} reference.
    * @return An optional with {@link TransitionState} update action.
    */
   @Nonnull
   public static Optional<TransitionState> buildTransitionStateUpdateAction(
-      @Nonnull final ProductProjection oldProduct, @Nonnull final ProductDraft newProduct) {
+      @Nonnull final Product oldProduct, @Nonnull final ProductDraft newProduct) {
     return ofNullable(
         newProduct.getState() != null
                 && !Objects.equals(oldProduct.getState(), newProduct.getState())
@@ -982,24 +978,25 @@
   }
 
   /**
-   * Validate both old and new ProductProjection have master variant with significant key.
+   * Validate both old and new product have master variant with significant key.
    *
    * <p>If at least on of the master variants key not found - the error is reported to {@code
    * syncOptions} and <b>true</b> is returned.
    *
-   * @param oldProduct old ProductProjection to verify
-   * @param newProduct new ProductProjection to verify
+   * @param oldProduct old product to verify
+   * @param newProduct new product to verify
    * @param syncOptions {@link BaseSyncOptions#applyErrorCallback(String) applyErrorCallback} holder
    * @return <b>true</b> if at least one of the products have invalid (null/blank) master variant or
    *     key.
    */
   private static boolean haveInvalidMasterVariants(
-      @Nonnull final ProductProjection oldProduct,
+      @Nonnull final Product oldProduct,
       @Nonnull final ProductDraft newProduct,
       @Nonnull final ProductSyncOptions syncOptions) {
     boolean hasError = false;
 
-    final ProductVariant oldMasterVariant = oldProduct.getMasterVariant();
+    final ProductVariant oldMasterVariant =
+        oldProduct.getMasterData().getStaged().getMasterVariant();
     if (isBlank(oldMasterVariant.getKey())) {
       handleBuildVariantsUpdateActionsError(oldProduct, BLANK_OLD_MASTER_VARIANT_KEY, syncOptions);
       hasError = true;
@@ -1015,22 +1012,21 @@
   }
 
   /**
-   * Apply error message to the {@code syncOptions}, reporting the ProductProjection key and {@code
-   * reason}
-   *
-   * @param oldProduct ProductProjection which has sync error
+   * Apply error message to the {@code syncOptions}, reporting the product key and {@code reason}
+   *
+   * @param oldProduct product which has sync error
    * @param reason reason to specify in the error message.
    * @param syncOptions {@link BaseSyncOptions#applyErrorCallback(SyncException, Object, Object,
    *     List)} holder
    */
   private static void handleBuildVariantsUpdateActionsError(
-      @Nonnull final ProductProjection oldProduct,
+      @Nonnull final Product oldProduct,
       @Nonnull final String reason,
       @Nonnull final ProductSyncOptions syncOptions) {
     syncOptions.applyErrorCallback(
         new SyncException(
             format(
-                "Failed to build variants update actions on the ProductProjection with key '%s'. "
+                "Failed to build variants update actions on the product with key '%s'. "
                     + "Reason: %s",
                 oldProduct.getKey(), reason)),
         oldProduct,
