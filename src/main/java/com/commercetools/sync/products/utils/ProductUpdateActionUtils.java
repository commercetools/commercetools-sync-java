package com.commercetools.sync.products.utils;

import com.commercetools.sync.commons.exceptions.BuildUpdateActionException;
import com.commercetools.sync.products.AttributeMetaData;
import com.commercetools.sync.products.ProductSyncOptions;
import io.sphere.sdk.categories.Category;
import io.sphere.sdk.commands.UpdateAction;
import io.sphere.sdk.models.LocalizedString;
import io.sphere.sdk.models.Reference;
import io.sphere.sdk.products.CategoryOrderHints;
import io.sphere.sdk.products.Product;
import io.sphere.sdk.products.ProductDraft;
import io.sphere.sdk.products.ProductVariant;
import io.sphere.sdk.products.ProductVariantDraft;
import io.sphere.sdk.products.commands.updateactions.AddToCategory;
import io.sphere.sdk.products.commands.updateactions.AddVariant;
import io.sphere.sdk.products.commands.updateactions.ChangeMasterVariant;
import io.sphere.sdk.products.commands.updateactions.ChangeName;
import io.sphere.sdk.products.commands.updateactions.ChangeSlug;
import io.sphere.sdk.products.commands.updateactions.Publish;
import io.sphere.sdk.products.commands.updateactions.RemoveFromCategory;
import io.sphere.sdk.products.commands.updateactions.RemoveVariant;
import io.sphere.sdk.products.commands.updateactions.SetCategoryOrderHint;
import io.sphere.sdk.products.commands.updateactions.SetDescription;
import io.sphere.sdk.products.commands.updateactions.SetMetaDescription;
import io.sphere.sdk.products.commands.updateactions.SetMetaKeywords;
import io.sphere.sdk.products.commands.updateactions.SetMetaTitle;
import io.sphere.sdk.products.commands.updateactions.SetSearchKeywords;
import io.sphere.sdk.products.commands.updateactions.Unpublish;
import io.sphere.sdk.search.SearchKeywords;

import javax.annotation.Nonnull;
import java.util.ArrayList;
import java.util.HashSet;
import java.util.List;
import java.util.Map;
import java.util.Objects;
import java.util.Optional;
import java.util.Set;

import static com.commercetools.sync.commons.utils.CollectionUtils.collectionToSet;
import static com.commercetools.sync.commons.utils.CollectionUtils.filterCollection;
import static com.commercetools.sync.commons.utils.CommonTypeUpdateActionUtils.buildUpdateAction;
import static com.commercetools.sync.commons.utils.CommonTypeUpdateActionUtils.buildUpdateActions;
import static com.commercetools.sync.products.utils.ProductVariantUpdateActionUtils.buildProductVariantAttributesUpdateActions;
import static com.commercetools.sync.products.utils.ProductVariantUpdateActionUtils.buildProductVariantImagesUpdateActions;
import static com.commercetools.sync.products.utils.ProductVariantUpdateActionUtils.buildProductVariantPricesUpdateActions;
import static java.lang.String.format;
import static java.util.Collections.emptyMap;
import static java.util.Objects.nonNull;
import static java.util.stream.Collectors.toList;
import static java.util.stream.Collectors.toSet;
import static org.apache.commons.lang3.StringUtils.isBlank;

// TODO: Update JavaDocs according to changes, tests..
public final class ProductUpdateActionUtils {
    private static final String FAILED_TO_BUILD_VARIANTS_ATTRIBUTES_UPDATE_ACTIONS = "Failed to build "
        + "setAttribute/setAttributeInAllVariants update actions for the attributes of a ProductVariantDraft on the"
        + " product with key '%s'. Reason: %s";
    private static final String BLANK_VARIANT_KEY = "The variant key is blank.";
    private static final String NULL_VARIANT = "The variant is null.";

    /**
     * Compares the {@link LocalizedString} names of a {@link ProductDraft} and a {@link Product}. The name of the
     * product is either fetched from it's current or staged projection based on the whether the {@code updateStaged}
     * flag configured in the {@code syncOptions} supplied as a parameter to the method. If the {@code updateStaged} is
     * set to {@code true}, then the staged projection of the product is used for comparison. If the
     * {@code updateStaged} is set to {@code false}, then the current projection of the product is used for comparison.
     *
     * <p>Then it returns an {@link ChangeName} as a result in an {@link Optional}.
     * If both the {@link Product} and the {@link ProductDraft} have the same name, then no update action is needed and
     * hence an empty {@link Optional} is returned.
     *
     * @param oldProduct the category which should be updated.
     * @param newProduct the category draft where we get the new name.
     * @return A filled optional with the update action or an empty optional if the names are identical.
     */
    @Nonnull
    public static Optional<UpdateAction<Product>> buildChangeNameUpdateAction(@Nonnull final Product oldProduct,
                                                                              @Nonnull final ProductDraft newProduct) {
        final LocalizedString newName = newProduct.getName();
        final LocalizedString oldName = oldProduct.getMasterData().getStaged().getName();
        return buildUpdateAction(oldName, newName, () -> ChangeName.of(newName, true));
    }

    /**
     * Compares the {@link LocalizedString} descriptions of a {@link ProductDraft} and a {@link Product}. The
     * description of the product is either fetched from it's current or staged projection based on the whether the
     * {@code updateStaged} flag configured in the {@code syncOptions} supplied as a parameter to the method. If the
     * {@code updateStaged} is set to {@code true}, then the staged projection of the product is used for comparison. If
     * the {@code updateStaged} is set to {@code false}, then the current projection of the product is used for
     * comparison.
     *
     * <p>Then it returns an {@link SetDescription} as a result in an {@link Optional}.
     * If both the {@link Product} and the {@link ProductDraft} have the same description, then no update action is
     * needed and hence an empty {@link Optional} is returned.
     *
     * @param oldProduct the category which should be updated.
     * @param newProduct the category draft where we get the new description.
     * @return A filled optional with the update action or an empty optional if the descriptions are identical.
     */
    @Nonnull
    public static Optional<UpdateAction<Product>> buildSetDescriptionUpdateAction(@Nonnull final Product oldProduct,
                                                                                  @Nonnull final ProductDraft
                                                                                      newProduct) {
        final LocalizedString newDescription = newProduct.getDescription();
        final LocalizedString oldDescription = oldProduct.getMasterData().getStaged().getDescription();
        return buildUpdateAction(oldDescription, newDescription, () -> SetDescription.of(newDescription, true));
    }

    /**
     * Compares the {@link LocalizedString} slugs of a {@link ProductDraft} and a {@link Product}. The
     * slug of the product is either fetched from it's current or staged projection based on the whether the
     * {@code updateStaged} flag configured in the {@code syncOptions} supplied as a parameter to the method. If the
     * {@code updateStaged} is set to {@code true}, then the staged projection of the product is used for comparison. If
     * the {@code updateStaged} is set to {@code false}, then the current projection of the product is used for
     * comparison.
     *
     * <p>Then it returns a {@link ChangeSlug} update action as a result in an {@link Optional}.
     * If both the {@link Product} and the {@link ProductDraft} have the same slug, then no update action is
     * needed and hence an empty {@link Optional} is returned.
     *
     * @param oldProduct the category which should be updated.
     * @param newProduct the category draft where we get the new slug.
     * @return A filled optional with the update action or an empty optional if the slugs are identical.
     */
    @Nonnull
    public static Optional<UpdateAction<Product>> buildChangeSlugUpdateAction(@Nonnull final Product oldProduct,
                                                                              @Nonnull final ProductDraft newProduct) {
        final LocalizedString newSlug = newProduct.getSlug();
        final LocalizedString oldSlug = oldProduct.getMasterData().getStaged().getSlug();
        return buildUpdateAction(oldSlug, newSlug, () -> ChangeSlug.of(newSlug, true));
    }

    /**
     * Compares the {@link Set} of {@link Category} {@link Reference}s of a {@link ProductDraft} and a {@link Product}.
     * The categories of the product is either fetched from it's current or staged projection based on the whether the
     * {@code updateStaged} flag configured in the {@code syncOptions} supplied as a parameter to the method. If the
     * {@code updateStaged} is set to {@code true}, then the staged projection of the product is used for comparison. If
     * the {@code updateStaged} is set to {@code false}, then the current projection of the product is used for
     * comparison.
     *
     * <p>Then it returns a {@link List} of {@link AddToCategory} update actions as a result, if the old product
     * needs to be added to a category to have the same set of categories as the new product.
     * If both the {@link Product} and the {@link ProductDraft} have the same set of categories, then no update action
     * is  needed and hence an empty {@link List} is returned.
     *
     * @param oldProduct the category which should be updated.
     * @param newProduct the category draft where we get the new slug.
     * @return A list containing the update actions or an empty list if the category sets are identical.
     */
    @Nonnull
    public static List<UpdateAction<Product>> buildAddToCategoryUpdateActions(@Nonnull final Product oldProduct,
                                                                              @Nonnull final ProductDraft newProduct) {
        final Set<Reference<Category>> newCategories = newProduct.getCategories();
        final Set<Reference<Category>> oldCategories = oldProduct.getMasterData().getStaged().getCategories();
        return buildUpdateActions(oldCategories, newCategories,
            () -> {
                final List<UpdateAction<Product>> updateActions = new ArrayList<>();
                subtract(newCategories, oldCategories).forEach(category ->
                    updateActions.add(AddToCategory.of(category, true)));
                return updateActions;
            });
    }

    /**
     * Compares the {@link CategoryOrderHints} of a {@link ProductDraft} and a {@link Product}. The categoryOrderHints
     * of the  product is either fetched from it's current or staged projection based on the whether the
     * {@code updateStaged} flag configured in the {@code syncOptions} supplied as a parameter to the method. If the
     * {@code updateStaged} is set to {@code true}, then the staged projection of the product is used for comparison. If
     * the {@code updateStaged} is set to {@code false}, then the current projection of the product is used for
     * comparison.
     *
     * <p>Then it returns a {@link SetCategoryOrderHint} update action as a result in an {@link List}.
     * If both the {@link Product} and the {@link ProductDraft} have the same categoryOrderHints, then no update action
     * is needed and hence an empty {@link List} is returned.
     *
     * @param oldProduct the category which should be updated.
     * @param newProduct the category draft where we get the new categoryOrderHints.
     * @return A list containing the update actions or an empty list if the categoryOrderHints are identical.
     */
    @Nonnull
    public static List<UpdateAction<Product>> buildSetCategoryOrderHintUpdateActions(@Nonnull final Product oldProduct,
                                                                                     @Nonnull final ProductDraft
                                                                                         newProduct) {
        final CategoryOrderHints newCategoryOrderHints = newProduct.getCategoryOrderHints();
        final CategoryOrderHints oldCategoryOrderHints = oldProduct.getMasterData().getStaged().getCategoryOrderHints();
        return buildUpdateActions(oldCategoryOrderHints, newCategoryOrderHints, () -> {

            final Set<String> newCategoryIds = newProduct.getCategories().stream()
                                                         .map(Reference::getId)
                                                         .collect(toSet());

            final List<UpdateAction<Product>> updateActions = new ArrayList<>();

            final Map<String, String> newMap = nonNull(newCategoryOrderHints) ? newCategoryOrderHints
                .getAsMap() : emptyMap();
            final Map<String, String> oldMap = nonNull(oldCategoryOrderHints) ? oldCategoryOrderHints
                .getAsMap() : emptyMap();

            // remove category hints present in old product if they are absent in draft but only if product
            // is or will be assigned to given category
            oldMap.forEach((categoryId, value) -> {
                if (!newMap.containsKey(categoryId) && newCategoryIds.contains(categoryId)) {
                    updateActions.add(SetCategoryOrderHint.of(categoryId, null, true));
                }
            });

            // add category hints present in draft if they are absent or changed in old product
            newMap.forEach((key, value) -> {
                if (!oldMap.containsKey(key) || !Objects.equals(oldMap.get(key), value)) {
                    updateActions.add(SetCategoryOrderHint.of(key, value, true));
                }
            });

            return updateActions;
        });
    }

    /**
     * Compares the {@link Set} of {@link Category} {@link Reference}s of a {@link ProductDraft} and a {@link Product}.
     * The categories of the product is either fetched from it's current or staged projection based on the whether the
     * {@code updateStaged} flag configured in the {@code syncOptions} supplied as a parameter to the method. If the
     * {@code updateStaged} is set to {@code true}, then the staged projection of the product is used for comparison. If
     * the {@code updateStaged} is set to {@code false}, then the current projection of the product is used for
     * comparison.
     *
     * <p>Then it returns a {@link List} of {@link RemoveFromCategory} update actions as a result, if the old product
     * needs to be removed from a category to have the same set of categories as the new product.
     * If both the {@link Product} and the {@link ProductDraft} have the same set of categories, then no update action
     * is  needed and hence an empty {@link List} is returned.
     *
     * @param oldProduct the category which should be updated.
     * @param newProduct the category draft where we get the new slug.
     * @return A list containing the update actions or an empty list if the category sets are identical.
     */
    @Nonnull
    public static List<UpdateAction<Product>> buildRemoveFromCategoryUpdateActions(@Nonnull final Product oldProduct,
                                                                                   @Nonnull final ProductDraft
                                                                                       newProduct) {
        final Set<Reference<Category>> newCategories = newProduct.getCategories();
        final Set<Reference<Category>> oldCategories = oldProduct.getMasterData().getStaged().getCategories();
        return buildUpdateActions(oldCategories, newCategories, () -> {
            final List<UpdateAction<Product>> updateActions = new ArrayList<>();
            subtract(oldCategories, newCategories).forEach(category ->
                updateActions.add(RemoveFromCategory.of(category, true)));
            return updateActions;
        });
    }

    /**
     * Returns a set containing everything in {@code set1} but not in {@code set2}.
     *
     * @param set1 defines the first set.
     * @param set2 defines the second set.
     * @return a set containing everything in {@code set1} but not in {@code set2}.
     */
    @Nonnull
    private static Set<Reference<Category>> subtract(@Nonnull final Set<Reference<Category>> set1,
                                                     @Nonnull final Set<Reference<Category>> set2) {
        final Set<Reference<Category>> difference = new HashSet<>(set1);
        difference.removeAll(set2);
        return difference;
    }

    /**
     * Compares the {@link SearchKeywords} of a {@link ProductDraft} and a {@link Product}. The search keywords of the
     * product is either fetched from it's current or staged projection based on the whether the {@code updateStaged}
     * flag configured in the {@code syncOptions} supplied as a parameter to the method. If the {@code updateStaged} is
     * set to {@code true}, then the staged projection of the product is used for comparison. If the
     * {@code updateStaged} is set to {@code false}, then the current projection of the product is used for comparison.
     *
     * <p>Then it returns a {@link SetSearchKeywords} update action as a result in an {@link Optional}.
     * If both the {@link Product} and the {@link ProductDraft} have the same search keywords, then no update action is
     * needed and hence an empty {@link Optional} is returned.
     *
     * @param oldProduct the category which should be updated.
     * @param newProduct the category draft where we get the new search keywords.
     * @return A filled optional with the update action or an empty optional if the search keywords are identical.
     */
    @Nonnull
    public static Optional<UpdateAction<Product>> buildSetSearchKeywordsUpdateAction(@Nonnull final Product oldProduct,
                                                                                     @Nonnull final ProductDraft
                                                                                         newProduct) {
        final SearchKeywords newSearchKeywords = newProduct.getSearchKeywords();
        final SearchKeywords oldSearchKeywords = oldProduct.getMasterData().getStaged().getSearchKeywords();
        return buildUpdateAction(oldSearchKeywords, newSearchKeywords,
            () -> SetSearchKeywords.of(newSearchKeywords, true));
    }

    /**
     * Compares the {@link LocalizedString} meta descriptions of a {@link ProductDraft} and a {@link Product}. The
     * meta description of the product is either fetched from it's current or staged projection based on the whether the
     * {@code updateStaged} flag configured in the {@code syncOptions} supplied as a parameter to the method. If the
     * {@code updateStaged} is set to {@code true}, then the staged projection of the product is used for comparison. If
     * the {@code updateStaged} is set to {@code false}, then the current projection of the product is used for
     * comparison.
     *
     * <p>Then it returns a {@link ChangeSlug} update action as a result in an {@link Optional}.
     * If both the {@link Product} and the {@link ProductDraft} have the same meta description, then no update action is
     * needed and hence an empty {@link Optional} is returned.
     *
     * @param oldProduct the category which should be updated.
     * @param newProduct the category draft where we get the new meta description.
     * @return A filled optional with the update action or an empty optional if the meta descriptions are identical.
     */
    @Nonnull
    public static Optional<UpdateAction<Product>> buildSetMetaDescriptionUpdateAction(@Nonnull final Product oldProduct,
                                                                                      @Nonnull final ProductDraft
                                                                                          newProduct) {
        final LocalizedString newMetaDescription = newProduct.getMetaDescription();
        final LocalizedString oldMetaDescription = oldProduct.getMasterData().getStaged().getMetaDescription();
        return buildUpdateAction(oldMetaDescription, newMetaDescription,
            () -> SetMetaDescription.of(newMetaDescription));
    }

    /**
     * Compares the {@link LocalizedString} meta keywordss of a {@link ProductDraft} and a {@link Product}. The
     * meta keywords of the product is either fetched from it's current or staged projection based on the whether the
     * {@code updateStaged} flag configured in the {@code syncOptions} supplied as a parameter to the method. If the
     * {@code updateStaged} is set to {@code true}, then the staged projection of the product is used for comparison. If
     * the {@code updateStaged} is set to {@code false}, then the current projection of the product is used for
     * comparison.
     *
     * <p>Then it returns a {@link ChangeSlug} update action as a result in an {@link Optional}.
     * If both the {@link Product} and the {@link ProductDraft} have the same meta keywords, then no update action is
     * needed and hence an empty {@link Optional} is returned.
     *
     * @param oldProduct the category which should be updated.
     * @param newProduct the category draft where we get the new meta keywords.
     * @return A filled optional with the update action or an empty optional if the meta keywords are identical.
     */
    @Nonnull
    public static Optional<UpdateAction<Product>> buildSetMetaKeywordsUpdateAction(@Nonnull final Product oldProduct,
                                                                                   @Nonnull final ProductDraft
                                                                                       newProduct) {
        final LocalizedString newMetaKeywords = newProduct.getMetaKeywords();
        final LocalizedString oldMetaKeywords = oldProduct.getMasterData().getStaged().getMetaKeywords();
        return buildUpdateAction(oldMetaKeywords, newMetaKeywords, () -> SetMetaKeywords.of(newMetaKeywords));
    }

    /**
     * Compares the {@link LocalizedString} meta titles of a {@link ProductDraft} and a {@link Product}. The
     * meta title of the product is either fetched from it's current or staged projection based on the whether the
     * {@code updateStaged} flag configured in the {@code syncOptions} supplied as a parameter to the method. If the
     * {@code updateStaged} is set to {@code true}, then the staged projection of the product is used for comparison. If
     * the {@code updateStaged} is set to {@code false}, then the current projection of the product is used for
     * comparison.
     *
     * <p>Then it returns a {@link ChangeSlug} update action as a result in an {@link Optional}.
     * If both the {@link Product} and the {@link ProductDraft} have the same meta title, then no update action is
     * needed and hence an empty {@link Optional} is returned.
     *
     * @param oldProduct the category which should be updated.
     * @param newProduct the category draft where we get the new meta title.
     * @return A filled optional with the update action or an empty optional if the meta titles are identical.
     */
    @Nonnull
    public static Optional<UpdateAction<Product>> buildSetMetaTitleUpdateAction(@Nonnull final Product oldProduct,
                                                                                @Nonnull final ProductDraft
                                                                                    newProduct) {
        final LocalizedString newMetaTitle = newProduct.getMetaTitle();
        final LocalizedString oldMetaTitle = oldProduct.getMasterData().getStaged().getMetaTitle();
        return buildUpdateAction(oldMetaTitle, newMetaTitle, () -> SetMetaTitle.of(newMetaTitle));
    }

    /**
     * Compares the variants of a {@link ProductDraft} and a {@link Product}. TODO: CONTINUE DOCUMENTATION.
     *
     * @param oldProduct TODO
     * @param newProduct TODO
     * @param syncOptions TODO
     * @param attributesMetaData TODO
     * @return TODO
     */
    @Nonnull
    public static List<UpdateAction<Product>> buildVariantsUpdateActions(@Nonnull final Product oldProduct,
                                                                         @Nonnull final ProductDraft
                                                                            newProduct,
                                                                         @Nonnull final ProductSyncOptions
                                                                                 syncOptions,
                                                                         @Nonnull
                                                                             final Map<String, AttributeMetaData>
                                                                                 attributesMetaData) {
        final List<UpdateAction<Product>> updateActions = new ArrayList<>();
        final List<ProductVariant> oldProductVariants = oldProduct.getMasterData().getStaged().getAllVariants();
        final List<ProductVariantDraft> newProductVariants = new ArrayList<>();
        newProductVariants.addAll(newProduct.getVariants());
        newProductVariants.add(newProduct.getMasterVariant());

        for (ProductVariantDraft newProductVariant : newProductVariants) {
            if (newProductVariant == null) {
                final String errorMessage = format(FAILED_TO_BUILD_VARIANTS_ATTRIBUTES_UPDATE_ACTIONS,
                    oldProduct.getKey(), NULL_VARIANT);
                syncOptions.applyErrorCallback(errorMessage, new BuildUpdateActionException(errorMessage));
                continue;
            }

            final String newProductVariantKey = newProductVariant.getKey();
            if (isBlank(newProductVariantKey)) {
                final String errorMessage = format(FAILED_TO_BUILD_VARIANTS_ATTRIBUTES_UPDATE_ACTIONS,
                    oldProduct.getKey(), BLANK_VARIANT_KEY);
                syncOptions.applyErrorCallback(errorMessage, new BuildUpdateActionException(errorMessage));
                continue;
            }

            getVariantByKey(oldProductVariants, newProductVariantKey)
                .ifPresent(oldProductVariant -> {
                    updateActions.addAll(buildProductVariantAttributesUpdateActions(
                        oldProduct.getKey(), oldProductVariant, newProductVariant,
                        attributesMetaData, syncOptions));
<<<<<<< HEAD
                    updateActions.addAll(buildProductVariantImagesUpdateActions(oldProductVariant,
                        newProductVariant, syncOptions));
                    updateActions.addAll(buildProductVariantPricesUpdateActions(oldProductVariant, newProductVariant));
=======
                    updateActions.addAll(buildProductVariantImagesUpdateActions(oldProductVariant, newProductVariant));
                    updateActions.addAll(buildProductVariantPricesUpdateActions(oldProductVariant,
                        newProductVariant, syncOptions));
>>>>>>> 6ce9c251
                });

        }
        return updateActions;
    }

    private static Optional<ProductVariant> getVariantByKey(@Nonnull final List<ProductVariant> productVariants,
                                                            @Nonnull final String key) {
        return productVariants.stream()
                              .filter(productVariant -> Objects.equals(productVariant.getKey(), key))
                              .findFirst();
    }

    /**
     * <b>Note:</b> if you do both add/remove product variants - <b>first always remove the variants</b>,
     * and then - add.
     * If you add first, the update action could fail due to having a duplicate {@code key} or {@code sku} with variants
     * which were expected to be removed anyways. So issuing remove update action first will fix such issue.
     *
     * @param oldProduct old product with variants
     * @param newProduct new product draft with variants <b>with resolved references prices references</b>
     * @return list of update actions to remove missing variants.
     * @see #buildAddVariantUpdateAction(Product, ProductDraft)
     */
    @Nonnull
    public static List<RemoveVariant> buildRemoveVariantUpdateAction(@Nonnull final Product oldProduct,
                                                                             @Nonnull final ProductDraft newProduct) {
        final List<ProductVariant> oldVariants = oldProduct.getMasterData().getStaged().getVariants();
        final Set<String> newVariants = collectionToSet(newProduct.getVariants(), ProductVariantDraft::getKey);

        return filterCollection(oldVariants, oldVariant -> !newVariants.contains(oldVariant.getKey()))
                .map(RemoveVariant::of)
                .collect(toList());
    }

    /**
     * <b>Note:</b> if you do both add/remove product variants - <b>first always remove the variants</b>,
     * and then - add.
     * If you add first, the update action could fail due to having a duplicate {@code key} or {@code sku} with variants
     * which were expected to be removed anyways. So issuing remove update action first will fix such issue.
     *
     * @param oldProduct old product with variants
     * @param newProduct new product draft with variants <b>with resolved references prices references</b>
     * @return list of update actions to add new variants.
     * @see ProductUpdateActionUtils#buildRemoveVariantUpdateAction(Product, ProductDraft)
     */
    @Nonnull
    public static List<AddVariant> buildAddVariantUpdateAction(@Nonnull final Product oldProduct,
                                                               @Nonnull final ProductDraft newProduct) {
        final List<ProductVariantDraft> newVariants = newProduct.getVariants();
        final Set<String> oldVariantKeys =
                collectionToSet(oldProduct.getMasterData().getStaged().getVariants(), ProductVariant::getKey);

        return filterCollection(newVariants, newVariant -> !oldVariantKeys.contains(newVariant.getKey()))
                .map(ProductUpdateActionUtils::buildAddVariantUpdateActionFromDraft)
                .collect(toList());
    }

    /**
     * Compares the 'published' field of a {@link ProductDraft} and a {@link Product} and accordingly returns
     * a {@link Publish} or {@link Unpublish} update action as a result in an {@link Optional}. If the new product's
     * 'published' field is null, then the default false value is assumed.
     *
     * <p>If both the {@link Product} and the {@link ProductDraft} have the same 'published' flag value, then no update
     * action is needed and hence an empty {@link Optional} is returned.
     *
     * @param oldProduct the product which should be updated.
     * @param newProduct the product draft where we get the new meta description.
     * @return A filled optional with the update action or an empty optional if the flag values are identical.
     */
    @Nonnull
    public static Optional<UpdateAction<Product>> buildPublishUpdateAction(@Nonnull final Product oldProduct,
                                                                           @Nonnull final ProductDraft newProduct) {
        final Boolean isNewProductPublished = newProduct.isPublish();
        final Boolean isOldProductPublished = oldProduct.getMasterData().isPublished();
        if (Boolean.TRUE.equals(isNewProductPublished)) {
            return buildUpdateAction(isOldProductPublished, isNewProductPublished, Publish::of);
        }
        return buildUpdateAction(isOldProductPublished, isNewProductPublished, Unpublish::of);
    }


    /**
     * Create update action, if {@code newProduct} has {@code #masterVariant#key} different than {@code oldProduct}
     * staged {@code #masterVariant#key}.
     *
     * <p>If update action is created - it is created of
     * {@link ProductVariantDraft newProduct.getMasterVariant().getSku()}
     *
     * @param oldProduct old product with variants
     * @param newProduct new product draft with variants <b>with resolved references prices references</b>
     * @return {@link ChangeMasterVariant} if the keys are different.
     */
    @Nonnull
    public static Optional<ChangeMasterVariant> buildChangeMasterVariantUpdateAction(
            @Nonnull final Product oldProduct,
            @Nonnull final ProductDraft newProduct) {
        final String newKey = newProduct.getMasterVariant().getKey();
        final String oldKey = oldProduct.getMasterData().getStaged().getMasterVariant().getKey();
        return buildUpdateAction(newKey, oldKey,
            // it might be that the new master variant is from new added variants, so CTP variantId is not set yet,
            // thus we can't use ChangeMasterVariant.ofVariantId()
            () -> ChangeMasterVariant.ofSku(newProduct.getMasterVariant().getSku(), true));
    }

    /**
     * Factory method to create {@link AddVariant} action from {@link ProductVariantDraft} instance.
     *
     * <p>The {@link AddVariant} will include:<ul>
     *     <li>sku</li>
     *     <li>keys</li>
     *     <li>attributes</li>
     *     <li>prices</li>
     *     <li>images</li>
     * </ul>
     *
     * @param draft {@link ProductVariantDraft} which to add.
     * @return new {@link AddVariant} update action with properties from {@code draft}
     */
    @Nonnull
    static AddVariant buildAddVariantUpdateActionFromDraft(@Nonnull final ProductVariantDraft draft) {
        return AddVariant.of(draft.getAttributes(), draft.getPrices(), draft.getSku())
                         .withKey(draft.getKey())
                         .withImages(draft.getImages());
    }
}<|MERGE_RESOLUTION|>--- conflicted
+++ resolved
@@ -409,15 +409,8 @@
                     updateActions.addAll(buildProductVariantAttributesUpdateActions(
                         oldProduct.getKey(), oldProductVariant, newProductVariant,
                         attributesMetaData, syncOptions));
-<<<<<<< HEAD
-                    updateActions.addAll(buildProductVariantImagesUpdateActions(oldProductVariant,
-                        newProductVariant, syncOptions));
                     updateActions.addAll(buildProductVariantPricesUpdateActions(oldProductVariant, newProductVariant));
-=======
                     updateActions.addAll(buildProductVariantImagesUpdateActions(oldProductVariant, newProductVariant));
-                    updateActions.addAll(buildProductVariantPricesUpdateActions(oldProductVariant,
-                        newProductVariant, syncOptions));
->>>>>>> 6ce9c251
                 });
 
         }
