package com.commercetools.sync.products.utils;

import com.commercetools.sync.commons.BaseSyncOptions;
import com.commercetools.sync.commons.exceptions.SyncException;
import com.commercetools.sync.products.ActionGroup;
import com.commercetools.sync.products.AttributeMetaData;
import com.commercetools.sync.products.ProductSyncOptions;
import com.commercetools.sync.products.SyncFilter;
import io.sphere.sdk.categories.Category;
import io.sphere.sdk.commands.UpdateAction;
import io.sphere.sdk.models.LocalizedString;
import io.sphere.sdk.models.Reference;
import io.sphere.sdk.models.ResourceIdentifier;
import io.sphere.sdk.products.CategoryOrderHints;
import io.sphere.sdk.products.Product;
import io.sphere.sdk.products.ProductDraft;
import io.sphere.sdk.products.ProductVariant;
import io.sphere.sdk.products.ProductVariantDraft;
import io.sphere.sdk.products.commands.updateactions.AddAsset;
import io.sphere.sdk.products.commands.updateactions.AddToCategory;
import io.sphere.sdk.products.commands.updateactions.AddVariant;
import io.sphere.sdk.products.commands.updateactions.ChangeMasterVariant;
import io.sphere.sdk.products.commands.updateactions.ChangeName;
import io.sphere.sdk.products.commands.updateactions.ChangeSlug;
import io.sphere.sdk.products.commands.updateactions.Publish;
import io.sphere.sdk.products.commands.updateactions.RemoveFromCategory;
import io.sphere.sdk.products.commands.updateactions.RemoveVariant;
import io.sphere.sdk.products.commands.updateactions.SetCategoryOrderHint;
import io.sphere.sdk.products.commands.updateactions.SetDescription;
import io.sphere.sdk.products.commands.updateactions.SetMetaDescription;
import io.sphere.sdk.products.commands.updateactions.SetMetaKeywords;
import io.sphere.sdk.products.commands.updateactions.SetMetaTitle;
import io.sphere.sdk.products.commands.updateactions.SetSearchKeywords;
import io.sphere.sdk.products.commands.updateactions.SetAttributeInAllVariants;
import io.sphere.sdk.products.commands.updateactions.SetTaxCategory;
import io.sphere.sdk.products.commands.updateactions.TransitionState;
import io.sphere.sdk.products.commands.updateactions.Unpublish;
import io.sphere.sdk.search.SearchKeywords;
import io.sphere.sdk.states.State;

import javax.annotation.Nonnull;
import java.util.ArrayList;
import java.util.Collections;
import java.util.HashMap;
import java.util.List;
import java.util.Map;
import java.util.Objects;
import java.util.Optional;
import java.util.Set;
import java.util.function.Supplier;
import java.util.stream.Collectors;

import static com.commercetools.sync.commons.utils.CollectionUtils.collectionToMap;
import static com.commercetools.sync.commons.utils.CollectionUtils.emptyIfNull;
import static com.commercetools.sync.commons.utils.CollectionUtils.filterCollection;
import static com.commercetools.sync.commons.utils.CommonTypeUpdateActionUtils.buildUpdateAction;
import static com.commercetools.sync.commons.utils.CommonTypeUpdateActionUtils.buildUpdateActionForReferences;
import static com.commercetools.sync.commons.utils.CommonTypeUpdateActionUtils.buildUpdateActions;
import static com.commercetools.sync.commons.utils.FilterUtils.executeSupplierIfPassesFilter;
import static com.commercetools.sync.internals.utils.UnorderedCollectionSyncUtils.buildRemoveUpdateActions;
import static com.commercetools.sync.products.ActionGroup.ASSETS;
import static com.commercetools.sync.products.ActionGroup.ATTRIBUTES;
import static com.commercetools.sync.products.ActionGroup.IMAGES;
import static com.commercetools.sync.products.ActionGroup.PRICES;
import static com.commercetools.sync.products.ActionGroup.SKU;
import static com.commercetools.sync.products.utils.ProductVariantUpdateActionUtils.buildProductVariantAssetsUpdateActions;
import static com.commercetools.sync.products.utils.ProductVariantUpdateActionUtils.buildProductVariantAttributesUpdateActions;
import static com.commercetools.sync.products.utils.ProductVariantUpdateActionUtils.buildProductVariantImagesUpdateActions;
import static com.commercetools.sync.products.utils.ProductVariantUpdateActionUtils.buildProductVariantPricesUpdateActions;
import static com.commercetools.sync.products.utils.ProductVariantUpdateActionUtils.buildProductVariantSkuUpdateAction;
import static java.lang.String.format;
import static java.util.Collections.emptyList;
import static java.util.Collections.emptyMap;
import static java.util.Objects.nonNull;
import static java.util.Optional.ofNullable;
import static java.util.stream.Collectors.toList;
import static java.util.stream.Collectors.toSet;
import static org.apache.commons.lang3.BooleanUtils.toBoolean;
import static org.apache.commons.lang3.StringUtils.isBlank;

public final class ProductUpdateActionUtils {
    private static final String BLANK_VARIANT_KEY = "The variant key is blank.";
    private static final String NULL_VARIANT = "The variant is null.";
    static final String BLANK_OLD_MASTER_VARIANT_KEY = "Old master variant key is blank.";
    static final String BLANK_NEW_MASTER_VARIANT_KEY = "New master variant null or has blank key.";
    static final String BLANK_NEW_MASTER_VARIANT_SKU = "New master variant has blank SKU.";

    /**
     * Compares the {@link LocalizedString} names of a {@link ProductDraft} and a {@link Product}. It returns an
     * {@link ChangeName} as a result in an {@link Optional}. If both the {@link Product} and the {@link ProductDraft}
     * have the same name, then no update action is needed and hence an empty {@link Optional} is returned.
     *
     * <p>NOTE: Comparison is done against the staged projection of the old product.
     *
     * @param oldProduct the product which should be updated.
     * @param newProduct the product draft where we get the new name.
     * @return A filled optional with the update action or an empty optional if the names are identical.
     */
    @Nonnull
    public static Optional<UpdateAction<Product>> buildChangeNameUpdateAction(@Nonnull final Product oldProduct,
                                                                              @Nonnull final ProductDraft newProduct) {
        final LocalizedString newName = newProduct.getName();
        final LocalizedString oldName = oldProduct.getMasterData().getStaged().getName();
        return buildUpdateAction(oldName, newName, () -> ChangeName.of(newName, true));
    }

    /**
     * Compares the {@link LocalizedString} descriptions of a {@link ProductDraft} and a {@link Product}. It returns an
     * {@link SetDescription} as a result in an {@link Optional}. If both the {@link Product} and the
     * {@link ProductDraft} have the same description, then no update action is needed and hence an empty
     * {@link Optional} is returned.
     *
     * <p>NOTE: Comparison is done against the staged projection of the old product.
     *
     * @param oldProduct the product which should be updated.
     * @param newProduct the product draft where we get the new description.
     * @return A filled optional with the update action or an empty optional if the descriptions are identical.
     */
    @Nonnull
    public static Optional<UpdateAction<Product>> buildSetDescriptionUpdateAction(
            @Nonnull final Product oldProduct,
            @Nonnull final ProductDraft newProduct) {
        final LocalizedString newDescription = newProduct.getDescription();
        final LocalizedString oldDescription = oldProduct.getMasterData().getStaged().getDescription();
        return buildUpdateAction(oldDescription, newDescription, () -> SetDescription.of(newDescription, true));
    }

    /**
     * Compares the {@link LocalizedString} slugs of a {@link ProductDraft} and a {@link Product}. It returns a
     * {@link ChangeSlug} update action as a result in an {@link Optional}. If both the {@link Product} and the
     * {@link ProductDraft} have the same slug, then no update action is needed and hence an empty {@link Optional} is
     * returned.
     *
     * <p>NOTE: Comparison is done against the staged projection of the old product.
     *
     * @param oldProduct the product which should be updated.
     * @param newProduct the product draft where we get the new slug.
     * @return A filled optional with the update action or an empty optional if the slugs are identical.
     */
    @Nonnull
    public static Optional<UpdateAction<Product>> buildChangeSlugUpdateAction(@Nonnull final Product oldProduct,
                                                                              @Nonnull final ProductDraft newProduct) {
        final LocalizedString newSlug = newProduct.getSlug();
        final LocalizedString oldSlug = oldProduct.getMasterData().getStaged().getSlug();
        return buildUpdateAction(oldSlug, newSlug, () -> ChangeSlug.of(newSlug, true));
    }

    /**
     * Compares the {@link Set} of {@link Category} {@link Reference}s of a {@link ProductDraft} and a {@link Product}.
     * It returns a {@link List} of {@link AddToCategory} update actions as a result, if the old product
     * needs to be added to a category to have the same set of categories as the new product.
     * If both the {@link Product} and the {@link ProductDraft} have the same set of categories, then no update actions
     * are needed and hence an empty {@link List} is returned.
     *
     * <p>NOTE: Comparison is done against the staged projection of the old product.
     *
     * @param oldProduct the product which should be updated.
     * @param newProduct the product draft where we get the new slug.
     * @return A list containing the update actions or an empty list if the category sets are identical.
     */
    @Nonnull
    public static List<UpdateAction<Product>> buildAddToCategoryUpdateActions(@Nonnull final Product oldProduct,
                                                                              @Nonnull final ProductDraft newProduct) {
        final Set<ResourceIdentifier<Category>> newCategories = newProduct.getCategories();
        final Set<Reference<Category>> oldCategories = oldProduct.getMasterData().getStaged().getCategories();
        return buildUpdateActions(oldCategories, newCategories,
            () -> {
                final List<UpdateAction<Product>> updateActions = new ArrayList<>();
                final List<ResourceIdentifier<Category>> newCategoriesResourceIdentifiers =
                    filterCollection(newCategories, newCategoryReference ->
                        oldCategories.stream()
                                     .map(Reference::toResourceIdentifier)
                                     .noneMatch(oldResourceIdentifier ->
                                         oldResourceIdentifier.equals(newCategoryReference)))
                        .collect(toList());
                newCategoriesResourceIdentifiers.forEach(categoryResourceIdentifier ->
                    updateActions.add(AddToCategory.of(categoryResourceIdentifier, true)));
                return updateActions;
            });
    }

    /**
     * Compares the {@link CategoryOrderHints} of a {@link ProductDraft} and a {@link Product}. It returns a
     * {@link SetCategoryOrderHint} update action as a result in an {@link List}. If both the {@link Product} and the
     * {@link ProductDraft} have the same categoryOrderHints, then no update actions are needed and hence an empty
     * {@link List} is returned.
     *
     * <p>NOTE: Comparison is done against the staged projection of the old product.
     *
     * @param oldProduct the product which should be updated.
     * @param newProduct the product draft where we get the new categoryOrderHints.
     * @return A list containing the update actions or an empty list if the categoryOrderHints are identical.
     */
    @Nonnull
    public static List<UpdateAction<Product>> buildSetCategoryOrderHintUpdateActions(
            @Nonnull final Product oldProduct,
            @Nonnull final ProductDraft newProduct) {
        final CategoryOrderHints newCategoryOrderHints = newProduct.getCategoryOrderHints();
        final CategoryOrderHints oldCategoryOrderHints = oldProduct.getMasterData().getStaged().getCategoryOrderHints();
        return buildUpdateActions(oldCategoryOrderHints, newCategoryOrderHints, () -> {

            final Set<String> newCategoryIds = newProduct.getCategories().stream()
                                                         .map(ResourceIdentifier::getId)
                                                         .collect(toSet());

            final List<UpdateAction<Product>> updateActions = new ArrayList<>();

            final Map<String, String> newMap = nonNull(newCategoryOrderHints) ? newCategoryOrderHints
                .getAsMap() : emptyMap();
            final Map<String, String> oldMap = nonNull(oldCategoryOrderHints) ? oldCategoryOrderHints
                .getAsMap() : emptyMap();

            // remove category hints present in old product if they are absent in draft but only if product
            // is or will be assigned to given category
            oldMap.forEach((categoryId, value) -> {
                if (!newMap.containsKey(categoryId) && newCategoryIds.contains(categoryId)) {
                    updateActions.add(SetCategoryOrderHint.of(categoryId, null, true));
                }
            });

            // add category hints present in draft if they are absent or changed in old product
            newMap.forEach((key, value) -> {
                if (!oldMap.containsKey(key) || !Objects.equals(oldMap.get(key), value)) {
                    updateActions.add(SetCategoryOrderHint.of(key, value, true));
                }
            });

            return updateActions;
        });
    }

    /**
     * Compares the {@link Set} of {@link Category} {@link Reference}s of a {@link ProductDraft} and a {@link Product}.
     * It returns a {@link List} of {@link RemoveFromCategory} update actions as a result, if the old product
     * needs to be removed from a category to have the same set of categories as the new product.
     * If both the {@link Product} and the {@link ProductDraft} have the same set of categories, then no update actions
     * are needed and hence an empty {@link List} is returned.
     *
     * <p>NOTE: Comparison is done against the staged projection of the old product.
     *
     * @param oldProduct the product which should be updated.
     * @param newProduct the product draft where we get the new slug.
     * @return A list containing the update actions or an empty list if the category sets are identical.
     */
    @Nonnull
    public static List<UpdateAction<Product>> buildRemoveFromCategoryUpdateActions(
        @Nonnull final Product oldProduct,
        @Nonnull final ProductDraft newProduct) {
        final Set<ResourceIdentifier<Category>> newCategories = newProduct.getCategories();
        final Set<Reference<Category>> oldCategories = oldProduct.getMasterData().getStaged().getCategories();
        return buildUpdateActions(oldCategories, newCategories, () -> {
            final List<UpdateAction<Product>> updateActions = new ArrayList<>();
            filterCollection(oldCategories, oldCategoryReference ->
                !newCategories.contains(oldCategoryReference.toResourceIdentifier()))
                .forEach(categoryReference ->
                    updateActions.add(RemoveFromCategory.of(categoryReference.toResourceIdentifier(), true))
                );
            return updateActions;
        });
    }

    /**
     * Compares the {@link SearchKeywords} of a {@link ProductDraft} and a {@link Product}. It returns a
     * {@link SetSearchKeywords} update action as a result in an {@link Optional}. If both the {@link Product} and the
     * {@link ProductDraft} have the same search keywords, then no update action is needed and hence an empty
     * {@link Optional} is returned.
     *
     * <p>NOTE: Comparison is done against the staged projection of the old product.
     *
     * @param oldProduct the product which should be updated.
     * @param newProduct the product draft where we get the new search keywords.
     * @return A filled optional with the update action or an empty optional if the search keywords are identical.
     */
    @Nonnull
    public static Optional<UpdateAction<Product>> buildSetSearchKeywordsUpdateAction(
            @Nonnull final Product oldProduct,
            @Nonnull final ProductDraft newProduct) {
        final SearchKeywords newSearchKeywords = newProduct.getSearchKeywords();
        final SearchKeywords oldSearchKeywords = oldProduct.getMasterData().getStaged().getSearchKeywords();
        return buildUpdateAction(oldSearchKeywords, newSearchKeywords,
            () -> SetSearchKeywords.of(newSearchKeywords, true));
    }

    /**
     * Compares the {@link LocalizedString} meta descriptions of a {@link ProductDraft} and a {@link Product}. It
     * returns a {@link SetMetaDescription} update action as a result in an {@link Optional}. If both the
     * {@link Product} and the {@link ProductDraft} have the same meta description, then no update action is needed and
     * hence an empty {@link Optional} is returned.
     *
     * <p>NOTE: Comparison is done against the staged projection of the old product.
     *
     * @param oldProduct the product which should be updated.
     * @param newProduct the product draft where we get the new meta description.
     * @return A filled optional with the update action or an empty optional if the meta descriptions are identical.
     */
    @Nonnull
    public static Optional<UpdateAction<Product>> buildSetMetaDescriptionUpdateAction(
            @Nonnull final Product oldProduct,
            @Nonnull final ProductDraft newProduct) {
        final LocalizedString newMetaDescription = newProduct.getMetaDescription();
        final LocalizedString oldMetaDescription = oldProduct.getMasterData().getStaged().getMetaDescription();
        return buildUpdateAction(oldMetaDescription, newMetaDescription,
            () -> SetMetaDescription.of(newMetaDescription));
    }

    /**
     * Compares the {@link LocalizedString} meta keywordss of a {@link ProductDraft} and a {@link Product}. It returns
     * a {@link SetMetaKeywords} update action as a result in an {@link Optional}. If both the {@link Product} and the
     * {@link ProductDraft} have the same meta keywords, then no update action is needed and hence an empty
     * {@link Optional} is returned.
     *
     * <p>NOTE: Comparison is done against the staged projection of the old product.
     *
     * @param oldProduct the product which should be updated.
     * @param newProduct the product draft where we get the new meta keywords.
     * @return A filled optional with the update action or an empty optional if the meta keywords are identical.
     */
    @Nonnull
    public static Optional<UpdateAction<Product>> buildSetMetaKeywordsUpdateAction(
            @Nonnull final Product oldProduct,
            @Nonnull final ProductDraft newProduct) {
        final LocalizedString newMetaKeywords = newProduct.getMetaKeywords();
        final LocalizedString oldMetaKeywords = oldProduct.getMasterData().getStaged().getMetaKeywords();
        return buildUpdateAction(oldMetaKeywords, newMetaKeywords, () -> SetMetaKeywords.of(newMetaKeywords));
    }

    /**
     * Compares the {@link LocalizedString} meta titles of a {@link ProductDraft} and a {@link Product}. It returns a
     * {@link SetMetaTitle} update action as a result in an {@link Optional}. If both the {@link Product} and the
     * {@link ProductDraft} have the same meta title, then no update action is needed and hence an empty
     * {@link Optional} is returned.
     *
     * <p>NOTE: Comparison is done against the staged projection of the old product.
     *
     * @param oldProduct the product which should be updated.
     * @param newProduct the product draft where we get the new meta title.
     * @return A filled optional with the update action or an empty optional if the meta titles are identical.
     */
    @Nonnull
    public static Optional<UpdateAction<Product>> buildSetMetaTitleUpdateAction(
            @Nonnull final Product oldProduct,
            @Nonnull final ProductDraft newProduct) {
        final LocalizedString newMetaTitle = newProduct.getMetaTitle();
        final LocalizedString oldMetaTitle = oldProduct.getMasterData().getStaged().getMetaTitle();
        return buildUpdateAction(oldMetaTitle, newMetaTitle, () -> SetMetaTitle.of(newMetaTitle));
    }

    /**
     * Compares the variants (including the master variants) of a {@link ProductDraft} and a {@link Product}. It returns
     * a {@link List} of variant related update actions. For example:
     *
     * <ul>
     *     <li>{@link AddVariant}</li>
     *     <li>{@link RemoveVariant}</li>
     *     <li>{@link ChangeMasterVariant}</li>
     *     <li>{@link io.sphere.sdk.products.commands.updateactions.SetAttribute}</li>
     *     <li>{@link io.sphere.sdk.products.commands.updateactions.SetAttributeInAllVariants}</li>
     *     <li>{@link io.sphere.sdk.products.commands.updateactions.SetSku}</li>
     *     <li>{@link io.sphere.sdk.products.commands.updateactions.AddExternalImage}</li>
     *     <li>{@link io.sphere.sdk.products.commands.updateactions.RemoveImage}</li>
     *     <li>{@link io.sphere.sdk.products.commands.updateactions.AddPrice}</li>
     *     <li> ... and more variant level update actions.</li>
     * </ul>
     * If both the {@link Product} and the {@link ProductDraft} have identical variants, then no update actions are
     * needed and hence an empty {@link List} is returned.
     *
     *
     * <p>NOTE: Comparison is done against the staged projection of the old product.
     *
     * @param oldProduct the product which should be updated.
     * @param newProduct the product draft where we get the new meta title.
     * @param syncOptions the sync options wrapper which contains options related to the sync process supplied by
     *                    the user. For example, custom callbacks to call in case of warnings or errors occurring
     *                    on the build update action process. And other options (See {@link ProductSyncOptions}
     *                    for more info).
     * @param attributesMetaData a map of attribute name -&gt; {@link AttributeMetaData}; which defines attribute
     *                           information: its name and whether it has the constraint "SameForAll" or not.
     * @return A list of product variant-specific update actions.
     */
    @Nonnull
    public static List<UpdateAction<Product>> buildVariantsUpdateActions(
            @Nonnull final Product oldProduct,
            @Nonnull final ProductDraft newProduct,
            @Nonnull final ProductSyncOptions syncOptions,
            @Nonnull final Map<String, AttributeMetaData> attributesMetaData) {

        if (haveInvalidMasterVariants(oldProduct, newProduct, syncOptions)) {
            return emptyList();
        }

        final ProductVariant oldMasterVariant = oldProduct.getMasterData().getStaged().getMasterVariant();

        final List<ProductVariant> oldProductVariantsWithoutMaster =
            oldProduct.getMasterData().getStaged().getVariants();

        final Map<String, ProductVariant> oldProductVariantsNoMaster =
            collectionToMap(oldProductVariantsWithoutMaster, ProductVariant::getKey);

        final Map<String, ProductVariant> oldProductVariantsWithMaster = new HashMap<>(oldProductVariantsNoMaster);
        oldProductVariantsWithMaster.put(oldMasterVariant.getKey(), oldMasterVariant);

        // TODO: Should use getAllVariants as soon as https://github.com/commercetools/commercetools-sync-java/issues/13
        // is fixed.
        final List<ProductVariantDraft> newAllProductVariants = new ArrayList<>(newProduct.getVariants());
        newAllProductVariants.add(newProduct.getMasterVariant());

        // Remove missing variants, but keep master variant (MV can't be removed)
        final List<UpdateAction<Product>> updateActions =
            buildRemoveUpdateActions(oldProductVariantsWithoutMaster, newAllProductVariants, ProductVariant::getKey,
                ProductVariantDraft::getKey, variant -> RemoveVariant.ofVariantId(variant.getId(), true));

        emptyIfNull(newAllProductVariants).forEach(newProductVariant -> {
            if (newProductVariant == null) {
                handleBuildVariantsUpdateActionsError(oldProduct, NULL_VARIANT, syncOptions);
            } else {
                final String newProductVariantKey = newProductVariant.getKey();
                if (isBlank(newProductVariantKey)) {
                    handleBuildVariantsUpdateActionsError(oldProduct, BLANK_VARIANT_KEY, syncOptions);
                } else {
                    final ProductVariant matchingOldVariant = oldProductVariantsWithMaster.get(newProductVariantKey);
                    final List<UpdateAction<Product>> updateOrAddVariant = ofNullable(matchingOldVariant)
<<<<<<< HEAD
                        .map(oldVariant -> collectAllVariantUpdateActions(getSameForAllUpdateActions(updateActions),
                                oldProduct, oldVariant, newProductVariant, attributesMetaData, syncOptions))
=======
                        .map(oldVariant -> collectAllVariantUpdateActions(oldProduct, newProduct, oldVariant,
                            newProductVariant, attributesMetaData, syncOptions))
>>>>>>> d76ec938
                        .orElseGet(() -> buildAddVariantUpdateActionFromDraft(newProductVariant));
                    updateActions.addAll(updateOrAddVariant);
                }
            }
        });

        updateActions.addAll(buildChangeMasterVariantUpdateAction(oldProduct, newProduct, syncOptions));
        return updateActions;
    }

    private static List<UpdateAction<Product>> getSameForAllUpdateActions(
            final List<UpdateAction<Product>> updateActions) {
        return emptyIfNull(updateActions).stream().filter(productUpdateAction ->
                productUpdateAction instanceof SetAttributeInAllVariants)
                .collect(toList());
    }

    /**
     * Returns a list containing all the variants (including the master variant) of the supplied {@link ProductDraft}.
     * @param productDraft the product draft that has the variants and master variant that should be returned.
     * @return a list containing all the variants (including the master variant) of the supplied {@link ProductDraft}.
     */
    @Nonnull
    public static List<ProductVariantDraft> getAllVariants(@Nonnull final ProductDraft productDraft) {
        final List<ProductVariantDraft> allVariants = new ArrayList<>(1 + productDraft.getVariants().size());
        allVariants.add(productDraft.getMasterVariant());
        allVariants.addAll(productDraft.getVariants());
        return allVariants;
    }

    private static boolean hasDuplicateSameForAllAction(
            final List<UpdateAction<Product>> sameForAllUpdateActions,
            final UpdateAction<Product> collectedUpdateAction) {

        return !(collectedUpdateAction instanceof SetAttributeInAllVariants)
                || isSameForAllActionNew(sameForAllUpdateActions, collectedUpdateAction);
    }

    private static boolean isSameForAllActionNew(
            final List<UpdateAction<Product>> sameForAllUpdateActions,
            final UpdateAction<Product> productUpdateAction) {

        return sameForAllUpdateActions.stream()
                .noneMatch(previouslyAddedAction ->
                                previouslyAddedAction instanceof SetAttributeInAllVariants
                                        && previouslyAddedAction.getAction().equals(productUpdateAction.getAction()));
    }

    @Nonnull
    private static List<UpdateAction<Product>> collectAllVariantUpdateActions(
            @Nonnull final List<UpdateAction<Product>> sameForAllUpdateActions,
            @Nonnull final Product oldProduct,
            @Nonnull final ProductDraft newProduct,
            @Nonnull final ProductVariant oldProductVariant,
            @Nonnull final ProductVariantDraft newProductVariant,
            @Nonnull final Map<String, AttributeMetaData> attributesMetaData,
            @Nonnull final ProductSyncOptions syncOptions) {

        final ArrayList<UpdateAction<Product>> updateActions = new ArrayList<>();
        final SyncFilter syncFilter = syncOptions.getSyncFilter();

        updateActions.addAll(
            buildActionsIfPassesFilter(syncFilter, ATTRIBUTES, () ->
<<<<<<< HEAD
                emptyIfNull(buildProductVariantAttributesUpdateActions(oldProduct.getKey(), oldProductVariant,
                    newProductVariant, attributesMetaData, syncOptions)).stream()
                        .filter(collectedUpdateAction ->
                                hasDuplicateSameForAllAction(sameForAllUpdateActions, collectedUpdateAction))
                        .collect(Collectors.toList())));
=======
                buildProductVariantAttributesUpdateActions(oldProduct, newProduct, oldProductVariant,
                    newProductVariant, attributesMetaData, syncOptions)));
>>>>>>> d76ec938

        updateActions.addAll(
            buildActionsIfPassesFilter(syncFilter, IMAGES, () ->
                buildProductVariantImagesUpdateActions(oldProductVariant, newProductVariant)));

        updateActions.addAll(
            buildActionsIfPassesFilter(syncFilter, PRICES, () ->
                buildProductVariantPricesUpdateActions(oldProduct, newProduct, oldProductVariant,
                    newProductVariant, syncOptions)));

        updateActions.addAll(
            buildActionsIfPassesFilter(syncFilter, ASSETS, () ->
                buildProductVariantAssetsUpdateActions(oldProductVariant, newProductVariant, syncOptions)));

        buildActionIfPassesFilter(syncFilter, SKU, () ->
            buildProductVariantSkuUpdateAction(oldProductVariant, newProductVariant))
            .ifPresent(updateActions::add);

        return updateActions;
    }

    /**
     * Compares the 'published' field of a {@link ProductDraft} and a {@link Product} and accordingly returns
     * a {@link Publish} or {@link Unpublish} update action as a result in an {@link Optional}. If the new product's
     * 'published' field is null, then the default false value is assumed.
     *
     * <p>If both the {@link Product} and the {@link ProductDraft} have the same 'published' flag value, then no update
     * action is needed and hence an empty {@link Optional} is returned.
     *
     * <p>NOTE: Comparison is done against the staged projection of the old product.
     *
     * @param oldProduct the product which should be updated.
     * @param newProduct the product draft where we get the new published field value.
     * @return A filled optional with the update action or an empty optional if the flag values are identical.
     */
    @Nonnull
    public static Optional<UpdateAction<Product>> buildPublishUpdateAction(@Nonnull final Product oldProduct,
                                                                           @Nonnull final ProductDraft newProduct) {
        final Boolean isNewProductPublished = toBoolean(newProduct.isPublish());
        final Boolean isOldProductPublished = toBoolean(oldProduct.getMasterData().isPublished());
        if (Boolean.TRUE.equals(isNewProductPublished)) {
            return buildUpdateAction(isOldProductPublished, isNewProductPublished, Publish::of);
        }
        return buildUpdateAction(isOldProductPublished, isNewProductPublished, Unpublish::of);
    }


    /**
     * Create update action, if {@code newProduct} has {@code #masterVariant#key} different than {@code oldProduct}
     * staged {@code #masterVariant#key}.
     *
     * <p>If update action is created - it is created of
     * {@link ProductVariantDraft newProduct.getMasterVariant().getSku()}
     *
     * <p>If old master variant is missing in the new variants list - add {@link RemoveVariant} action at the end.
     *
     * @param oldProduct  old product with variants
     * @param newProduct  new product draft with variants <b>with resolved references prices references</b>
     * @param syncOptions the sync options wrapper which contains options related to the sync process
     * @return a list of maximum two elements: {@link ChangeMasterVariant} if the keys are different,
     *     optionally followed by {@link RemoveVariant} if the changed variant does not exist in the new variants list.
     */
    @Nonnull
    public static List<UpdateAction<Product>> buildChangeMasterVariantUpdateAction(
            @Nonnull final Product oldProduct,
            @Nonnull final ProductDraft newProduct,
            @Nonnull final ProductSyncOptions syncOptions) {
        final String newKey = newProduct.getMasterVariant().getKey();
        final String oldKey = oldProduct.getMasterData().getStaged().getMasterVariant().getKey();

        if (haveInvalidMasterVariants(oldProduct, newProduct, syncOptions)) {
            return emptyList();
        }

        return buildUpdateActions(newKey, oldKey,
            // it might be that the new master variant is from new added variants, so CTP variantId is not set yet,
            // thus we can't use ChangeMasterVariant.ofVariantId(),
            // but it could be re-factored as soon as ChangeMasterVariant.ofKey() happens in the SDK
            () -> {

                final String newSku = newProduct.getMasterVariant().getSku();
                if (isBlank(newSku)) {
                    handleBuildVariantsUpdateActionsError(oldProduct, BLANK_NEW_MASTER_VARIANT_SKU, syncOptions);
                    return emptyList();
                }

                final List<UpdateAction<Product>> updateActions = new ArrayList<>(2);
                updateActions.add(ChangeMasterVariant.ofSku(newSku, true));

                // verify whether the old master variant should be removed:
                // if the new variant list doesn't contain the old master variant key.
                // Since we can't remove a variant, if it is master, we have to change MV first, and then remove it
                // (if it does not exist in the new variants list).
                // We don't need to include new master variant to the iteration stream iteration,
                // because this body is called only if newKey != oldKey
                if (newProduct.getVariants().stream()
                    .noneMatch(variant -> Objects.equals(variant.getKey(), oldKey))) {
                    updateActions.add(RemoveVariant.of(oldProduct.getMasterData().getStaged().getMasterVariant()));
                }
                return updateActions;
            });
    }


    /**
     * Compares the {@link io.sphere.sdk.taxcategories.TaxCategory} references of an old {@link Product} and
     * new {@link ProductDraft}. If they are different - return {@link SetTaxCategory} update action.
     *
     * <p>If the old value is set, but the new one is empty - the command will unset the tax category.
     *
     * @param oldProduct the product which should be updated.
     * @param newProduct the product draft with new {@link io.sphere.sdk.taxcategories.TaxCategory} reference.
     * @return An optional with {@link SetTaxCategory} update action.
     */
    @Nonnull
    public static Optional<SetTaxCategory> buildSetTaxCategoryUpdateAction(
        @Nonnull final Product oldProduct,
        @Nonnull final ProductDraft newProduct) {
        return buildUpdateActionForReferences(oldProduct.getTaxCategory(), newProduct.getTaxCategory(),
            () -> SetTaxCategory.of(newProduct.getTaxCategory()));
    }

    /**
     * Compares the {@link State} references of an old {@link Product} and
     * new {@link ProductDraft}. If they are different - return {@link TransitionState} update action.
     *
     * <p>If the old value is set, but the new one is empty - return empty object, because unset transition state is
     * not possible.
     *
     * <p><b>Note:</b> the transition state action is called with <i>force == true</i>, i.e. the platform won't verify
     * transition
     *
     * @param oldProduct the product which should be updated.
     * @param newProduct the product draft with new {@link State} reference.
     * @return An optional with {@link TransitionState} update action.
     */
    @Nonnull
    public static Optional<TransitionState> buildTransitionStateUpdateAction(
        @Nonnull final Product oldProduct,
        @Nonnull final ProductDraft newProduct) {
        return ofNullable(newProduct.getState() != null && !Objects.equals(oldProduct.getState(), newProduct.getState())
            ? TransitionState.of(newProduct.getState(), true)
            : null);
    }

    /**
     * Factory method to create {@link AddVariant} action from {@link ProductVariantDraft} instance. If the supplied
     * {@link ProductVariantDraft} contains assets, this method will append an {@link AddAsset} action for each
     * new asset.
     *
     * <p>The {@link AddVariant} will include:<ul>
     * <li>sku</li>
     * <li>keys</li>
     * <li>attributes</li>
     * <li>prices</li>
     * <li>images</li>
     * </ul>
     *
     * @param draft {@link ProductVariantDraft} which to add.
     * @return a list of actions which contains an {@link AddVariant} update action with properties from {@code draft},
     *         and {@link AddAsset} actions for each asset in the new variant.
     */
    @Nonnull
    static List<UpdateAction<Product>> buildAddVariantUpdateActionFromDraft(@Nonnull final ProductVariantDraft draft) {

        final ArrayList<UpdateAction<Product>> actions = new ArrayList<>();

        final UpdateAction<Product> addVariant = AddVariant
            .of(draft.getAttributes(), draft.getPrices(), draft.getSku(), true)
            .withKey(draft.getKey())
            .withImages(draft.getImages());

        actions.add(addVariant);

        ofNullable(draft.getAssets())
            .map(assetDrafts -> assetDrafts.stream()
                                           .map(assetDraft -> (UpdateAction<Product>)
                                               AddAsset.ofSku(draft.getSku(), assetDraft).withStaged(true))
                                           .collect(toList()))
            .ifPresent(actions::addAll);

        return actions;
    }

    /**
     * Util that checks if the supplied {@link ActionGroup} passes the {@link SyncFilter}, then it returns the result
     * of the {@code updateActionSupplier} execution, otherwise it returns an empty {@link Optional}.
     *
     * @param syncFilter           the sync filter to check the {@code actionGroup} against.
     * @param actionGroup          the action group to check against the filter.
     * @param updateActionSupplier the supplier to execute if the {@code actionGroup} passes the filter.
     * @param <T>                  the type of the content of the returned {@link Optional}.
     * @return the result of the {@code updateActionSupplier} execution if the {@code actionGroup} passes the
     *         {@code syncFilter}, otherwise it returns an empty {@link Optional}.
     */
    @Nonnull
    static <T> Optional<T> buildActionIfPassesFilter(
        @Nonnull final SyncFilter syncFilter,
        @Nonnull final ActionGroup actionGroup,
        @Nonnull final Supplier<Optional<T>> updateActionSupplier) {
        return executeSupplierIfPassesFilter(syncFilter, actionGroup, updateActionSupplier, Optional::empty);
    }

    /**
     * Util that checks if the supplied {@link ActionGroup} passes the {@link SyncFilter}, then it returns the result
     * of the {@code updateActionSupplier} execution, otherwise it returns an empty {@link List}.
     *
     * @param syncFilter the sync filter to check the {@code actionGroup} against.
     * @param actionGroup the action group to check against the filter.
     * @param updateActionSupplier the supplier to execute if the {@code actionGroup} passes the filter.
     * @param <T> the type of the content of the returned {@link List}.
     * @return the result of the {@code updateActionSupplier} execution if the {@code actionGroup} passes the
     *         {@code syncFilter}, otherwise it returns an empty {@link List}.
     */
    @Nonnull
    static <T> List<T> buildActionsIfPassesFilter(
        @Nonnull final SyncFilter syncFilter,
        @Nonnull final ActionGroup actionGroup,
        @Nonnull final Supplier<List<T>> updateActionSupplier) {
        return executeSupplierIfPassesFilter(syncFilter, actionGroup, updateActionSupplier, Collections::emptyList);
    }

    /**
     * Validate both old and new product have master variant with significant key.
     *
     * <p>If at least on of the master variants key not found - the error is reported to {@code syncOptions} and
     * <b>true</b> is returned.
     *
     * @param oldProduct  old product to verify
     * @param newProduct  new product to verify
     * @param syncOptions {@link BaseSyncOptions#applyErrorCallback(String) applyErrorCallback} holder
     * @return <b>true</b> if at least one of the products have invalid (null/blank) master variant or key.
     */
    private static boolean haveInvalidMasterVariants(@Nonnull final Product oldProduct,
                                                     @Nonnull final ProductDraft newProduct,
                                                     @Nonnull final ProductSyncOptions syncOptions) {
        boolean hasError = false;

        final ProductVariant oldMasterVariant = oldProduct.getMasterData().getStaged().getMasterVariant();
        if (isBlank(oldMasterVariant.getKey())) {
            handleBuildVariantsUpdateActionsError(oldProduct, BLANK_OLD_MASTER_VARIANT_KEY, syncOptions);
            hasError = true;
        }

        final ProductVariantDraft newMasterVariant = newProduct.getMasterVariant();
        if (newMasterVariant == null || isBlank(newMasterVariant.getKey())) {
            handleBuildVariantsUpdateActionsError(oldProduct, BLANK_NEW_MASTER_VARIANT_KEY, syncOptions);
            hasError = true;
        }

        return hasError;
    }

    /**
     * Apply error message to the {@code syncOptions}, reporting the product key and {@code reason}
     *
     * @param oldProduct     product which has sync error
     * @param reason      reason to specify in the error message.
     * @param syncOptions {@link BaseSyncOptions#applyErrorCallback(SyncException, Object, Object, List)} holder
     */
    private static void handleBuildVariantsUpdateActionsError(@Nonnull final Product oldProduct,
                                                              @Nonnull final String reason,
                                                              @Nonnull final ProductSyncOptions syncOptions) {
        syncOptions.applyErrorCallback(
            new SyncException(format("Failed to build variants update actions on the product with key '%s'. "
                + "Reason: %s",
            oldProduct.getKey(), reason)), oldProduct, null, null);
    }

    private ProductUpdateActionUtils() {
    }
}<|MERGE_RESOLUTION|>--- conflicted
+++ resolved
@@ -419,13 +419,8 @@
                 } else {
                     final ProductVariant matchingOldVariant = oldProductVariantsWithMaster.get(newProductVariantKey);
                     final List<UpdateAction<Product>> updateOrAddVariant = ofNullable(matchingOldVariant)
-<<<<<<< HEAD
                         .map(oldVariant -> collectAllVariantUpdateActions(getSameForAllUpdateActions(updateActions),
-                                oldProduct, oldVariant, newProductVariant, attributesMetaData, syncOptions))
-=======
-                        .map(oldVariant -> collectAllVariantUpdateActions(oldProduct, newProduct, oldVariant,
-                            newProductVariant, attributesMetaData, syncOptions))
->>>>>>> d76ec938
+                                oldProduct, newProduct, oldVariant, newProductVariant, attributesMetaData, syncOptions))
                         .orElseGet(() -> buildAddVariantUpdateActionFromDraft(newProductVariant));
                     updateActions.addAll(updateOrAddVariant);
                 }
@@ -489,16 +484,11 @@
 
         updateActions.addAll(
             buildActionsIfPassesFilter(syncFilter, ATTRIBUTES, () ->
-<<<<<<< HEAD
-                emptyIfNull(buildProductVariantAttributesUpdateActions(oldProduct.getKey(), oldProductVariant,
+                emptyIfNull(buildProductVariantAttributesUpdateActions(oldProduct, newProduct, oldProductVariant,
                     newProductVariant, attributesMetaData, syncOptions)).stream()
                         .filter(collectedUpdateAction ->
                                 hasDuplicateSameForAllAction(sameForAllUpdateActions, collectedUpdateAction))
                         .collect(Collectors.toList())));
-=======
-                buildProductVariantAttributesUpdateActions(oldProduct, newProduct, oldProductVariant,
-                    newProductVariant, attributesMetaData, syncOptions)));
->>>>>>> d76ec938
 
         updateActions.addAll(
             buildActionsIfPassesFilter(syncFilter, IMAGES, () ->
