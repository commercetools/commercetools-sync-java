package com.commercetools.sync.products.utils;

import com.commercetools.sync.commons.BaseSyncOptions;
import com.commercetools.sync.products.ActionGroup;
import com.commercetools.sync.products.AttributeMetaData;
import com.commercetools.sync.products.ProductSyncOptions;
import com.commercetools.sync.products.SyncFilter;
import io.sphere.sdk.categories.Category;
import io.sphere.sdk.commands.UpdateAction;
import io.sphere.sdk.models.LocalizedString;
import io.sphere.sdk.models.Reference;
import io.sphere.sdk.models.ResourceIdentifier;
import io.sphere.sdk.products.CategoryOrderHints;
import io.sphere.sdk.products.Product;
import io.sphere.sdk.products.ProductDraft;
import io.sphere.sdk.products.ProductVariant;
import io.sphere.sdk.products.ProductVariantDraft;
import io.sphere.sdk.products.commands.updateactions.AddToCategory;
import io.sphere.sdk.products.commands.updateactions.AddVariant;
import io.sphere.sdk.products.commands.updateactions.ChangeMasterVariant;
import io.sphere.sdk.products.commands.updateactions.ChangeName;
import io.sphere.sdk.products.commands.updateactions.ChangeSlug;
import io.sphere.sdk.products.commands.updateactions.Publish;
import io.sphere.sdk.products.commands.updateactions.RemoveFromCategory;
import io.sphere.sdk.products.commands.updateactions.RemoveVariant;
import io.sphere.sdk.products.commands.updateactions.SetCategoryOrderHint;
import io.sphere.sdk.products.commands.updateactions.SetDescription;
import io.sphere.sdk.products.commands.updateactions.SetMetaDescription;
import io.sphere.sdk.products.commands.updateactions.SetMetaKeywords;
import io.sphere.sdk.products.commands.updateactions.SetMetaTitle;
import io.sphere.sdk.products.commands.updateactions.SetSearchKeywords;
import io.sphere.sdk.products.commands.updateactions.SetTaxCategory;
import io.sphere.sdk.products.commands.updateactions.TransitionState;
import io.sphere.sdk.products.commands.updateactions.Unpublish;
import io.sphere.sdk.search.SearchKeywords;
import io.sphere.sdk.states.State;

import javax.annotation.Nonnull;
import java.util.ArrayList;
import java.util.Collections;
import java.util.HashMap;
import java.util.List;
import java.util.Map;
import java.util.Objects;
import java.util.Optional;
import java.util.Set;
import java.util.function.Supplier;

import static com.commercetools.sync.commons.utils.CollectionUtils.collectionToMap;
import static com.commercetools.sync.commons.utils.CollectionUtils.filterCollection;
import static com.commercetools.sync.commons.utils.CommonTypeUpdateActionUtils.buildUpdateAction;
import static com.commercetools.sync.commons.utils.CommonTypeUpdateActionUtils.buildUpdateActions;
import static com.commercetools.sync.commons.utils.FilterUtils.executeSupplierIfPassesFilter;
import static com.commercetools.sync.products.ActionGroup.ATTRIBUTES;
import static com.commercetools.sync.products.ActionGroup.IMAGES;
import static com.commercetools.sync.products.ActionGroup.PRICES;
import static com.commercetools.sync.products.ActionGroup.SKU;
import static com.commercetools.sync.products.utils.ProductVariantUpdateActionUtils.buildProductVariantAttributesUpdateActions;
import static com.commercetools.sync.products.utils.ProductVariantUpdateActionUtils.buildProductVariantImagesUpdateActions;
import static com.commercetools.sync.products.utils.ProductVariantUpdateActionUtils.buildProductVariantPricesUpdateActions;
import static com.commercetools.sync.products.utils.ProductVariantUpdateActionUtils.buildProductVariantSkuUpdateAction;
import static java.lang.String.format;
import static java.util.Collections.emptyList;
import static java.util.Collections.emptyMap;
import static java.util.Collections.singletonList;
import static java.util.Objects.nonNull;
import static java.util.Optional.ofNullable;
import static java.util.stream.Collectors.toList;
import static java.util.stream.Collectors.toSet;
import static org.apache.commons.lang3.BooleanUtils.toBoolean;
import static org.apache.commons.lang3.StringUtils.isBlank;

// TODO: Add tests
public final class ProductUpdateActionUtils {
    private static final String BLANK_VARIANT_KEY = "The variant key is blank.";
    private static final String NULL_VARIANT = "The variant is null.";
    static final String BLANK_OLD_MASTER_VARIANT_KEY = "Old master variant key is blank.";
    static final String BLANK_NEW_MASTER_VARIANT_KEY = "New master variant null or has blank key.";
    static final String BLANK_NEW_MASTER_VARIANT_SKU = "New master variant has blank SKU.";

    /**
     * Compares the {@link LocalizedString} names of a {@link ProductDraft} and a {@link Product}. It returns an
     * {@link ChangeName} as a result in an {@link Optional}. If both the {@link Product} and the {@link ProductDraft}
     * have the same name, then no update action is needed and hence an empty {@link Optional} is returned.
     *
     * <p>NOTE: Comparison is done against the staged projection of the old product.
     *
     * @param oldProduct the product which should be updated.
     * @param newProduct the product draft where we get the new name.
     * @return A filled optional with the update action or an empty optional if the names are identical.
     */
    @Nonnull
    public static Optional<UpdateAction<Product>> buildChangeNameUpdateAction(@Nonnull final Product oldProduct,
                                                                              @Nonnull final ProductDraft newProduct) {
        final LocalizedString newName = newProduct.getName();
        final LocalizedString oldName = oldProduct.getMasterData().getStaged().getName();
        return buildUpdateAction(oldName, newName, () -> ChangeName.of(newName, true));
    }

    /**
<<<<<<< HEAD
     * Compares the {@link LocalizedString} descriptions of a {@link ProductDraft} and a {@link Product}. The
     * description of the product is either fetched from it's current or staged projection based on the whether the
     * {@code updateStaged} flag configured in the {@code syncOptions} supplied as a parameter to the method. If the
     * {@code updateStaged} is set to {@code true}, then the staged projection of the product is used for comparison. If
     * the {@code updateStaged} is set to {@code false}, then the current projection of the product is used for
     * comparison.
     *
     * <p>Then it returns an {@link SetDescription} as a result in an {@link Optional}.
     * If both the {@link Product} and the {@link ProductDraft} have the same description, then no update action is
     * needed and hence an empty {@link Optional} is returned.
=======
     * Compares the {@link LocalizedString} descriptions of a {@link ProductDraft} and a {@link Product}. It returns an
     * {@link SetDescription} as a result in an {@link Optional}. If both the {@link Product} and the
     * {@link ProductDraft} have the same description, then no update action is needed and hence an empty
     * {@link Optional} is returned.
     *
     * <p>NOTE: Comparison is done against the staged projection of the old product.
>>>>>>> 006a5049
     *
     * @param oldProduct the product which should be updated.
     * @param newProduct the product draft where we get the new description.
     * @return A filled optional with the update action or an empty optional if the descriptions are identical.
     */
    @Nonnull
    public static Optional<UpdateAction<Product>> buildSetDescriptionUpdateAction(
            @Nonnull final Product oldProduct,
            @Nonnull final ProductDraft newProduct) {
        final LocalizedString newDescription = newProduct.getDescription();
        final LocalizedString oldDescription = oldProduct.getMasterData().getStaged().getDescription();
        return buildUpdateAction(oldDescription, newDescription, () -> SetDescription.of(newDescription, true));
    }

    /**
<<<<<<< HEAD
     * Compares the {@link LocalizedString} slugs of a {@link ProductDraft} and a {@link Product}. The
     * slug of the product is either fetched from it's current or staged projection based on the whether the
     * {@code updateStaged} flag configured in the {@code syncOptions} supplied as a parameter to the method. If the
     * {@code updateStaged} is set to {@code true}, then the staged projection of the product is used for comparison. If
     * the {@code updateStaged} is set to {@code false}, then the current projection of the product is used for
     * comparison.
     *
     * <p>Then it returns a {@link ChangeSlug} update action as a result in an {@link Optional}.
     * If both the {@link Product} and the {@link ProductDraft} have the same slug, then no update action is
     * needed and hence an empty {@link Optional} is returned.
=======
     * Compares the {@link LocalizedString} slugs of a {@link ProductDraft} and a {@link Product}. It returns a
     * {@link ChangeSlug} update action as a result in an {@link Optional}. If both the {@link Product} and the
     * {@link ProductDraft} have the same slug, then no update action is needed and hence an empty {@link Optional} is
     * returned.
     *
     * <p>NOTE: Comparison is done against the staged projection of the old product.
>>>>>>> 006a5049
     *
     * @param oldProduct the product which should be updated.
     * @param newProduct the product draft where we get the new slug.
     * @return A filled optional with the update action or an empty optional if the slugs are identical.
     */
    @Nonnull
    public static Optional<UpdateAction<Product>> buildChangeSlugUpdateAction(@Nonnull final Product oldProduct,
                                                                              @Nonnull final ProductDraft newProduct) {
        final LocalizedString newSlug = newProduct.getSlug();
        final LocalizedString oldSlug = oldProduct.getMasterData().getStaged().getSlug();
        return buildUpdateAction(oldSlug, newSlug, () -> ChangeSlug.of(newSlug, true));
    }

    /**
     * Compares the {@link Set} of {@link Category} {@link Reference}s of a {@link ProductDraft} and a {@link Product}.
     * It returns a {@link List} of {@link AddToCategory} update actions as a result, if the old product
     * needs to be added to a category to have the same set of categories as the new product.
     * If both the {@link Product} and the {@link ProductDraft} have the same set of categories, then no update actions
     * are needed and hence an empty {@link List} is returned.
     *
<<<<<<< HEAD
=======
     * <p>NOTE: Comparison is done against the staged projection of the old product.
     *
>>>>>>> 006a5049
     * @param oldProduct the product which should be updated.
     * @param newProduct the product draft where we get the new slug.
     * @return A list containing the update actions or an empty list if the category sets are identical.
     */
    @Nonnull
    public static List<UpdateAction<Product>> buildAddToCategoryUpdateActions(@Nonnull final Product oldProduct,
                                                                              @Nonnull final ProductDraft newProduct) {
        final Set<ResourceIdentifier<Category>> newCategories = newProduct.getCategories();
        final Set<Reference<Category>> oldCategories = oldProduct.getMasterData().getStaged().getCategories();
        return buildUpdateActions(oldCategories, newCategories,
            () -> {
                final List<UpdateAction<Product>> updateActions = new ArrayList<>();
                final List<ResourceIdentifier<Category>> newCategoriesResourceIdentifiers =
                    filterCollection(newCategories, newCategoryReference ->
                        oldCategories.stream()
                                     .map(Reference::toResourceIdentifier)
                                     .noneMatch(oldResourceIdentifier ->
                                         oldResourceIdentifier.equals(newCategoryReference)))
                        .collect(toList());
                newCategoriesResourceIdentifiers.forEach(categoryResourceIdentifier ->
                    updateActions.add(AddToCategory.of(categoryResourceIdentifier, true)));
                return updateActions;
            });
    }

    /**
<<<<<<< HEAD
     * Compares the {@link CategoryOrderHints} of a {@link ProductDraft} and a {@link Product}. The categoryOrderHints
     * of the  product is either fetched from it's current or staged projection based on the whether the
     * {@code updateStaged} flag configured in the {@code syncOptions} supplied as a parameter to the method. If the
     * {@code updateStaged} is set to {@code true}, then the staged projection of the product is used for comparison. If
     * the {@code updateStaged} is set to {@code false}, then the current projection of the product is used for
     * comparison.
     *
     * <p>Then it returns a {@link SetCategoryOrderHint} update action as a result in an {@link List}.
     * If both the {@link Product} and the {@link ProductDraft} have the same categoryOrderHints, then no update action
     * is needed and hence an empty {@link List} is returned.
=======
     * Compares the {@link CategoryOrderHints} of a {@link ProductDraft} and a {@link Product}. It returns a
     * {@link SetCategoryOrderHint} update action as a result in an {@link List}. If both the {@link Product} and the
     * {@link ProductDraft} have the same categoryOrderHints, then no update actions are needed and hence an empty
     * {@link List} is returned.
     *
     * <p>NOTE: Comparison is done against the staged projection of the old product.
>>>>>>> 006a5049
     *
     * @param oldProduct the product which should be updated.
     * @param newProduct the product draft where we get the new categoryOrderHints.
     * @return A list containing the update actions or an empty list if the categoryOrderHints are identical.
     */
    @Nonnull
    public static List<UpdateAction<Product>> buildSetCategoryOrderHintUpdateActions(
            @Nonnull final Product oldProduct,
            @Nonnull final ProductDraft newProduct) {
        final CategoryOrderHints newCategoryOrderHints = newProduct.getCategoryOrderHints();
        final CategoryOrderHints oldCategoryOrderHints = oldProduct.getMasterData().getStaged().getCategoryOrderHints();
        return buildUpdateActions(oldCategoryOrderHints, newCategoryOrderHints, () -> {

            final Set<String> newCategoryIds = newProduct.getCategories().stream()
                                                         .map(ResourceIdentifier::getId)
                                                         .collect(toSet());

            final List<UpdateAction<Product>> updateActions = new ArrayList<>();

            final Map<String, String> newMap = nonNull(newCategoryOrderHints) ? newCategoryOrderHints
                .getAsMap() : emptyMap();
            final Map<String, String> oldMap = nonNull(oldCategoryOrderHints) ? oldCategoryOrderHints
                .getAsMap() : emptyMap();

            // remove category hints present in old product if they are absent in draft but only if product
            // is or will be assigned to given category
            oldMap.forEach((categoryId, value) -> {
                if (!newMap.containsKey(categoryId) && newCategoryIds.contains(categoryId)) {
                    updateActions.add(SetCategoryOrderHint.of(categoryId, null, true));
                }
            });

            // add category hints present in draft if they are absent or changed in old product
            newMap.forEach((key, value) -> {
                if (!oldMap.containsKey(key) || !Objects.equals(oldMap.get(key), value)) {
                    updateActions.add(SetCategoryOrderHint.of(key, value, true));
                }
            });

            return updateActions;
        });
    }

    /**
     * Compares the {@link Set} of {@link Category} {@link Reference}s of a {@link ProductDraft} and a {@link Product}.
     * It returns a {@link List} of {@link RemoveFromCategory} update actions as a result, if the old product
     * needs to be removed from a category to have the same set of categories as the new product.
     * If both the {@link Product} and the {@link ProductDraft} have the same set of categories, then no update actions
     * are needed and hence an empty {@link List} is returned.
     *
     * <p>NOTE: Comparison is done against the staged projection of the old product.
     *
     * @param oldProduct the product which should be updated.
     * @param newProduct the product draft where we get the new slug.
     * @return A list containing the update actions or an empty list if the category sets are identical.
     */
    @Nonnull
    public static List<UpdateAction<Product>> buildRemoveFromCategoryUpdateActions(
        @Nonnull final Product oldProduct,
        @Nonnull final ProductDraft newProduct) {
        final Set<ResourceIdentifier<Category>> newCategories = newProduct.getCategories();
        final Set<Reference<Category>> oldCategories = oldProduct.getMasterData().getStaged().getCategories();
        return buildUpdateActions(oldCategories, newCategories, () -> {
            final List<UpdateAction<Product>> updateActions = new ArrayList<>();
            filterCollection(oldCategories, oldCategoryReference ->
                !newCategories.contains(oldCategoryReference.toResourceIdentifier()))
                .forEach(categoryReference ->
                    updateActions.add(RemoveFromCategory.of(categoryReference.toResourceIdentifier(), true))
                );
            return updateActions;
        });
    }

    /**
<<<<<<< HEAD
     * Compares the {@link SearchKeywords} of a {@link ProductDraft} and a {@link Product}. The search keywords of the
     * product is either fetched from it's current or staged projection based on the whether the {@code updateStaged}
     * flag configured in the {@code syncOptions} supplied as a parameter to the method. If the {@code updateStaged} is
     * set to {@code true}, then the staged projection of the product is used for comparison. If the
     * {@code updateStaged} is set to {@code false}, then the current projection of the product is used for comparison.
     *
     * <p>Then it returns a {@link SetSearchKeywords} update action as a result in an {@link Optional}.
     * If both the {@link Product} and the {@link ProductDraft} have the same search keywords, then no update action is
     * needed and hence an empty {@link Optional} is returned.
=======
     * Compares the {@link SearchKeywords} of a {@link ProductDraft} and a {@link Product}. It returns a
     * {@link SetSearchKeywords} update action as a result in an {@link Optional}. If both the {@link Product} and the
     * {@link ProductDraft} have the same search keywords, then no update action is needed and hence an empty
     * {@link Optional} is returned.
     *
     * <p>NOTE: Comparison is done against the staged projection of the old product.
>>>>>>> 006a5049
     *
     * @param oldProduct the product which should be updated.
     * @param newProduct the product draft where we get the new search keywords.
     * @return A filled optional with the update action or an empty optional if the search keywords are identical.
     */
    @Nonnull
    public static Optional<UpdateAction<Product>> buildSetSearchKeywordsUpdateAction(
            @Nonnull final Product oldProduct,
            @Nonnull final ProductDraft newProduct) {
        final SearchKeywords newSearchKeywords = newProduct.getSearchKeywords();
        final SearchKeywords oldSearchKeywords = oldProduct.getMasterData().getStaged().getSearchKeywords();
        return buildUpdateAction(oldSearchKeywords, newSearchKeywords,
            () -> SetSearchKeywords.of(newSearchKeywords, true));
    }

    /**
<<<<<<< HEAD
     * Compares the {@link LocalizedString} meta descriptions of a {@link ProductDraft} and a {@link Product}. The
     * meta description of the product is either fetched from it's current or staged projection based on the whether the
     * {@code updateStaged} flag configured in the {@code syncOptions} supplied as a parameter to the method. If the
     * {@code updateStaged} is set to {@code true}, then the staged projection of the product is used for comparison. If
     * the {@code updateStaged} is set to {@code false}, then the current projection of the product is used for
     * comparison.
     *
     * <p>Then it returns a {@link ChangeSlug} update action as a result in an {@link Optional}.
     * If both the {@link Product} and the {@link ProductDraft} have the same meta description, then no update action is
     * needed and hence an empty {@link Optional} is returned.
=======
     * Compares the {@link LocalizedString} meta descriptions of a {@link ProductDraft} and a {@link Product}. It
     * returns a {@link SetMetaDescription} update action as a result in an {@link Optional}. If both the
     * {@link Product} and the {@link ProductDraft} have the same meta description, then no update action is needed and
     * hence an empty {@link Optional} is returned.
     *
     * <p>NOTE: Comparison is done against the staged projection of the old product.
>>>>>>> 006a5049
     *
     * @param oldProduct the product which should be updated.
     * @param newProduct the product draft where we get the new meta description.
     * @return A filled optional with the update action or an empty optional if the meta descriptions are identical.
     */
    @Nonnull
    public static Optional<UpdateAction<Product>> buildSetMetaDescriptionUpdateAction(
            @Nonnull final Product oldProduct,
            @Nonnull final ProductDraft newProduct) {
        final LocalizedString newMetaDescription = newProduct.getMetaDescription();
        final LocalizedString oldMetaDescription = oldProduct.getMasterData().getStaged().getMetaDescription();
        return buildUpdateAction(oldMetaDescription, newMetaDescription,
            () -> SetMetaDescription.of(newMetaDescription));
    }

    /**
<<<<<<< HEAD
     * Compares the {@link LocalizedString} meta keywordss of a {@link ProductDraft} and a {@link Product}. The
     * meta keywords of the product is either fetched from it's current or staged projection based on the whether the
     * {@code updateStaged} flag configured in the {@code syncOptions} supplied as a parameter to the method. If the
     * {@code updateStaged} is set to {@code true}, then the staged projection of the product is used for comparison. If
     * the {@code updateStaged} is set to {@code false}, then the current projection of the product is used for
     * comparison.
     *
     * <p>Then it returns a {@link ChangeSlug} update action as a result in an {@link Optional}.
     * If both the {@link Product} and the {@link ProductDraft} have the same meta keywords, then no update action is
     * needed and hence an empty {@link Optional} is returned.
=======
     * Compares the {@link LocalizedString} meta keywordss of a {@link ProductDraft} and a {@link Product}. It returns
     * a {@link SetMetaKeywords} update action as a result in an {@link Optional}. If both the {@link Product} and the
     * {@link ProductDraft} have the same meta keywords, then no update action is needed and hence an empty
     * {@link Optional} is returned.
     *
     * <p>NOTE: Comparison is done against the staged projection of the old product.
>>>>>>> 006a5049
     *
     * @param oldProduct the product which should be updated.
     * @param newProduct the product draft where we get the new meta keywords.
     * @return A filled optional with the update action or an empty optional if the meta keywords are identical.
     */
    @Nonnull
    public static Optional<UpdateAction<Product>> buildSetMetaKeywordsUpdateAction(
            @Nonnull final Product oldProduct,
            @Nonnull final ProductDraft newProduct) {
        final LocalizedString newMetaKeywords = newProduct.getMetaKeywords();
        final LocalizedString oldMetaKeywords = oldProduct.getMasterData().getStaged().getMetaKeywords();
        return buildUpdateAction(oldMetaKeywords, newMetaKeywords, () -> SetMetaKeywords.of(newMetaKeywords));
    }

    /**
<<<<<<< HEAD
     * Compares the {@link LocalizedString} meta titles of a {@link ProductDraft} and a {@link Product}. The
     * meta title of the product is either fetched from it's current or staged projection based on the whether the
     * {@code updateStaged} flag configured in the {@code syncOptions} supplied as a parameter to the method. If the
     * {@code updateStaged} is set to {@code true}, then the staged projection of the product is used for comparison. If
     * the {@code updateStaged} is set to {@code false}, then the current projection of the product is used for
     * comparison.
     *
     * <p>Then it returns a {@link ChangeSlug} update action as a result in an {@link Optional}.
     * If both the {@link Product} and the {@link ProductDraft} have the same meta title, then no update action is
     * needed and hence an empty {@link Optional} is returned.
=======
     * Compares the {@link LocalizedString} meta titles of a {@link ProductDraft} and a {@link Product}. It returns a
     * {@link SetMetaTitle} update action as a result in an {@link Optional}. If both the {@link Product} and the
     * {@link ProductDraft} have the same meta title, then no update action is needed and hence an empty
     * {@link Optional} is returned.
     *
     * <p>NOTE: Comparison is done against the staged projection of the old product.
>>>>>>> 006a5049
     *
     * @param oldProduct the product which should be updated.
     * @param newProduct the product draft where we get the new meta title.
     * @return A filled optional with the update action or an empty optional if the meta titles are identical.
     */
    @Nonnull
    public static Optional<UpdateAction<Product>> buildSetMetaTitleUpdateAction(
            @Nonnull final Product oldProduct,
            @Nonnull final ProductDraft newProduct) {
        final LocalizedString newMetaTitle = newProduct.getMetaTitle();
        final LocalizedString oldMetaTitle = oldProduct.getMasterData().getStaged().getMetaTitle();
        return buildUpdateAction(oldMetaTitle, newMetaTitle, () -> SetMetaTitle.of(newMetaTitle));
    }

    /**
     * Compares the variants (including the master variants) of a {@link ProductDraft} and a {@link Product}. It returns
     * a {@link List} of variant related update actions. For example:
     *
     * <ul>
     *     <li>{@link AddVariant}</li>
     *     <li>{@link RemoveVariant}</li>
     *     <li>{@link ChangeMasterVariant}</li>
     *     <li>{@link io.sphere.sdk.products.commands.updateactions.SetAttribute}</li>
     *     <li>{@link io.sphere.sdk.products.commands.updateactions.SetAttributeInAllVariants}</li>
     *     <li>{@link io.sphere.sdk.products.commands.updateactions.SetSku}</li>
     *     <li>{@link io.sphere.sdk.products.commands.updateactions.AddExternalImage}</li>
     *     <li>{@link io.sphere.sdk.products.commands.updateactions.RemoveImage}</li>
     *     <li>{@link io.sphere.sdk.products.commands.updateactions.AddPrice}</li>
     *     <li> ... and more variant level update actions.</li>
     * </ul>
     * If both the {@link Product} and the {@link ProductDraft} have identical variants, then no update actions are
     * needed and hence an empty {@link List} is returned.
     *
     *
     * <p>NOTE: Comparison is done against the staged projection of the old product.
     *
     * @param oldProduct the product which should be updated.
     * @param newProduct the product draft where we get the new meta title.
     * @param syncOptions the sync options wrapper which contains options related to the sync process supplied by
     *                    the user. For example, custom callbacks to call in case of warnings or errors occurring
     *                    on the build update action process. And other options (See {@link ProductSyncOptions}
     *                    for more info.
     * @param attributesMetaData a map of attribute name -&gt; {@link AttributeMetaData}; which defines attribute
     *                           information: its name, whether a value is required or not and whether it has the
     *                           constraint "SameForAll" or not.
     * @return A list of product variant-specific update actions.
     */
    @Nonnull
    public static List<UpdateAction<Product>> buildVariantsUpdateActions(
            @Nonnull final Product oldProduct,
            @Nonnull final ProductDraft newProduct,
            @Nonnull final ProductSyncOptions syncOptions,
            @Nonnull final Map<String, AttributeMetaData> attributesMetaData) {

        if (haveInvalidMasterVariants(oldProduct, newProduct, syncOptions)) {
            return emptyList();
        }

        final ProductVariant oldMasterVariant = oldProduct.getMasterData().getStaged().getMasterVariant();

        final Map<String, ProductVariant> oldProductVariantsNoMaster =
            collectionToMap(oldProduct.getMasterData().getStaged().getVariants(), ProductVariant::getKey);

        final Map<String, ProductVariant> oldProductVariantsWithMaster = new HashMap<>(oldProductVariantsNoMaster);
        oldProductVariantsWithMaster.put(oldMasterVariant.getKey(), oldMasterVariant);

        final List<ProductVariantDraft> newAllProductVariants = new ArrayList<>(newProduct.getVariants());
        newAllProductVariants.add(newProduct.getMasterVariant());

        final List<UpdateAction<Product>> updateActions = new ArrayList<>();

        // 1. Remove missing variants, but keep master variant (MV can't be removed)
        updateActions.addAll(buildRemoveVariantUpdateActions(oldProductVariantsNoMaster, newAllProductVariants));

        for (ProductVariantDraft newProductVariant : newAllProductVariants) {
            if (newProductVariant == null) {
                handleBuildVariantsUpdateActionsError(oldProduct, NULL_VARIANT, syncOptions);
                continue;
            }

            final String newProductVariantKey = newProductVariant.getKey();
            if (isBlank(newProductVariantKey)) {
                handleBuildVariantsUpdateActionsError(oldProduct, BLANK_VARIANT_KEY, syncOptions);
                continue;
            }

            // 2.1 if both old/new variants lists have an item with the same key - create update actions for the variant
            // 2.2 otherwise - add missing variant
            List<UpdateAction<Product>> updateOrAddVariant =
                ofNullable(oldProductVariantsWithMaster.get(newProductVariantKey))
                    .map(oldProductVariant -> collectAllVariantUpdateActions(oldProduct, oldProductVariant,
                        newProductVariant, attributesMetaData, syncOptions))
                    .orElseGet(() -> singletonList(buildAddVariantUpdateActionFromDraft(newProductVariant)));

            updateActions.addAll(updateOrAddVariant);
        }

        // 3. change master variant and remove previous one, if necessary
        updateActions.addAll(buildChangeMasterVariantUpdateAction(oldProduct, newProduct, syncOptions));

        return updateActions;
    }

    @Nonnull
    private static List<UpdateAction<Product>> collectAllVariantUpdateActions(
            @Nonnull final Product oldProduct,
            @Nonnull final ProductVariant oldProductVariant,
            @Nonnull final ProductVariantDraft newProductVariant,
            @Nonnull final Map<String, AttributeMetaData> attributesMetaData,
            @Nonnull final ProductSyncOptions syncOptions) {
        final ArrayList<UpdateAction<Product>> updateActions = new ArrayList<>();
        final SyncFilter syncFilter = syncOptions.getSyncFilter();

        updateActions.addAll(
            buildActionsIfPassesFilter(syncFilter, ATTRIBUTES, () ->
                buildProductVariantAttributesUpdateActions(oldProduct.getKey(), oldProductVariant,
                    newProductVariant, attributesMetaData, syncOptions)));

        updateActions.addAll(
            buildActionsIfPassesFilter(syncFilter, IMAGES, () ->
                buildProductVariantImagesUpdateActions(oldProductVariant, newProductVariant)));

        updateActions.addAll(
            buildActionsIfPassesFilter(syncFilter, PRICES, () ->
                buildProductVariantPricesUpdateActions(oldProductVariant, newProductVariant)));

        buildActionIfPassesFilter(syncFilter, SKU, () ->
            buildProductVariantSkuUpdateAction(oldProductVariant, newProductVariant))
            .ifPresent(updateActions::add);

        return updateActions;
    }

    /**
     * <b>Note:</b> if you do both add/remove product variants - <b>first always remove the variants</b>,
     * and then - add.
     * If you add first, the update action could fail due to having a duplicate {@code key} or {@code sku} with variants
     * which were expected to be removed anyways. So issuing remove update action first will fix such issue.
     *
     * @param oldProductVariants [variantKey-variant] map of old variants. Master variant must be included.
     * @param newProductVariants list of new product variants list <b>with resolved references prices references</b>.
     *                            Master variant must be included.
     * @return list of update actions to remove missing variants.
     */
    @Nonnull
    public static List<RemoveVariant> buildRemoveVariantUpdateActions(
            @Nonnull final Map<String, ProductVariant> oldProductVariants,
            @Nonnull final List<ProductVariantDraft> newProductVariants) {

        // copy the map and remove from the copy duplicate items
        Map<String, ProductVariant> productsToRemove = new HashMap<>(oldProductVariants);

        for (ProductVariantDraft newVariant : newProductVariants) {
            if (productsToRemove.containsKey(newVariant.getKey())) {
                productsToRemove.remove(newVariant.getKey());
            }
        } // now productsToRemove contains only items which don't exist in newProductVariants

        return productsToRemove.values().stream()
            .map(RemoveVariant::of)
            .collect(toList());
    }

    /**
     * Compares the 'published' field of a {@link ProductDraft} and a {@link Product} and accordingly returns
     * a {@link Publish} or {@link Unpublish} update action as a result in an {@link Optional}. If the new product's
     * 'published' field is null, then the default false value is assumed.
     *
     * <p>If both the {@link Product} and the {@link ProductDraft} have the same 'published' flag value, then no update
     * action is needed and hence an empty {@link Optional} is returned.
     *
     * <p>NOTE: Comparison is done against the staged projection of the old product.
     *
     * @param oldProduct the product which should be updated.
     * @param newProduct the product draft where we get the new published field value.
     * @return A filled optional with the update action or an empty optional if the flag values are identical.
     */
    @Nonnull
    public static Optional<UpdateAction<Product>> buildPublishUpdateAction(@Nonnull final Product oldProduct,
                                                                           @Nonnull final ProductDraft newProduct) {
        final Boolean isNewProductPublished = toBoolean(newProduct.isPublish());
        final Boolean isOldProductPublished = toBoolean(oldProduct.getMasterData().isPublished());
        if (Boolean.TRUE.equals(isNewProductPublished)) {
            return buildUpdateAction(isOldProductPublished, isNewProductPublished, Publish::of);
        }
        return buildUpdateAction(isOldProductPublished, isNewProductPublished, Unpublish::of);
    }


    /**
     * Create update action, if {@code newProduct} has {@code #masterVariant#key} different than {@code oldProduct}
     * staged {@code #masterVariant#key}.
     *
     * <p>If update action is created - it is created of
     * {@link ProductVariantDraft newProduct.getMasterVariant().getSku()}
     *
     * <p>If old master variant is missing in the new variants list - add {@link RemoveVariant} action at the end.
     *
     * @param oldProduct  old product with variants
     * @param newProduct  new product draft with variants <b>with resolved references prices references</b>
     * @param syncOptions the sync options wrapper which contains options related to the sync process
     * @return a list of maximum two elements: {@link ChangeMasterVariant} if the keys are different,
     *     optionally followed by {@link RemoveVariant} if the changed variant does not exist in the new variants list.
     */
    @Nonnull
    public static List<UpdateAction<Product>> buildChangeMasterVariantUpdateAction(
            @Nonnull final Product oldProduct,
            @Nonnull final ProductDraft newProduct,
            @Nonnull final ProductSyncOptions syncOptions) {
        final String newKey = newProduct.getMasterVariant().getKey();
        final String oldKey = oldProduct.getMasterData().getStaged().getMasterVariant().getKey();

        if (haveInvalidMasterVariants(oldProduct, newProduct, syncOptions)) {
            return emptyList();
        }

        return buildUpdateActions(newKey, oldKey,
            // it might be that the new master variant is from new added variants, so CTP variantId is not set yet,
            // thus we can't use ChangeMasterVariant.ofVariantId(),
            // but it could be re-factored as soon as ChangeMasterVariant.ofKey() happens in the SDK
            () -> {

                final String newSku = newProduct.getMasterVariant().getSku();
                if (isBlank(newSku)) {
                    handleBuildVariantsUpdateActionsError(oldProduct, BLANK_NEW_MASTER_VARIANT_SKU, syncOptions);
                    return emptyList();
                }

                final List<UpdateAction<Product>> updateActions = new ArrayList<>(2);
                updateActions.add(ChangeMasterVariant.ofSku(newSku, true));

                // verify whether the old master variant should be removed:
                // if the new variant list doesn't contain the old master variant key.
                // Since we can't remove a variant, if it is master, we have to change MV first, and then remove it
                // (if it does not exist in the new variants list).
                // We don't need to include new master variant to the iteration stream iteration,
                // because this body is called only if newKey != oldKey
                if (newProduct.getVariants().stream()
                    .noneMatch(variant -> Objects.equals(variant.getKey(), oldKey))) {
                    updateActions.add(RemoveVariant.of(oldProduct.getMasterData().getStaged().getMasterVariant()));
                }
                return updateActions;
            });
    }


    /**
     * Compares the {@link io.sphere.sdk.taxcategories.TaxCategory} references of an old {@link Product} and
     * new {@link ProductDraft}. If they are different - return {@link SetTaxCategory} update action.
     *
     * <p>If the old value is set, but the new one is empty - the command will unset the tax category.
     *
     * @param oldProduct the product which should be updated.
     * @param newProduct the product draft with new {@link io.sphere.sdk.taxcategories.TaxCategory} reference.
     * @return An optional with {@link SetTaxCategory} update action.
     */
    @Nonnull
    public static Optional<SetTaxCategory> buildSetTaxCategoryUpdateAction(
        @Nonnull final Product oldProduct,
        @Nonnull final ProductDraft newProduct) {
        return buildUpdateAction(oldProduct.getTaxCategory(), newProduct.getTaxCategory(),
            () -> SetTaxCategory.of(newProduct.getTaxCategory()));
    }

    /**
     * Compares the {@link State} references of an old {@link Product} and
     * new {@link ProductDraft}. If they are different - return {@link TransitionState} update action.
     *
     * <p>If the old value is set, but the new one is empty - the command will unset the tax category.
     *
     * @param oldProduct the product which should be updated.
     * @param newProduct the product draft with new {@link State} reference.
     * @return An optional with {@link TransitionState} update action.
     */
    @Nonnull
    public static Optional<TransitionState> buildTransitionStateUpdateAction(
        @Nonnull final Product oldProduct,
        @Nonnull final ProductDraft newProduct) {
        return buildUpdateAction(oldProduct.getState(), newProduct.getState(),
            () -> TransitionState.of(newProduct.getState()));
    }

    /**
     * Factory method to create {@link AddVariant} action from {@link ProductVariantDraft} instance.
     *
     * <p>The {@link AddVariant} will include:<ul>
     * <li>sku</li>
     * <li>keys</li>
     * <li>attributes</li>
     * <li>prices</li>
     * <li>images</li>
     * </ul>
     *
     * @param draft {@link ProductVariantDraft} which to add.
     * @return new {@link AddVariant} update action with properties from {@code draft}
     */
    @Nonnull
    static AddVariant buildAddVariantUpdateActionFromDraft(@Nonnull final ProductVariantDraft draft) {
        return AddVariant.of(draft.getAttributes(), draft.getPrices(), draft.getSku())
            .withKey(draft.getKey())
            .withImages(draft.getImages());
    }

    /**
     * Util that checks if the supplied {@link ActionGroup} passes the {@link SyncFilter}, then it returns the result
     * of the {@code updateActionSupplier} execution, otherwise it returns an empty {@link Optional}.
     *
     * @param syncFilter           the sync filter to check the {@code actionGroup} against.
     * @param actionGroup          the action group to check against the filter.
     * @param updateActionSupplier the supplier to execute if the {@code actionGroup} passes the filter.
     * @param <T>                  the type of the content of the returned {@link Optional}.
     * @return the result of the {@code updateActionSupplier} execution if the {@code actionGroup} passes the
     *         {@code syncFilter}, otherwise it returns an empty {@link Optional}.
     */
    @Nonnull
    static <T> Optional<T> buildActionIfPassesFilter(
        @Nonnull final SyncFilter syncFilter,
        @Nonnull final ActionGroup actionGroup,
        @Nonnull final Supplier<Optional<T>> updateActionSupplier) {
        return executeSupplierIfPassesFilter(syncFilter, actionGroup, updateActionSupplier, Optional::empty);
    }

    /**
     * Util that checks if the supplied {@link ActionGroup} passes the {@link SyncFilter}, then it returns the result
     * of the {@code updateActionSupplier} execution, otherwise it returns an empty {@link List}.
     *
     * @param syncFilter the sync filter to check the {@code actionGroup} against.
     * @param actionGroup the action group to check against the filter.
     * @param updateActionSupplier the supplier to execute if the {@code actionGroup} passes the filter.
     * @param <T> the type of the content of the returned {@link List}.
     * @return the result of the {@code updateActionSupplier} execution if the {@code actionGroup} passes the
     *         {@code syncFilter}, otherwise it returns an empty {@link List}.
     */
    @Nonnull
    static <T> List<T> buildActionsIfPassesFilter(
        @Nonnull final SyncFilter syncFilter,
        @Nonnull final ActionGroup actionGroup,
        @Nonnull final Supplier<List<T>> updateActionSupplier) {
        return executeSupplierIfPassesFilter(syncFilter, actionGroup, updateActionSupplier, Collections::emptyList);
    }

    /**
     * Validate both old and new product have master variant with significant key.
     *
     * <p>If at least on of the master variants key not found - the error is reported to {@code syncOptions} and
     * <b>true</b> is returned.
     *
     * @param oldProduct  old product to verify
     * @param newProduct  new product to verify
     * @param syncOptions {@link BaseSyncOptions#applyErrorCallback(String, Throwable) applyErrorCallback} holder
     * @return <b>true</b> if at least one of the products have invalid (null/blank) master variant or key.
     */
    private static boolean haveInvalidMasterVariants(@Nonnull final Product oldProduct,
                                                     @Nonnull final ProductDraft newProduct,
                                                     @Nonnull final ProductSyncOptions syncOptions) {
        boolean hasError = false;

        final ProductVariant oldMasterVariant = oldProduct.getMasterData().getStaged().getMasterVariant();
        if (isBlank(oldMasterVariant.getKey())) {
            handleBuildVariantsUpdateActionsError(oldProduct, BLANK_OLD_MASTER_VARIANT_KEY, syncOptions);
            hasError = true;
        }

        final ProductVariantDraft newMasterVariant = newProduct.getMasterVariant();
        if (newMasterVariant == null || isBlank(newMasterVariant.getKey())) {
            handleBuildVariantsUpdateActionsError(oldProduct, BLANK_NEW_MASTER_VARIANT_KEY, syncOptions);
            hasError = true;
        }

        return hasError;
    }

    /**
     * Apply error message to the {@code syncOptions}, reporting the product key and {@code reason}
     *
     * @param product     product which has sync error
     * @param reason      reason to specify in the error message.
     * @param syncOptions {@link BaseSyncOptions#applyErrorCallback(String, Throwable) applyErrorCallback} holder
     */
    private static void handleBuildVariantsUpdateActionsError(@Nonnull final Product product,
                                                              @Nonnull final String reason,
                                                              @Nonnull final ProductSyncOptions syncOptions) {
        syncOptions.applyErrorCallback(format("Failed to build variants update actions on the product with key '%s'. "
                + "Reason: %s",
            product.getKey(), reason));
    }
}<|MERGE_RESOLUTION|>--- conflicted
+++ resolved
@@ -98,25 +98,12 @@
     }
 
     /**
-<<<<<<< HEAD
-     * Compares the {@link LocalizedString} descriptions of a {@link ProductDraft} and a {@link Product}. The
-     * description of the product is either fetched from it's current or staged projection based on the whether the
-     * {@code updateStaged} flag configured in the {@code syncOptions} supplied as a parameter to the method. If the
-     * {@code updateStaged} is set to {@code true}, then the staged projection of the product is used for comparison. If
-     * the {@code updateStaged} is set to {@code false}, then the current projection of the product is used for
-     * comparison.
-     *
-     * <p>Then it returns an {@link SetDescription} as a result in an {@link Optional}.
-     * If both the {@link Product} and the {@link ProductDraft} have the same description, then no update action is
-     * needed and hence an empty {@link Optional} is returned.
-=======
      * Compares the {@link LocalizedString} descriptions of a {@link ProductDraft} and a {@link Product}. It returns an
      * {@link SetDescription} as a result in an {@link Optional}. If both the {@link Product} and the
      * {@link ProductDraft} have the same description, then no update action is needed and hence an empty
      * {@link Optional} is returned.
      *
      * <p>NOTE: Comparison is done against the staged projection of the old product.
->>>>>>> 006a5049
      *
      * @param oldProduct the product which should be updated.
      * @param newProduct the product draft where we get the new description.
@@ -132,25 +119,12 @@
     }
 
     /**
-<<<<<<< HEAD
-     * Compares the {@link LocalizedString} slugs of a {@link ProductDraft} and a {@link Product}. The
-     * slug of the product is either fetched from it's current or staged projection based on the whether the
-     * {@code updateStaged} flag configured in the {@code syncOptions} supplied as a parameter to the method. If the
-     * {@code updateStaged} is set to {@code true}, then the staged projection of the product is used for comparison. If
-     * the {@code updateStaged} is set to {@code false}, then the current projection of the product is used for
-     * comparison.
-     *
-     * <p>Then it returns a {@link ChangeSlug} update action as a result in an {@link Optional}.
-     * If both the {@link Product} and the {@link ProductDraft} have the same slug, then no update action is
-     * needed and hence an empty {@link Optional} is returned.
-=======
      * Compares the {@link LocalizedString} slugs of a {@link ProductDraft} and a {@link Product}. It returns a
      * {@link ChangeSlug} update action as a result in an {@link Optional}. If both the {@link Product} and the
      * {@link ProductDraft} have the same slug, then no update action is needed and hence an empty {@link Optional} is
      * returned.
      *
      * <p>NOTE: Comparison is done against the staged projection of the old product.
->>>>>>> 006a5049
      *
      * @param oldProduct the product which should be updated.
      * @param newProduct the product draft where we get the new slug.
@@ -171,11 +145,8 @@
      * If both the {@link Product} and the {@link ProductDraft} have the same set of categories, then no update actions
      * are needed and hence an empty {@link List} is returned.
      *
-<<<<<<< HEAD
-=======
-     * <p>NOTE: Comparison is done against the staged projection of the old product.
-     *
->>>>>>> 006a5049
+     * <p>NOTE: Comparison is done against the staged projection of the old product.
+     *
      * @param oldProduct the product which should be updated.
      * @param newProduct the product draft where we get the new slug.
      * @return A list containing the update actions or an empty list if the category sets are identical.
@@ -202,25 +173,12 @@
     }
 
     /**
-<<<<<<< HEAD
-     * Compares the {@link CategoryOrderHints} of a {@link ProductDraft} and a {@link Product}. The categoryOrderHints
-     * of the  product is either fetched from it's current or staged projection based on the whether the
-     * {@code updateStaged} flag configured in the {@code syncOptions} supplied as a parameter to the method. If the
-     * {@code updateStaged} is set to {@code true}, then the staged projection of the product is used for comparison. If
-     * the {@code updateStaged} is set to {@code false}, then the current projection of the product is used for
-     * comparison.
-     *
-     * <p>Then it returns a {@link SetCategoryOrderHint} update action as a result in an {@link List}.
-     * If both the {@link Product} and the {@link ProductDraft} have the same categoryOrderHints, then no update action
-     * is needed and hence an empty {@link List} is returned.
-=======
      * Compares the {@link CategoryOrderHints} of a {@link ProductDraft} and a {@link Product}. It returns a
      * {@link SetCategoryOrderHint} update action as a result in an {@link List}. If both the {@link Product} and the
      * {@link ProductDraft} have the same categoryOrderHints, then no update actions are needed and hence an empty
      * {@link List} is returned.
      *
      * <p>NOTE: Comparison is done against the staged projection of the old product.
->>>>>>> 006a5049
      *
      * @param oldProduct the product which should be updated.
      * @param newProduct the product draft where we get the new categoryOrderHints.
@@ -295,24 +253,12 @@
     }
 
     /**
-<<<<<<< HEAD
-     * Compares the {@link SearchKeywords} of a {@link ProductDraft} and a {@link Product}. The search keywords of the
-     * product is either fetched from it's current or staged projection based on the whether the {@code updateStaged}
-     * flag configured in the {@code syncOptions} supplied as a parameter to the method. If the {@code updateStaged} is
-     * set to {@code true}, then the staged projection of the product is used for comparison. If the
-     * {@code updateStaged} is set to {@code false}, then the current projection of the product is used for comparison.
-     *
-     * <p>Then it returns a {@link SetSearchKeywords} update action as a result in an {@link Optional}.
-     * If both the {@link Product} and the {@link ProductDraft} have the same search keywords, then no update action is
-     * needed and hence an empty {@link Optional} is returned.
-=======
      * Compares the {@link SearchKeywords} of a {@link ProductDraft} and a {@link Product}. It returns a
      * {@link SetSearchKeywords} update action as a result in an {@link Optional}. If both the {@link Product} and the
      * {@link ProductDraft} have the same search keywords, then no update action is needed and hence an empty
      * {@link Optional} is returned.
      *
      * <p>NOTE: Comparison is done against the staged projection of the old product.
->>>>>>> 006a5049
      *
      * @param oldProduct the product which should be updated.
      * @param newProduct the product draft where we get the new search keywords.
@@ -329,25 +275,12 @@
     }
 
     /**
-<<<<<<< HEAD
-     * Compares the {@link LocalizedString} meta descriptions of a {@link ProductDraft} and a {@link Product}. The
-     * meta description of the product is either fetched from it's current or staged projection based on the whether the
-     * {@code updateStaged} flag configured in the {@code syncOptions} supplied as a parameter to the method. If the
-     * {@code updateStaged} is set to {@code true}, then the staged projection of the product is used for comparison. If
-     * the {@code updateStaged} is set to {@code false}, then the current projection of the product is used for
-     * comparison.
-     *
-     * <p>Then it returns a {@link ChangeSlug} update action as a result in an {@link Optional}.
-     * If both the {@link Product} and the {@link ProductDraft} have the same meta description, then no update action is
-     * needed and hence an empty {@link Optional} is returned.
-=======
      * Compares the {@link LocalizedString} meta descriptions of a {@link ProductDraft} and a {@link Product}. It
      * returns a {@link SetMetaDescription} update action as a result in an {@link Optional}. If both the
      * {@link Product} and the {@link ProductDraft} have the same meta description, then no update action is needed and
      * hence an empty {@link Optional} is returned.
      *
      * <p>NOTE: Comparison is done against the staged projection of the old product.
->>>>>>> 006a5049
      *
      * @param oldProduct the product which should be updated.
      * @param newProduct the product draft where we get the new meta description.
@@ -364,25 +297,12 @@
     }
 
     /**
-<<<<<<< HEAD
-     * Compares the {@link LocalizedString} meta keywordss of a {@link ProductDraft} and a {@link Product}. The
-     * meta keywords of the product is either fetched from it's current or staged projection based on the whether the
-     * {@code updateStaged} flag configured in the {@code syncOptions} supplied as a parameter to the method. If the
-     * {@code updateStaged} is set to {@code true}, then the staged projection of the product is used for comparison. If
-     * the {@code updateStaged} is set to {@code false}, then the current projection of the product is used for
-     * comparison.
-     *
-     * <p>Then it returns a {@link ChangeSlug} update action as a result in an {@link Optional}.
-     * If both the {@link Product} and the {@link ProductDraft} have the same meta keywords, then no update action is
-     * needed and hence an empty {@link Optional} is returned.
-=======
      * Compares the {@link LocalizedString} meta keywordss of a {@link ProductDraft} and a {@link Product}. It returns
      * a {@link SetMetaKeywords} update action as a result in an {@link Optional}. If both the {@link Product} and the
      * {@link ProductDraft} have the same meta keywords, then no update action is needed and hence an empty
      * {@link Optional} is returned.
      *
      * <p>NOTE: Comparison is done against the staged projection of the old product.
->>>>>>> 006a5049
      *
      * @param oldProduct the product which should be updated.
      * @param newProduct the product draft where we get the new meta keywords.
@@ -398,25 +318,12 @@
     }
 
     /**
-<<<<<<< HEAD
-     * Compares the {@link LocalizedString} meta titles of a {@link ProductDraft} and a {@link Product}. The
-     * meta title of the product is either fetched from it's current or staged projection based on the whether the
-     * {@code updateStaged} flag configured in the {@code syncOptions} supplied as a parameter to the method. If the
-     * {@code updateStaged} is set to {@code true}, then the staged projection of the product is used for comparison. If
-     * the {@code updateStaged} is set to {@code false}, then the current projection of the product is used for
-     * comparison.
-     *
-     * <p>Then it returns a {@link ChangeSlug} update action as a result in an {@link Optional}.
-     * If both the {@link Product} and the {@link ProductDraft} have the same meta title, then no update action is
-     * needed and hence an empty {@link Optional} is returned.
-=======
      * Compares the {@link LocalizedString} meta titles of a {@link ProductDraft} and a {@link Product}. It returns a
      * {@link SetMetaTitle} update action as a result in an {@link Optional}. If both the {@link Product} and the
      * {@link ProductDraft} have the same meta title, then no update action is needed and hence an empty
      * {@link Optional} is returned.
      *
      * <p>NOTE: Comparison is done against the staged projection of the old product.
->>>>>>> 006a5049
      *
      * @param oldProduct the product which should be updated.
      * @param newProduct the product draft where we get the new meta title.
