--- conflicted
+++ resolved
@@ -18,11 +18,7 @@
 import io.sphere.sdk.products.ProductVariantDraft;
 import io.sphere.sdk.products.ProductVariantDraftBuilder;
 import io.sphere.sdk.products.attributes.Attribute;
-<<<<<<< HEAD
-=======
-import io.sphere.sdk.products.expansion.ProductProjectionExpansionModel;
 import io.sphere.sdk.products.queries.ProductProjectionQuery;
->>>>>>> cb088151
 import io.sphere.sdk.products.queries.ProductQuery;
 import io.sphere.sdk.producttypes.ProductType;
 import io.sphere.sdk.states.State;
@@ -113,23 +109,15 @@
    * commercetools project and the library will issues an update/create API request without
    * reference resolution.
    *
-<<<<<<< HEAD
-   * @param products the products without expansion of references.
+   * @param products the productprojection (staged) without expansion of references.
    * @param referenceIdToKeyMap the map containing the cached id to key values.
-=======
-   * @param products the productprojection (staged) with expanded references.
->>>>>>> cb088151
    * @return a {@link List} of {@link ProductDraft} built from the supplied {@link List} of {@link
    *     Product}.
    */
   @Nonnull
   public static List<ProductDraft> mapToProductDrafts(
-<<<<<<< HEAD
-      @Nonnull final List<Product> products,
+      @Nonnull final List<ProductProjection> products,
       @Nonnull final Map<String, String> referenceIdToKeyMap) {
-=======
-      @Nonnull final List<ProductProjection> products) {
->>>>>>> cb088151
     return products.stream()
         .filter(Objects::nonNull)
         .map(
@@ -201,14 +189,9 @@
 
   @Nonnull
   static CategoryReferencePair mapToCategoryReferencePair(
-<<<<<<< HEAD
-      @Nonnull final Product product, @Nonnull final Map<String, String> referenceIdToKeyMap) {
-    final Set<Reference<Category>> categoryReferences =
-        product.getMasterData().getStaged().getCategories();
-=======
-      @Nonnull final ProductProjection product) {
+      @Nonnull final ProductProjection product,
+      @Nonnull final Map<String, String> referenceIdToKeyMap) {
     final Set<Reference<Category>> categoryReferences = product.getCategories();
->>>>>>> cb088151
     final Set<ResourceIdentifier<Category>> categoryResourceIdentifiers = new HashSet<>();
 
     final CategoryOrderHints categoryOrderHints = product.getCategoryOrderHints();
@@ -247,26 +230,8 @@
    * @return the query for fetching products from the source CTP project.
    */
   @Nonnull
-<<<<<<< HEAD
-  public static ProductQuery buildProductQuery() {
-    return ProductQuery.of();
-=======
   public static ProductProjectionQuery buildProductQuery() {
-    return ProductProjectionQuery.ofStaged()
-        .withLimit(QueryExecutionUtils.DEFAULT_PAGE_SIZE)
-        .withExpansionPaths(ProductProjectionExpansionModel::productType)
-        .plusExpansionPaths(ProductProjectionExpansionModel::taxCategory)
-        .plusExpansionPaths(ExpansionPath.of("state"))
-        .plusExpansionPaths(expansionModel -> expansionModel.categories())
-        .plusExpansionPaths(expansionModel -> expansionModel.allVariants().prices().channel())
-        .plusExpansionPaths(expansionModel -> expansionModel.allVariants().prices().customerGroup())
-        .plusExpansionPaths(ExpansionPath.of("masterVariant.prices[*].custom.type"))
-        .plusExpansionPaths(ExpansionPath.of("variants[*].prices[*].custom.type"))
-        .plusExpansionPaths(expansionModel -> expansionModel.allVariants().attributes().value())
-        .plusExpansionPaths(expansionModel -> expansionModel.allVariants().attributes().valueSet())
-        .plusExpansionPaths(ExpansionPath.of("masterVariant.assets[*].custom.type"))
-        .plusExpansionPaths(ExpansionPath.of("variants[*].assets[*].custom.type"));
->>>>>>> cb088151
+    return ProductProjectionQuery.ofStaged();
   }
 
   private ProductReferenceResolutionUtils() {}
