package com.commercetools.sync.products.utils;

import static com.commercetools.sync.commons.utils.SyncUtils.getResourceIdentifierWithKey;
import static java.util.stream.Collectors.toList;

import com.commercetools.sync.commons.helpers.CategoryReferencePair;
import io.sphere.sdk.categories.Category;
import io.sphere.sdk.channels.Channel;
import io.sphere.sdk.customergroups.CustomerGroup;
import io.sphere.sdk.models.Reference;
import io.sphere.sdk.models.ResourceIdentifier;
import io.sphere.sdk.products.CategoryOrderHints;
import io.sphere.sdk.products.Product;
import io.sphere.sdk.products.ProductDraft;
import io.sphere.sdk.products.ProductDraftBuilder;
import io.sphere.sdk.products.ProductProjection;
import io.sphere.sdk.products.ProductVariant;
import io.sphere.sdk.products.ProductVariantDraft;
import io.sphere.sdk.products.ProductVariantDraftBuilder;
import io.sphere.sdk.products.attributes.Attribute;
<<<<<<< HEAD
=======
import io.sphere.sdk.products.queries.ProductProjectionQuery;
>>>>>>> 1bedd07f
import io.sphere.sdk.products.queries.ProductQuery;
import io.sphere.sdk.producttypes.ProductType;
import io.sphere.sdk.states.State;
import io.sphere.sdk.taxcategories.TaxCategory;
import io.sphere.sdk.types.Type;
import java.util.ArrayList;
import java.util.HashMap;
import java.util.HashSet;
import java.util.List;
import java.util.Map;
import java.util.Objects;
import java.util.Set;
import java.util.stream.Collectors;
import javax.annotation.Nonnull;

/**
 * Util class which provides utilities that can be used when syncing resources from a source
 * commercetools project to a target one.
 */
public final class ProductReferenceResolutionUtils {

  /**
   * Returns an {@link List}&lt;{@link ProductDraft}&gt; consisting of the results of applying the
   * mapping from the staged version of a {@link ProductProjection} to {@link ProductDraft} with
   * considering reference resolution.
   *
   * <table>
   *   <caption>Mapping of Reference fields for the reference resolution</caption>
   *   <thead>
   *     <tr>
   *       <th>Reference field</th>
   *       <th>from</th>
   *       <th>to</th>
   *     </tr>
   *   </thead>
   *   <tbody>
   *     <tr>
   *       <td>productType</td>
   *       <td>{@link Reference}&lt;{@link ProductType}&gt;</td>
   *       <td>{@link ResourceIdentifier}&lt;{@link ProductType}&gt;</td>
   *     </tr>
   *     <tr>
   *        <td>categories</td>
   *        <td>{@link Set}&lt;{@link Reference}&lt;{@link Category}&gt;&gt;</td>
   *        <td>{@link Set}&lt;{@link ResourceIdentifier}&lt;{@link Category}&gt;&gt;</td>
   *     </tr>
   *     <tr>
   *        <td>variants.prices.channel</td>
   *        <td>{@link Reference}&lt;{@link Channel}&gt;</td>
   *        <td>{@link ResourceIdentifier}&lt;{@link Channel}&gt;</td>
   *     </tr>
   *     <tr>
   *        <td>variants.prices.customerGroup *</td>
   *        <td>{@link Reference}&lt;{@link CustomerGroup}&gt;</td>
   *        <td>{@link ResourceIdentifier}&lt;{@link CustomerGroup}&gt;</td>
   *     </tr>
   *     <tr>
   *        <td>variants.prices.custom.type</td>
   *        <td>{@link Reference}&lt;{@link Type}&gt;</td>
   *        <td>{@link ResourceIdentifier}&lt;{@link Type}&gt;</td>
   *     </tr>
   *     <tr>
   *        <td>variants.assets.custom.type</td>
   *        <td>{@link Reference}&lt;{@link Type}&gt;</td>
   *        <td>{@link ResourceIdentifier}&lt;{@link Type}&gt;</td>
   *     </tr>
   *     <tr>
   *        <td>variants.attributes on {@link List}&lt;{@link Attribute} *</td>
   *        <td>{@link Reference}&lt;{@link ProductType}&gt; (example for ProductType)</td>
   *        <td>{@link Reference}&lt;{@link ProductType}&gt; (with key replaced with id field)</td>
   *     </tr>
   *     <tr>
   *        <td>taxCategory</td>
   *        <td>{@link Reference}&lt;{@link TaxCategory}&gt;</td>
   *        <td>{@link ResourceIdentifier}&lt;{@link TaxCategory}&gt;</td>
   *     </tr>
   *     <tr>
   *        <td>state *</td>
   *        <td>{@link Reference}&lt;{@link State}&gt;</td>
   *        <td>{@link ResourceIdentifier}&lt;{@link State}&gt;</td>
   *     </tr>
   *   </tbody>
   * </table>
   *
   * <p><b>Note:</b> The aforementioned references should contain Id in the map(cache) with a key
   * value. Any reference that is not available in the map will have its id in place and not
<<<<<<< HEAD
   * replaced by the key will be considered as existing resources on the target commercetools
   * project and the library will issues an update/create API request without reference resolution.
   *
   * @param products the products without expansion of references.
=======
   * replaced by the key. This reference will be considered as existing resources on the target
   * commercetools project and the library will issues an update/create API request without
   * reference resolution.
   *
   * @param products the productprojection (staged) without expansion of references.
>>>>>>> 1bedd07f
   * @param referenceIdToKeyMap the map containing the cached id to key values.
   * @return a {@link List} of {@link ProductDraft} built from the supplied {@link List} of {@link
   *     Product}.
   */
  @Nonnull
  public static List<ProductDraft> mapToProductDrafts(
<<<<<<< HEAD
      @Nonnull final List<Product> products,
=======
      @Nonnull final List<ProductProjection> products,
>>>>>>> 1bedd07f
      @Nonnull final Map<String, String> referenceIdToKeyMap) {
    return products.stream()
        .filter(Objects::nonNull)
        .map(
            product -> {
              final ProductDraft productDraft = getDraftBuilderFromStagedProduct(product).build();

              final CategoryReferencePair categoryReferencePair =
                  mapToCategoryReferencePair(product, referenceIdToKeyMap);
              final Set<ResourceIdentifier<Category>> categoryResourceIdentifiers =
                  categoryReferencePair.getCategoryResourceIdentifiers();
              final CategoryOrderHints categoryOrderHintsWithKeys =
                  categoryReferencePair.getCategoryOrderHints();

              final List<ProductVariant> allVariants = product.getAllVariants();
              final List<ProductVariantDraft> variantDraftsWithKeys =
                  VariantReferenceResolutionUtils.mapToProductVariantDrafts(
                      allVariants, referenceIdToKeyMap);
              final ProductVariantDraft masterVariantDraftWithKeys =
                  variantDraftsWithKeys.remove(0);

              return ProductDraftBuilder.of(productDraft)
                  .masterVariant(masterVariantDraftWithKeys)
                  .variants(variantDraftsWithKeys)
                  .productType(
                      getResourceIdentifierWithKey(product.getProductType(), referenceIdToKeyMap))
                  .categories(categoryResourceIdentifiers)
                  .categoryOrderHints(categoryOrderHintsWithKeys)
                  .taxCategory(
                      getResourceIdentifierWithKey(product.getTaxCategory(), referenceIdToKeyMap))
                  .state(getResourceIdentifierWithKey(product.getState(), referenceIdToKeyMap))
                  .build();
            })
        .collect(Collectors.toList());
  }

  /**
   * Given a {@link Product} this method creates a {@link ProductDraftBuilder} based on the staged
   * projection values of the supplied product.
   *
   * @param product the product to create a {@link ProductDraftBuilder} based on it's staged data.
   * @return a {@link ProductDraftBuilder} based on the staged projection values of the supplied
   *     product.
   */
  @Nonnull
  public static ProductDraftBuilder getDraftBuilderFromStagedProduct(
      @Nonnull final ProductProjection product) {
    final List<ProductVariantDraft> allVariants =
        product.getAllVariants().stream()
            .map(productVariant -> ProductVariantDraftBuilder.of(productVariant).build())
            .collect(toList());
    final ProductVariantDraft masterVariant =
        ProductVariantDraftBuilder.of(product.getMasterVariant()).build();

    return ProductDraftBuilder.of(
            product.getProductType(), product.getName(), product.getSlug(), allVariants)
        .masterVariant(masterVariant)
        .metaDescription(product.getMetaDescription())
        .metaKeywords(product.getMetaKeywords())
        .metaTitle(product.getMetaTitle())
        .description(product.getDescription())
        .searchKeywords(product.getSearchKeywords())
        .taxCategory(product.getTaxCategory())
        .state(product.getState())
        .key(product.getKey())
        .publish(product.isPublished())
        .categories(new ArrayList<>(product.getCategories()))
        .categoryOrderHints(product.getCategoryOrderHints());
  }

  @Nonnull
  static CategoryReferencePair mapToCategoryReferencePair(
<<<<<<< HEAD
      @Nonnull final Product product, @Nonnull final Map<String, String> referenceIdToKeyMap) {
    final Set<Reference<Category>> categoryReferences =
        product.getMasterData().getStaged().getCategories();
=======
      @Nonnull final ProductProjection product,
      @Nonnull final Map<String, String> referenceIdToKeyMap) {
    final Set<Reference<Category>> categoryReferences = product.getCategories();
>>>>>>> 1bedd07f
    final Set<ResourceIdentifier<Category>> categoryResourceIdentifiers = new HashSet<>();

    final CategoryOrderHints categoryOrderHints = product.getCategoryOrderHints();
    final Map<String, String> categoryOrderHintsMapWithKeys = new HashMap<>();

    categoryReferences.forEach(
        categoryReference -> {
          if (categoryReference != null) {
            final String categoryId = categoryReference.getId();
            if (referenceIdToKeyMap.containsKey(categoryId)) {
              final String categoryKey = referenceIdToKeyMap.get(categoryId);

              if (categoryOrderHints != null) {
                final String categoryOrderHintValue = categoryOrderHints.get(categoryId);
                if (categoryOrderHintValue != null) {
                  categoryOrderHintsMapWithKeys.put(categoryKey, categoryOrderHintValue);
                }
              }
              categoryResourceIdentifiers.add(ResourceIdentifier.ofKey(categoryKey));
            } else {
              categoryResourceIdentifiers.add(ResourceIdentifier.ofId(categoryReference.getId()));
            }
          }
        });

    final CategoryOrderHints categoryOrderHintsWithKeys =
        categoryOrderHintsMapWithKeys.isEmpty()
            ? categoryOrderHints
            : CategoryOrderHints.of(categoryOrderHintsMapWithKeys);
    return CategoryReferencePair.of(categoryResourceIdentifiers, categoryOrderHintsWithKeys);
  }

  /**
   * Builds a {@link ProductQuery} for fetching products from a source CTP project.
   *
   * @return the query for fetching products from the source CTP project.
   */
  @Nonnull
<<<<<<< HEAD
  public static ProductQuery buildProductQuery() {
    return ProductQuery.of();
=======
  public static ProductProjectionQuery buildProductQuery() {
    return ProductProjectionQuery.ofStaged();
>>>>>>> 1bedd07f
  }

  private ProductReferenceResolutionUtils() {}
}<|MERGE_RESOLUTION|>--- conflicted
+++ resolved
@@ -18,10 +18,7 @@
 import io.sphere.sdk.products.ProductVariantDraft;
 import io.sphere.sdk.products.ProductVariantDraftBuilder;
 import io.sphere.sdk.products.attributes.Attribute;
-<<<<<<< HEAD
-=======
 import io.sphere.sdk.products.queries.ProductProjectionQuery;
->>>>>>> 1bedd07f
 import io.sphere.sdk.products.queries.ProductQuery;
 import io.sphere.sdk.producttypes.ProductType;
 import io.sphere.sdk.states.State;
@@ -108,29 +105,18 @@
    *
    * <p><b>Note:</b> The aforementioned references should contain Id in the map(cache) with a key
    * value. Any reference that is not available in the map will have its id in place and not
-<<<<<<< HEAD
-   * replaced by the key will be considered as existing resources on the target commercetools
-   * project and the library will issues an update/create API request without reference resolution.
-   *
-   * @param products the products without expansion of references.
-=======
    * replaced by the key. This reference will be considered as existing resources on the target
    * commercetools project and the library will issues an update/create API request without
    * reference resolution.
    *
    * @param products the productprojection (staged) without expansion of references.
->>>>>>> 1bedd07f
    * @param referenceIdToKeyMap the map containing the cached id to key values.
    * @return a {@link List} of {@link ProductDraft} built from the supplied {@link List} of {@link
    *     Product}.
    */
   @Nonnull
   public static List<ProductDraft> mapToProductDrafts(
-<<<<<<< HEAD
-      @Nonnull final List<Product> products,
-=======
       @Nonnull final List<ProductProjection> products,
->>>>>>> 1bedd07f
       @Nonnull final Map<String, String> referenceIdToKeyMap) {
     return products.stream()
         .filter(Objects::nonNull)
@@ -203,15 +189,9 @@
 
   @Nonnull
   static CategoryReferencePair mapToCategoryReferencePair(
-<<<<<<< HEAD
-      @Nonnull final Product product, @Nonnull final Map<String, String> referenceIdToKeyMap) {
-    final Set<Reference<Category>> categoryReferences =
-        product.getMasterData().getStaged().getCategories();
-=======
       @Nonnull final ProductProjection product,
       @Nonnull final Map<String, String> referenceIdToKeyMap) {
     final Set<Reference<Category>> categoryReferences = product.getCategories();
->>>>>>> 1bedd07f
     final Set<ResourceIdentifier<Category>> categoryResourceIdentifiers = new HashSet<>();
 
     final CategoryOrderHints categoryOrderHints = product.getCategoryOrderHints();
@@ -250,13 +230,8 @@
    * @return the query for fetching products from the source CTP project.
    */
   @Nonnull
-<<<<<<< HEAD
-  public static ProductQuery buildProductQuery() {
-    return ProductQuery.of();
-=======
   public static ProductProjectionQuery buildProductQuery() {
     return ProductProjectionQuery.ofStaged();
->>>>>>> 1bedd07f
   }
 
   private ProductReferenceResolutionUtils() {}
