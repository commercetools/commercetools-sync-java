--- conflicted
+++ resolved
@@ -19,17 +19,14 @@
 import java.util.Map;
 import java.util.Optional;
 
-<<<<<<< HEAD
 import static java.util.Collections.emptyList;
 import static java.util.Collections.singletonList;
 
-=======
 import static com.commercetools.sync.products.utils.ProductVariantAttributeUpdateActionUtils.buildProductVariantAttributeUpdateAction;
 import static java.lang.String.format;
 import static org.apache.commons.lang3.StringUtils.isBlank;
 
 // TODO: Add JAVADOC AND TESTS
->>>>>>> 89d216ca
 public final class ProductVariantUpdateActionUtils {
     private static final String FAILED_TO_BUILD_ATTRIBUTE_UPDATE_ACTION = "Failed to build a "
         + "setAttribute/setAttributeInAllVariants update action for the attribute with the name '%s' in the "
@@ -43,47 +40,23 @@
      * {@link io.sphere.sdk.products.commands.updateactions.SetAttributeInAllVariants} update actions.
      * TODO: Add JavaDoc
      *
-<<<<<<< HEAD
+     * @param productKey         TODO
      * @param oldProductVariant  TODO
      * @param newProductVariant  TODO
+     * @param attributesMetaData TODO
      * @param syncOptions        TODO
-=======
-     * @param productKey TODO
-     * @param oldProductVariant  TODO
-     * @param newProductVariant  TODO
->>>>>>> 89d216ca
-     * @param attributesMetaData TODO
-     * @param syncOptions TODO
      * @return TODO
      */
     @Nonnull
     public static List<UpdateAction<Product>> buildProductVariantAttributesUpdateActions(
-<<<<<<< HEAD
-            @Nonnull final ProductVariant oldProductVariant,
-            @Nonnull final ProductVariantDraft newProductVariant,
-            @Nonnull final ProductSyncOptions syncOptions,
-            @Nonnull final Map<String, ProductVariantAttribute> attributesMetaData) {
-=======
         @Nullable final String productKey,
         @Nonnull final ProductVariant oldProductVariant,
         @Nonnull final ProductVariantDraft newProductVariant,
         @Nonnull final Map<String, AttributeMetaData> attributesMetaData,
         @Nonnull final ProductSyncOptions syncOptions) {
 
->>>>>>> 89d216ca
         final List<UpdateAction<Product>> updateActions = new ArrayList<>();
         final List<AttributeDraft> newProductVariantAttributes = newProductVariant.getAttributes();
-<<<<<<< HEAD
-        newProductVariantAttributes.stream()
-                .filter(Objects::nonNull)
-                .forEach(newProductVariantAttribute -> {
-                    //TODO: IMPLEMENTATION GITHUB ISSUE#98
-                    final String newProductVariantAttributeName =
-                            newProductVariantAttribute.getName();
-                    final JsonNode newProductVariantAttributeValue =
-                            newProductVariantAttribute.getValue();
-                });
-=======
         if (newProductVariantAttributes == null) {
             return updateActions;
         }
@@ -126,7 +99,6 @@
                 syncOptions.applyErrorCallback(errorMessage, buildUpdateActionException);
             }
         }
->>>>>>> 89d216ca
         return updateActions;
     }
 
