--- conflicted
+++ resolved
@@ -50,30 +50,16 @@
 
 **Preconditions:** The sync expects a list of `InventoryEntryDraft` objects that have their `sku` fields set,
 otherwise the sync will trigger an `errorCallback` function set by the user (more on it can be found down below in the options explanations).
-<<<<<<< HEAD
-Also every `InventoryEntryDraft`, that belongs to a `Channel`, in your input list must either:
-- Has the [Reference](https://github.com/commercetools/commercetools-jvm-sdk/blob/master/commercetools-sdk-base/src/main/java/io/sphere/sdk/models/Reference.java)
-to the `supplyChannel` expanded. This means that calling `getObj()` on the reference should not
-return `null`, but return the [Channel](https://github.com/commercetools/commercetools-jvm-sdk/blob/master/commercetools-models/src/main/java/io/sphere/sdk/channels/Channel.java)
-object, from which the sync can access its `key`. Example of sync performed that way can be found [here](https://github.com/commercetools/commercetools-sync-java/blob/master/src/integration-test/java/com/commercetools/sync/inventories/InventorySyncItTest.java#L121).
-- If the reference is not expanded, then it is very important to provide the channel `key` in the `id` field of the
-reference. This means calling `getId()` on the channel reference would return it's `key`. Example of sync performed that
-way can be found [here](https://github.com/commercetools/commercetools-sync-java/blob/master/src/integration-test/java/com/commercetools/sync/inventories/InventorySyncItTest.java#L158).
-=======
-
- Every inventory entry may have a reference to a supply `Channel` and a reference to the `Type` of its custom fields. These 
- references are matched by their `key`. Therefore, in order for the sync to resolve the actual ids of those references, 
- their `key`s has to be supplied in one of two ways:
- - Provide the `key` value on the `id` field of the reference. This means that calling `getId()` on the
- reference would return its `key`. Note that the library will check that this `key` is not 
- provided in `UUID` format by default. However, if you want to provide the `key` in `UUID` format, you can
-  set it through the sync options. Different example of sync performed that way can be found [here](https://github.com/commercetools/commercetools-sync-java/blob/master/src/integration-test/java/com/commercetools/sync/inventories/InventorySyncTest.java#L128).
- - Provide the reference expanded. This means that calling `getObj()` on the reference should not return `null`,
-  but return the actual object complete object of the reference, from which the its `key` can be directly accessible. 
-  Example of sync performed that way can be found [here](https://github.com/commercetools/commercetools-sync-java/blob/master/src/integration-test/java/com/commercetools/sync/inventories/InventorySyncTest.java#L181).
-
-<!-- TODO: Ensure above paths to examples in a dedicated branch -->
->>>>>>> 6d4bbb86
+Every inventory entry may have a reference to a supply `Channel` and a reference to the `Type` of its custom fields. These
+references are matched by their `key`. Therefore, in order for the sync to resolve the actual ids of those references,
+their `key`s has to be supplied in one of two ways:
+- Provide the `key` value on the `id` field of the reference. This means that calling `getId()` on the
+reference would return its `key`. Note that the library will check that this `key` is not
+provided in `UUID` format by default. However, if you want to provide the `key` in `UUID` format, you can
+set it through the sync options. Different example of sync performed that way can be found [here](https://github.com/commercetools/commercetools-sync-java/blob/master/src/integration-test/java/com/commercetools/sync/inventories/InventorySyncTest.java#L160).
+- Provide the reference expanded. This means that calling `getObj()` on the reference should not return `null`,
+but return the actual object complete object of the reference, from which the its `key` can be directly accessible.
+Example of sync performed that way can be found [here](https://github.com/commercetools/commercetools-sync-java/blob/master/src/integration-test/java/com/commercetools/sync/inventories/InventorySyncTest.java#L123).
 
 The sync results in a `CompletionStage` that contains an `InventorySyncStatistics` object. This object contains all
 the stats of the sync process: a report message, the total number of updated, created, failed, processed inventory entries
@@ -133,15 +119,10 @@
 existing ones, if set to `false`. If set to `true`, which is the default value of the option, it deletes the existing
 object properties.
 
-<<<<<<< HEAD
-<!-- TODO Update above options with links to tests. Tests should be written when inventory sync could actually use them (when custom update actions would use them).  -->
-=======
 - `allowUuid`
 a flag, if set to `true`, enables the user to use keys with UUID format for references. By default, it is set to `false`.
 
-
-<!-- TODO It seems that I don't use all of them e.g. removeOtherSet/CollectionEntries however they are enable by inheritance. Ensure if should they be documented here -->
->>>>>>> 6d4bbb86
+<!-- TODO Update above options with links to tests. Tests should be written when inventory sync could actually use them (when custom update actions would use them).  -->
 
 ## Under the hood
 
