--- conflicted
+++ resolved
@@ -57,27 +57,14 @@
     @Override
     public InventorySyncOptions build() {
         return new InventorySyncOptions(
-<<<<<<< HEAD
-            this.ctpClient,
-            this.errorCallback,
-            this.warningCallback,
-            this.batchSize,
-            this.allowUuid,
-            this.ensureChannels,
-            this.beforeUpdateCallback);
-=======
             ctpClient,
             errorCallback,
             warningCallback,
             batchSize,
-            removeOtherSetEntries,
-            removeOtherCollectionEntries,
-            removeOtherProperties,
             allowUuid,
             ensureChannels,
             beforeUpdateCallback,
             beforeCreateCallback);
->>>>>>> e7847074
     }
 
     /**
