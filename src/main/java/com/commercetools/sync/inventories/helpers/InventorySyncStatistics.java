--- conflicted
+++ resolved
@@ -20,15 +20,9 @@
      */
     @Override
     public String getReportMessage() {
-<<<<<<< HEAD
-        return format("Summary: %d inventory entries were processed in total "
-                        + "(%d created, %d updated, %d failed to sync).",
-                getProcessed(), getCreated(), getUpdated(), getFailed());
-=======
         reportMessage = format("Summary: %d inventory entries were processed in total "
                 + "(%d created, %d updated and %d failed to sync).",
             getProcessed(), getCreated(), getUpdated(), getFailed());
         return reportMessage;
->>>>>>> 6d4bbb86
     }
 }