package com.commercetools.sync.inventories;

import com.commercetools.sync.commons.BaseSync;
import com.commercetools.sync.commons.exceptions.SyncException;
import com.commercetools.sync.inventories.helpers.InventoryEntryIdentifier;
import com.commercetools.sync.inventories.helpers.InventoryReferenceResolver;
import com.commercetools.sync.inventories.helpers.InventorySyncStatistics;
import com.commercetools.sync.services.ChannelService;
import com.commercetools.sync.services.InventoryService;
import com.commercetools.sync.services.TypeService;
import com.commercetools.sync.services.impl.ChannelServiceImpl;
import com.commercetools.sync.services.impl.InventoryServiceImpl;
import com.commercetools.sync.services.impl.TypeServiceImpl;
import edu.umd.cs.findbugs.annotations.SuppressFBWarnings;
import io.sphere.sdk.channels.Channel;
import io.sphere.sdk.channels.ChannelRole;
import io.sphere.sdk.commands.UpdateAction;
import io.sphere.sdk.inventory.InventoryEntry;
import io.sphere.sdk.inventory.InventoryEntryDraft;
import io.sphere.sdk.models.ResourceIdentifier;
import org.apache.commons.lang3.tuple.ImmutablePair;

import javax.annotation.Nonnull;
import javax.annotation.Nullable;
import java.util.Collections;
import java.util.List;
import java.util.Map;
import java.util.Optional;
import java.util.Set;
import java.util.concurrent.CompletableFuture;
import java.util.concurrent.CompletionStage;
import java.util.stream.Collectors;

import static com.commercetools.sync.commons.utils.SyncUtils.batchElements;
import static com.commercetools.sync.inventories.utils.InventorySyncUtils.buildActions;
import static java.lang.String.format;
import static java.util.Optional.ofNullable;
import static java.util.concurrent.CompletableFuture.completedFuture;
import static java.util.function.Function.identity;
import static java.util.stream.Collectors.toList;
import static java.util.stream.Collectors.toMap;
import static org.apache.commons.lang3.StringUtils.isBlank;

/**
 * Default implementation of inventories sync process.
 */
public final class InventorySync extends BaseSync<InventoryEntryDraft, InventorySyncStatistics, InventorySyncOptions> {

    private static final String CTP_INVENTORY_FETCH_FAILED = "Failed to fetch existing inventory entries of SKUs %s.";
    private static final String CTP_INVENTORY_ENTRY_UPDATE_FAILED = "Failed to update inventory entry of SKU '%s' and "
        + "supply channel id '%s'.";
    private static final String INVENTORY_DRAFT_HAS_NO_SKU = "Failed to process inventory entry without SKU.";
    private static final String INVENTORY_DRAFT_IS_NULL = "Failed to process null inventory draft.";
    private static final String FAILED_TO_PROCESS = "Failed to process the InventoryEntryDraft with SKU:'%s'. "
        + "Reason: %s";

    private final InventoryService inventoryService;
    private final InventoryReferenceResolver referenceResolver;

    /**
     * Takes a {@link InventorySyncOptions} instance to instantiate a new {@link InventorySync} instance that could be
     * used to sync inventory drafts with the given inventory entries in the CTP project specified in the injected
     * {@link InventorySyncOptions} instance.
     *
     * @param syncOptions the container of all the options of the sync process including the CTP project client and/or
     *                    configuration and other sync-specific options.
     */
    public InventorySync(@Nonnull final InventorySyncOptions syncOptions) {
        this(syncOptions, new InventoryServiceImpl(syncOptions),
            new ChannelServiceImpl(syncOptions, Collections.singleton(ChannelRole.INVENTORY_SUPPLY)),
            new TypeServiceImpl(syncOptions));
    }

    InventorySync(@Nonnull final InventorySyncOptions syncOptions, @Nonnull final InventoryService inventoryService,
                  @Nonnull final ChannelService channelService, @Nonnull final TypeService typeService) {
        super(new InventorySyncStatistics(), syncOptions);
        this.inventoryService = inventoryService;
        this.referenceResolver = new InventoryReferenceResolver(syncOptions, typeService, channelService);
    }

    /**
     * Iterates through the whole {@code inventories} list and accumulates its valid drafts to batches. Every batch
     * is then processed by {@link InventorySync#processBatch(List)}.
     *
     * <p><strong>Inherited doc:</strong>
     * {@inheritDoc}
     *
     * @param inventoryEntryDrafts {@link List} of {@link InventoryEntryDraft} resources that would be synced into CTP
     *                             project.
     * @return {@link CompletionStage} with {@link InventorySyncStatistics} holding statistics of all sync
     *                                           processes performed by this sync instance
     */
    @Nonnull
    @Override
    protected CompletionStage<InventorySyncStatistics> process(
        @Nonnull final List<InventoryEntryDraft> inventoryEntryDrafts) {

        final List<List<InventoryEntryDraft>> batches = batchElements(inventoryEntryDrafts, syncOptions.getBatchSize());
        return syncBatches(batches, CompletableFuture.completedFuture(statistics));
    }

    /**
     * Fetches existing {@link InventoryEntry} objects from CTP project that correspond to passed {@code batchOfDrafts}.
     * Having existing inventory entries fetched, {@code batchOfDrafts} is compared and synced with fetched objects by
     * {@link InventorySync#syncBatch(Set, List)} function. When fetching existing inventory entries results in
     * an empty optional then {@code batchOfDrafts} isn't processed.
     *
     * @param batch batch of drafts that need to be synced
     * @return {@link CompletionStage} of {@link Void} that indicates method progress.
     */
    protected CompletionStage<InventorySyncStatistics> processBatch(@Nonnull final List<InventoryEntryDraft> batch) {

        final List<InventoryEntryDraft> validDrafts = batch
            .stream()
            .filter(this::validateDraft)
            .collect(toList());

        if (validDrafts.isEmpty()) {
            statistics.incrementProcessed(batch.size());
            return completedFuture(statistics);
        }

        final Set<String> skus = validDrafts.stream().map(InventoryEntryDraft::getSku).collect(Collectors.toSet());

        return inventoryService.fetchInventoryEntriesBySkus(skus)
            .handle(ImmutablePair::new)
            .thenCompose(fetchResponse -> {
                final Set<InventoryEntry> fetchedInventoryEntries = fetchResponse.getKey();
                final Throwable exception = fetchResponse.getValue();

                if (exception != null) {
                    final String errorMessage = format(CTP_INVENTORY_FETCH_FAILED, skus);
                    handleError(errorMessage, exception, skus.size());
                    return CompletableFuture.completedFuture(null);
                } else {
                    return syncBatch(fetchedInventoryEntries, validDrafts);
                }
            })
            .thenApply(ignored -> {
                statistics.incrementProcessed(batch.size());
                return statistics;
            });
    }

    /**
     * Checks if a draft is valid for further processing. If so, then returns {@code true}. Otherwise handles an error
     * and returns {@code false}. A valid draft is a {@link InventoryEntryDraft} object that is not {@code null} and its
     * SKU is not empty.
     *
     * @param draft nullable draft
     * @return boolean that indicate if given {@code draft} is valid for sync
     */
    private boolean validateDraft(@Nullable final InventoryEntryDraft draft) {
        if (draft == null) {
            handleError(INVENTORY_DRAFT_IS_NULL, null, 1);
        } else if (isBlank(draft.getSku())) {
            handleError(INVENTORY_DRAFT_HAS_NO_SKU, null, 1);
        } else {
            return true;
        }
        return false;
    }

    /**
     * Given a list of inventory entry {@code drafts}, this method resolves the references of each entry and attempts to
     * sync it to the CTP project depending whether the references resolution was successful. In addition the given
     * {@code oldInventories} list is converted to a {@link Map} of an identifier to an inventory entry, for a resources
     * comparison reason.
     *
     * @param oldInventories inventory entries from CTP
     * @param inventoryEntryDrafts drafts that need to be synced
     * @return a future which contains an empty result after execution of the update
     */
    private CompletionStage<Void> syncBatch(
        @Nonnull final Set<InventoryEntry> oldInventories,
        @Nonnull final List<InventoryEntryDraft> inventoryEntryDrafts) {

        final Map<InventoryEntryIdentifier , InventoryEntry> oldInventoryMap =
            oldInventories.stream().collect(toMap(InventoryEntryIdentifier::of, identity()));

        return CompletableFuture.allOf(inventoryEntryDrafts
            .stream()
            .map(newInventoryEntry ->
                referenceResolver
                    .resolveReferences(newInventoryEntry)
                    .thenCompose(resolvedDraft -> syncDraft(oldInventoryMap, resolvedDraft))
                    .exceptionally(completionException -> {
                        final String errorMessage = format(FAILED_TO_PROCESS,
                            newInventoryEntry.getSku(), completionException.getMessage());
                        handleError(errorMessage, completionException, 1);
                        return Optional.empty();
                    })
            )
            .map(CompletionStage::toCompletableFuture)
            .toArray(CompletableFuture[]::new));
    }

    /**
     * Checks if the {@code resolvedDraft} matches with an old existing inventory entry. If it does, it tries to update
     * it. If it doesn't, it creates it.
     *
     * @param oldInventories map of {@link InventoryEntryIdentifier} to old {@link InventoryEntry} instances
     * @param resolvedDraft inventory entry draft which has its references resolved
     * @return a future which contains an empty result after execution of the update
     */
    private CompletionStage<Optional<InventoryEntry>> syncDraft(
        @Nonnull final Map<InventoryEntryIdentifier , InventoryEntry> oldInventories,
        @Nonnull final InventoryEntryDraft resolvedDraft) {

        final InventoryEntry oldInventory = oldInventories.get(InventoryEntryIdentifier.of(resolvedDraft));

        return ofNullable(oldInventory)
            .map(type -> buildActionsAndUpdate(oldInventory, resolvedDraft))
            .orElseGet(() -> applyCallbackAndCreate(resolvedDraft));
    }

    /**
     * Given an existing {@link InventoryEntry} and a new {@link InventoryEntryDraft}, the method calculates all the
     * update actions required to synchronize the existing entry to be the same as the new one. If there are update
     * actions found, a request is made to CTP to update the existing entry, otherwise it doesn't issue a request.
     *
     * <p>The {@code statistics} instance is updated accordingly to whether the CTP request was carried
     * out successfully or not. If an exception was thrown on executing the request to CTP, the error handling method
     * is called.
     *
     * @param oldInventoryEntry existing inventory entry that could be updated.
     * @param newInventoryEntry draft containing data that could differ from data in {@code entry}.
     *              <strong>Sku isn't compared</strong>
     * @return a future which contains an empty result after execution of the update.
     */
    @SuppressFBWarnings("NP_NONNULL_PARAM_VIOLATION") // https://github.com/findbugsproject/findbugs/issues/79
<<<<<<< HEAD
    private CompletionStage<Optional<InventoryEntry>> buildActionsAndUpdate(
        @Nonnull final InventoryEntry entry,
        @Nonnull final InventoryEntryDraft draft) {

        final List<UpdateAction<InventoryEntry>> updateActions = buildActions(entry, draft, syncOptions);

=======
    private CompletionStage<Void> buildUpdateActionsAndUpdate(@Nonnull final InventoryEntry oldInventoryEntry,
                                                              @Nonnull final InventoryEntryDraft newInventoryEntry) {

        final List<UpdateAction<InventoryEntry>> updateActions = buildActions(oldInventoryEntry, newInventoryEntry,
            syncOptions);
>>>>>>> d76ec938
        final List<UpdateAction<InventoryEntry>> beforeUpdateCallBackApplied =
            syncOptions.applyBeforeUpdateCallback(updateActions, newInventoryEntry, oldInventoryEntry);

        if (!beforeUpdateCallBackApplied.isEmpty()) {
<<<<<<< HEAD
            return inventoryService
                .updateInventoryEntry(entry, beforeUpdateCallBackApplied)
                .handle(ImmutablePair::new)
                .thenCompose(updateResponse -> {
                    final InventoryEntry updatedInventoryEntry = updateResponse.getKey();
                    final Throwable sphereException = updateResponse.getValue();
                    if (sphereException != null) {
                        final ResourceIdentifier<Channel> supplyChannel = draft.getSupplyChannel();
                        final String errorMessage = format(CTP_INVENTORY_ENTRY_UPDATE_FAILED, draft.getSku(),
                            supplyChannel != null ? supplyChannel.getId() : null);
                        handleError(errorMessage, sphereException, 1);
                        return CompletableFuture.completedFuture(Optional.empty());
                    } else {
                        statistics.incrementUpdated();
                        return CompletableFuture.completedFuture(Optional.of(updatedInventoryEntry));
                    }
=======
            return inventoryService.updateInventoryEntry(oldInventoryEntry, beforeUpdateCallBackApplied)
                .thenAccept(updatedInventory -> statistics.incrementUpdated())
                .exceptionally(exception -> {
                    final Reference<Channel> supplyChannel = newInventoryEntry.getSupplyChannel();
                    final String errorMessage = format(CTP_INVENTORY_ENTRY_UPDATE_FAILED, newInventoryEntry.getSku(),
                        supplyChannel != null ? supplyChannel.getId() : null);
                    handleError(errorMessage, exception, 1, oldInventoryEntry, newInventoryEntry, updateActions);
                    return null;
>>>>>>> d76ec938
                });
        }
        return completedFuture(null);
    }

    /**
     * Given an inventory entry {@code draft}, issues a request to the CTP project to create a corresponding Inventory
     * Entry.
     *
     * <p>The {@code statistics} instance is updated accordingly to whether the CTP request was carried
     * out successfully or not. If an exception was thrown on executing the request to CTP, the error handling method
     * is called.
     *
     * @param inventoryEntryDraft the inventory entry draft to create the inventory entry from.
     * @return a future which contains an empty result after execution of the create.
     */
<<<<<<< HEAD
    private CompletionStage<Optional<InventoryEntry>> applyCallbackAndCreate(
        @Nonnull final InventoryEntryDraft inventoryEntryDraft) {

        return syncOptions
            .applyBeforeCreateCallBack(inventoryEntryDraft)
            .map(draft -> inventoryService
                .createInventoryEntry(draft)
                .thenApply(inventoryEntryOptional -> {
                    if (inventoryEntryOptional.isPresent()) {
                        statistics.incrementCreated();
                    } else {
                        statistics.incrementFailed();
                    }
                    return inventoryEntryOptional;
                })
            )
            .orElse(CompletableFuture.completedFuture(Optional.empty()));
=======
    private CompletionStage<Void> create(@Nonnull final InventoryEntryDraft draft) {
        return syncOptions.applyBeforeCreateCallback(draft)
                .map(inventoryService::createInventoryEntry)
                .map(creationFuture -> creationFuture
                                .thenAccept(createdInventory -> statistics.incrementCreated())
                                .exceptionally(exception -> {
                                    final Reference<Channel> supplyChannel = draft.getSupplyChannel();
                                    final String errorMessage = format(CTP_INVENTORY_ENTRY_CREATE_FAILED,
                                            draft.getSku(), supplyChannel != null ? supplyChannel.getId() : null);
                                    handleError(errorMessage, exception, 1, null, draft, null);
                                    return null;
                                }))
                .orElseGet(() -> CompletableFuture.completedFuture(null));
>>>>>>> d76ec938
    }

    /**
     * Given a {@link String} {@code errorMessage} and a {@link Throwable} {@code exception}, this method calls the
     * optional error callback specified in the {@code syncOptions} and updates the {@code statistics} instance by
     * incrementing the total number of failed categories to sync.
     *
     * @param errorMessage The error message describing the reason(s) of failure.
     * @param exception    The exception that called caused the failure, if any.
     */
    private void handleError(@Nonnull final String errorMessage, @Nullable final Throwable exception,
                             final int failedTimes) {
        SyncException syncException = exception != null ? new SyncException(errorMessage, exception)
            : new SyncException(errorMessage);
        syncOptions.applyErrorCallback(syncException, null, null, null);
        statistics.incrementFailed(failedTimes);
    }

    /**
     * Given a {@link String} {@code errorMessage} and a {@link Throwable} {@code exception}, this method calls the
     * optional error callback specified in the {@code syncOptions} and updates the {@code statistics} instance by
     * incrementing the total number of failed categories to sync.
     *
     * @param errorMessage The error message describing the reason(s) of failure.
     * @param exception    The exception that called caused the failure, if any.
     * @param entry existing inventory entry that could be updated.
     * @param draft draft containing data that could differ from data in {@code entry}.
     * @param updateActions the update actions to update the {@link InventoryEntry} with.
     */
    private void handleError(@Nonnull final String errorMessage, @Nullable final Throwable exception,
        final int failedTimes, @Nullable final InventoryEntry entry, @Nullable final InventoryEntryDraft draft,
        @Nullable final List<UpdateAction<InventoryEntry>> updateActions) {
        SyncException syncException = exception != null ? new SyncException(errorMessage, exception)
            : new SyncException(errorMessage);
        syncOptions.applyErrorCallback(syncException, entry, draft, updateActions);
        statistics.incrementFailed(failedTimes);
    }
}<|MERGE_RESOLUTION|>--- conflicted
+++ resolved
@@ -229,25 +229,16 @@
      * @return a future which contains an empty result after execution of the update.
      */
     @SuppressFBWarnings("NP_NONNULL_PARAM_VIOLATION") // https://github.com/findbugsproject/findbugs/issues/79
-<<<<<<< HEAD
     private CompletionStage<Optional<InventoryEntry>> buildActionsAndUpdate(
         @Nonnull final InventoryEntry entry,
         @Nonnull final InventoryEntryDraft draft) {
 
         final List<UpdateAction<InventoryEntry>> updateActions = buildActions(entry, draft, syncOptions);
 
-=======
-    private CompletionStage<Void> buildUpdateActionsAndUpdate(@Nonnull final InventoryEntry oldInventoryEntry,
-                                                              @Nonnull final InventoryEntryDraft newInventoryEntry) {
-
-        final List<UpdateAction<InventoryEntry>> updateActions = buildActions(oldInventoryEntry, newInventoryEntry,
-            syncOptions);
->>>>>>> d76ec938
         final List<UpdateAction<InventoryEntry>> beforeUpdateCallBackApplied =
             syncOptions.applyBeforeUpdateCallback(updateActions, newInventoryEntry, oldInventoryEntry);
 
         if (!beforeUpdateCallBackApplied.isEmpty()) {
-<<<<<<< HEAD
             return inventoryService
                 .updateInventoryEntry(entry, beforeUpdateCallBackApplied)
                 .handle(ImmutablePair::new)
@@ -258,22 +249,12 @@
                         final ResourceIdentifier<Channel> supplyChannel = draft.getSupplyChannel();
                         final String errorMessage = format(CTP_INVENTORY_ENTRY_UPDATE_FAILED, draft.getSku(),
                             supplyChannel != null ? supplyChannel.getId() : null);
-                        handleError(errorMessage, sphereException, 1);
+                        handleError(errorMessage, sphereException, 1, entry, draft, updateActions);
                         return CompletableFuture.completedFuture(Optional.empty());
                     } else {
                         statistics.incrementUpdated();
                         return CompletableFuture.completedFuture(Optional.of(updatedInventoryEntry));
                     }
-=======
-            return inventoryService.updateInventoryEntry(oldInventoryEntry, beforeUpdateCallBackApplied)
-                .thenAccept(updatedInventory -> statistics.incrementUpdated())
-                .exceptionally(exception -> {
-                    final Reference<Channel> supplyChannel = newInventoryEntry.getSupplyChannel();
-                    final String errorMessage = format(CTP_INVENTORY_ENTRY_UPDATE_FAILED, newInventoryEntry.getSku(),
-                        supplyChannel != null ? supplyChannel.getId() : null);
-                    handleError(errorMessage, exception, 1, oldInventoryEntry, newInventoryEntry, updateActions);
-                    return null;
->>>>>>> d76ec938
                 });
         }
         return completedFuture(null);
@@ -290,7 +271,6 @@
      * @param inventoryEntryDraft the inventory entry draft to create the inventory entry from.
      * @return a future which contains an empty result after execution of the create.
      */
-<<<<<<< HEAD
     private CompletionStage<Optional<InventoryEntry>> applyCallbackAndCreate(
         @Nonnull final InventoryEntryDraft inventoryEntryDraft) {
 
@@ -308,21 +288,6 @@
                 })
             )
             .orElse(CompletableFuture.completedFuture(Optional.empty()));
-=======
-    private CompletionStage<Void> create(@Nonnull final InventoryEntryDraft draft) {
-        return syncOptions.applyBeforeCreateCallback(draft)
-                .map(inventoryService::createInventoryEntry)
-                .map(creationFuture -> creationFuture
-                                .thenAccept(createdInventory -> statistics.incrementCreated())
-                                .exceptionally(exception -> {
-                                    final Reference<Channel> supplyChannel = draft.getSupplyChannel();
-                                    final String errorMessage = format(CTP_INVENTORY_ENTRY_CREATE_FAILED,
-                                            draft.getSku(), supplyChannel != null ? supplyChannel.getId() : null);
-                                    handleError(errorMessage, exception, 1, null, draft, null);
-                                    return null;
-                                }))
-                .orElseGet(() -> CompletableFuture.completedFuture(null));
->>>>>>> d76ec938
     }
 
     /**
