--- conflicted
+++ resolved
@@ -105,18 +105,9 @@
     @Override
     protected CompletionStage<InventorySyncStatistics> process(@Nonnull final List<InventoryEntryDraft>
                                                                              inventories) {
-<<<<<<< HEAD
         return getExpectedSupplyChannels(inventories)
             .thenCompose(channelsMap -> splitToBatchesAndProcess(inventories, channelsMap))
-            .exceptionally(ex -> statistics);
-=======
-        return populateSupplyChannels(inventories)
-                .thenCompose(v -> splitToBatchesAndProcess(inventories))
-                .exceptionally(exception -> {
-                    syncOptions.applyErrorCallback(CTP_CHANNEL_FETCH_FAILED, exception);
-                    return statistics;
-                });
->>>>>>> 7c9d3d53
+            .exceptionally(exception -> statistics);
     }
 
     /**
@@ -144,7 +135,7 @@
                     if (accumulator.size() == syncOptions.getBatchSize()) {
                         final CompletableFuture<Void> batchProcessingFuture =
                             processBatch(accumulator, channelsMap)
-                                .exceptionally(ex -> null)
+                                .exceptionally(exception -> null)
                                 .toCompletableFuture();
                         completableFutures.add(batchProcessingFuture);
                         accumulator = new ArrayList<>(syncOptions.getBatchSize());
@@ -163,7 +154,7 @@
         if (!accumulator.isEmpty()) {
             final CompletableFuture<Void> batchProcessingFuture =
                 processBatch(accumulator, channelsMap)
-                    .exceptionally(ex -> null)
+                    .exceptionally(exception -> null)
                     .toCompletableFuture();
             completableFutures.add(batchProcessingFuture);
         }
@@ -197,8 +188,8 @@
     private CompletionStage<ChannelsMap> getExpectedSupplyChannels(@Nonnull final List<InventoryEntryDraft>
                                                                                drafts) {
         return inventoryService.fetchAllSupplyChannels()
-                .exceptionally(ex -> {
-                    handleFailure("Failed to find supply channels", ex);
+                .exceptionally(exception -> {
+                    syncOptions.applyErrorCallback(CTP_CHANNEL_FETCH_FAILED, exception);
                     throw new SyncProblemException();
                 })
                 .thenApply(existingSupplyChannels -> ChannelsMap.Builder.of(existingSupplyChannels))
@@ -260,26 +251,15 @@
      * @return {@link CompletionStage} of {@link Void} that indicates method progress, that may contain
      *      {@link SyncProblemException} when fetching existing inventory entries results in exception.
      */
-<<<<<<< HEAD
     private CompletionStage<Void> processBatch(@Nonnull final List<InventoryEntryDraft> batchOfDrafts,
                                                @Nonnull final ChannelsMap channelsMap) {
         return fetchExistingInventories(batchOfDrafts, channelsMap)
-            .exceptionally(ex -> {
-                handleFailure(format("Failed to find existing inventory entries of SKUs %s",
-                    extractSkus(batchOfDrafts)), ex);
+            .exceptionally(exception -> {
+                syncOptions.applyErrorCallback(format(CTP_INVENTORY_FETCH_FAILED, extractSkus(batchOfDrafts)),
+                    exception);
                 throw new SyncProblemException();
             })
             .thenCompose(existingInventories -> compareAndSync(existingInventories, batchOfDrafts, channelsMap));
-=======
-    private CompletionStage<Void> processBatch(final List<InventoryEntryDraft> batchOfDrafts) {
-        return fetchExistingInventories(batchOfDrafts)
-                .thenCompose(existingInventories -> compareAndSync(existingInventories, batchOfDrafts))
-                .exceptionally(exception -> {
-                    syncOptions.applyErrorCallback(format(CTP_INVENTORY_FETCH_FAILED, extractSkus(batchOfDrafts)),
-                        exception);
-                    return null;
-                });
->>>>>>> 7c9d3d53
     }
 
     /**
@@ -313,22 +293,20 @@
                                 statistics.incrementUpdated();
                             }
                         })
-                        .exceptionally(ex -> {
+                        .exceptionally(exception -> {
                             statistics.incrementFailed();
-                            handleFailure(format("Failed to update inventory entry of sku '%s' and supply channel key "
-                                    + "'%s'",
-                                draft.getSku(), SkuChannelKeyTuple.of(draft).getKey()), ex);
+                            syncOptions.applyErrorCallback(format(CTP_INVENTORY_ENTRY_UPDATE_FAILED, draft.getSku(),
+                                SkuChannelKeyTuple.of(draft).getKey()), exception);
                             return null;
                         })
                         .toCompletableFuture());
                 } else {
                     futures.add(inventoryService.createInventoryEntry(fixedDraft.get())
                         .thenAccept(createdEntry -> statistics.incrementCreated())
-                        .exceptionally(ex -> {
+                        .exceptionally(exception -> {
                             statistics.incrementFailed();
-                            handleFailure(format("Failed to create inventory entry of sku '%s' and supply channel key "
-                                    + "'%s'",
-                                draft.getSku(), SkuChannelKeyTuple.of(draft).getKey()), ex);
+                            syncOptions.applyErrorCallback(format(CTP_INVENTORY_ENTRY_CREATE_FAILED, draft.getSku(),
+                                SkuChannelKeyTuple.of(draft).getKey()), exception);
                             return null;
                         })
                         .toCompletableFuture());
@@ -394,7 +372,6 @@
      * @param entry entry from existing system that could be updated.
      * @param draft draft containing data that could differ from data in {@code entry}.
      *              <strong>Sku isn't compared</strong>
-<<<<<<< HEAD
      * @return {@link CompletionStage} of {@link CompletionStage} that may contain passed {@code entry}, updated
      *      {@link InventoryEntry}, or exception
      */
@@ -404,56 +381,6 @@
             InventorySyncUtils.buildActions(entry, draft, syncOptions, typeService);
         if (!updateActions.isEmpty()) {
             return inventoryService.updateInventoryEntry(entry, updateActions);
-=======
-     * @return {@link CompletionStage} of {@link Void} that indicates method progress
-     */
-    @SuppressFBWarnings("NP_NONNULL_PARAM_VIOLATION") // https://github.com/findbugsproject/findbugs/issues/79
-    private CompletionStage<Void> attemptUpdate(final InventoryEntry entry, final InventoryEntryDraft draft) {
-        final Optional<InventoryEntryDraft> fixedDraft = replaceChannelReference(draft);
-        if (fixedDraft.isPresent()) {
-            final List<UpdateAction<InventoryEntry>> updateActions =
-                InventorySyncUtils.buildActions(entry, fixedDraft.get(), syncOptions, typeService);
-            if (!updateActions.isEmpty()) {
-                return inventoryService.updateInventoryEntry(entry, updateActions)
-                    .thenAccept(updatedEntry -> statistics.incrementUpdated())
-                    .exceptionally(exception -> {
-                        statistics.incrementFailed();
-                        syncOptions.applyErrorCallback(format(CTP_INVENTORY_ENTRY_UPDATE_FAILED, draft.getSku(),
-                            SkuChannelKeyTuple.of(draft).getKey()), exception);
-                        return null;
-                    });
-            }
-        } else {
-            statistics.incrementFailed();
-        }
-        return CompletableFuture.completedFuture(null);
-    }
-
-    /**
-     * Tries to create Inventory Entry in CTP project, using {@code draft}.
-     * Before calling API, the channel reference from {@code draft} is replaced, so it points to proper channel ID
-     * in target system.
-     * It either creates inventory entry and increments "created" counter in statistics, or increments "failed" counter
-     * and executes error callback function in case of any exception.
-     *
-     * @param draft draft of new inventory entry
-     * @return {@link CompletionStage} instance that indicates method progress
-     */
-    @SuppressFBWarnings("NP_NONNULL_PARAM_VIOLATION") // https://github.com/findbugsproject/findbugs/issues/79
-    private CompletionStage<Void> attemptCreate(final InventoryEntryDraft draft) {
-        final Optional<InventoryEntryDraft> fixedDraft = replaceChannelReference(draft);
-        if (fixedDraft.isPresent()) {
-            return inventoryService.createInventoryEntry(fixedDraft.get())
-                .thenAccept(createdEntry -> statistics.incrementCreated())
-                .exceptionally(exception -> {
-                    statistics.incrementFailed();
-                    syncOptions.applyErrorCallback(format(CTP_INVENTORY_ENTRY_CREATE_FAILED, draft.getSku(),
-                        SkuChannelKeyTuple.of(draft).getKey()), exception);
-                    return null;
-                });
-        } else {
-            statistics.incrementFailed();
->>>>>>> 7c9d3d53
         }
         return CompletableFuture.completedFuture(entry);
     }
@@ -516,16 +443,9 @@
      */
     private CompletionStage<Channel> createMissingSupplyChannel(@Nonnull final String supplyChannelKey) {
         return inventoryService.createSupplyChannel(supplyChannelKey)
-<<<<<<< HEAD
-            .exceptionally(ex -> {
-                handleFailure(format("Failed to create new supply channel of key '%s'", supplyChannelKey), ex);
-                throw new SyncProblemException();
-=======
-            .thenAccept(channel -> supplyChannelKeyToId.put(channel.getKey(), channel.getId()))
             .exceptionally(exception -> {
                 syncOptions.applyErrorCallback(format(CTP_CHANNEL_CREATE_FAILED, supplyChannelKey), exception);
-                return null;
->>>>>>> 7c9d3d53
+                throw new SyncProblemException();
             });
     }
 }