package com.commercetools.sync.inventories;

import com.commercetools.sync.commons.BaseSync;
import com.commercetools.sync.inventories.helpers.InventorySyncStatistics;
import com.commercetools.sync.inventories.utils.InventorySyncUtils;
import com.commercetools.sync.services.TypeService;
import com.commercetools.sync.services.impl.TypeServiceImpl;
import edu.umd.cs.findbugs.annotations.SuppressFBWarnings;
import io.sphere.sdk.channels.Channel;
import io.sphere.sdk.client.ConcurrentModificationException;
import io.sphere.sdk.commands.UpdateAction;
import io.sphere.sdk.inventory.InventoryEntry;
import io.sphere.sdk.inventory.InventoryEntryDraft;
import io.sphere.sdk.inventory.InventoryEntryDraftBuilder;
import io.sphere.sdk.models.Reference;

import javax.annotation.Nonnull;
import javax.annotation.Nullable;
import java.util.ArrayList;
import java.util.List;
import java.util.Map;
import java.util.Objects;
import java.util.Optional;
import java.util.Set;
import java.util.concurrent.CompletableFuture;
import java.util.concurrent.CompletionStage;
import java.util.function.Function;
import java.util.stream.Collectors;

import static com.commercetools.sync.inventories.ChannelKeyExtractor.extractChannelKey;
import static com.commercetools.sync.inventories.InventorySyncMessages.CHANNEL_KEY_MAPPING_DOESNT_EXIST;
import static com.commercetools.sync.inventories.InventorySyncMessages.CTP_CHANNEL_CREATE_FAILED;
import static com.commercetools.sync.inventories.InventorySyncMessages.CTP_CHANNEL_FETCH_FAILED;
import static com.commercetools.sync.inventories.InventorySyncMessages.CTP_INVENTORY_ENTRY_CREATE_FAILED;
import static com.commercetools.sync.inventories.InventorySyncMessages.CTP_INVENTORY_ENTRY_UPDATE_FAILED;
import static com.commercetools.sync.inventories.InventorySyncMessages.CTP_INVENTORY_FETCH_FAILED;
import static com.commercetools.sync.inventories.InventorySyncMessages.INVENTORY_DRAFT_HAS_NO_SKU;
import static com.commercetools.sync.inventories.InventorySyncMessages.INVENTORY_DRAFT_IS_NULL;
import static java.lang.String.format;
import static java.util.concurrent.CompletableFuture.completedFuture;
import static java.util.stream.Collectors.toList;
import static java.util.stream.Collectors.toMap;
import static org.apache.commons.lang3.StringUtils.isBlank;

/**
 * Default implementation of inventories sync process.
 */
public final class InventorySync extends BaseSync<InventoryEntryDraft, InventorySyncStatistics, InventorySyncOptions> {

    private final InventoryService inventoryService;

    private final TypeService typeService;

    public InventorySync(@Nonnull final InventorySyncOptions syncOptions) {
        this(syncOptions, new InventoryServiceImpl(syncOptions.getCtpClient()),
                new TypeServiceImpl(syncOptions.getCtpClient()));
    }

    InventorySync(@Nonnull final InventorySyncOptions syncOptions, @Nonnull final InventoryService inventoryService,
                  @Nonnull final TypeService typeService) {
        super(new InventorySyncStatistics(), syncOptions);
        this.inventoryService = inventoryService;
        this.typeService = typeService;
    }

    /**
     * {@inheritDoc}
     *
     * <p>
     *     <strong>NOTE:</strong> {@code inventoryDrafts} are compared with existing inventory entries by {@code sku}
     *     and {@code supplyChannel} key. Every {@link InventoryEntryDraft} that contains {@code supplyChannel} should
     *     either:
     *     <ul>
     *         <li>have {@code supplyChannel} expanded, that means
     *         {@code inventoryEntryDraft.getSupplyChannel().getObj()} should return {@link Channel} object,
     *         which contains channel key</li>
     *         <li>or have {@code supplyChannel} not expanded and {@code supplyChannel} key should be provided in
     *         place of reference id, that means {@code inventoryEntryDraft.getSupplyChannel().getObj()} should
     *         return {@code null} and {@code inventoryEntryDraft.getSupplyChannel().getId()} should
     *         return {@code supplyChannel} key</li>
     *     </ul>
     *     This is important for proper resources comparision.
     * </p>
     */
    @Override
    public CompletionStage<InventorySyncStatistics> sync(@Nonnull final List<InventoryEntryDraft>
                                                                       inventoryDrafts) {
        return super.sync(inventoryDrafts);
    }

    /**
     * Performs full process of synchronisation between inventory entries present in a system
     * and passed {@code inventoryDrafts}. This is accomplished by:
     * <ul>
     *     <li>Comparing entries and drafts by {@code sku} and {@code supplyChannel} key</li>
     *     <li>Calculating of necessary updates and creation commands</li>
     *     <li>Actually <strong>performing</strong> changes in a target CTP project</li>
     * </ul>
     * The process is customized according to {@link InventorySyncOptions} passed to constructor of this object.
     *
     * <p><strong>Inherited doc:</strong>
     * {@inheritDoc}
     *
     * @param inventoryDrafts {@link List} of {@link InventoryEntryDraft} resources that would be synced into CTP
     *                                   project.
     * @return {@link CompletionStage} with {@link InventorySyncStatistics} holding statistics of all sync
     *                                           processes performed by this sync instance
     */
    @Override
    protected CompletionStage<InventorySyncStatistics> process(@Nonnull final List<InventoryEntryDraft>
                                                                       inventoryDrafts) {
        return findSupplyChannels(inventoryDrafts)
            .thenCompose(supplyChannelKeyToIdOptional -> {
                if (supplyChannelKeyToIdOptional.isPresent()) {
                    return splitToBatchesAndProcess(inventoryDrafts, supplyChannelKeyToIdOptional.get());
                } else {
                    return completedFuture(statistics);
                }
            });
    }

    /**
     * Iterates through the whole {@code drafts} list and accumulates its valid drafts to batches. Every batch
     * is then processed by {@link InventorySync#processBatch(List, Map)}. For invalid drafts from
     * {@code drafts} "processed" and "failed" counters from statistics are incremented and error callback is
     * executed. Valid draft is a {@link InventoryEntryDraft} object that is not {@code null} and its SKU is not empty.
     *
     * @param drafts {@link List} of {@link InventoryEntryDraft} resources that would be synced into CTP
     *                                   project.
     * @param supplyChannelKeyToId mapping of supply channel key to supply channel Id for supply channels existing in
     *                             CTP project.
     * @return {@link CompletionStage} with {@link InventorySyncStatistics} holding statistics of all sync
     *                                           processes performed by this sync instance
     */
    @Nonnull
    private CompletionStage<InventorySyncStatistics> splitToBatchesAndProcess(@Nonnull final List<InventoryEntryDraft>
                                                                                      drafts,
                                                                              @Nonnull final Map<String, String>
                                                                                  supplyChannelKeyToId) {
        List<InventoryEntryDraft> accumulator = new ArrayList<>(syncOptions.getBatchSize());
        final List<CompletableFuture<Void>> completableFutures = new ArrayList<>();
        for (InventoryEntryDraft draft : drafts) {
            if (shouldProceedWithDraft(draft)) {
                accumulator.add(draft);
                accumulator = syncAccumulator(accumulator, completableFutures, supplyChannelKeyToId, true);
            }
        }
        syncAccumulator(accumulator, completableFutures, supplyChannelKeyToId, false);
        return CompletableFuture
            .allOf(completableFutures.toArray(new CompletableFuture[completableFutures.size()]))
            .thenApply(v -> statistics);
    }

    /**
     * Checks if a draft is valid for further processing. If so, then returns {@code true}.
     * Otherwise applies an {@code errorCallback}, increments "failed" and "proceessed" statistics and returns
     * {@code false}.
     *
     * @param draft nullable draft, requested for sync
     * @return boolean that indicate if given {@code draft} is valid for sync
     */
    private boolean shouldProceedWithDraft(@Nullable final InventoryEntryDraft draft) {
        if (draft == null) {
            syncOptions.applyErrorCallback(INVENTORY_DRAFT_IS_NULL, null);
        } else if (isBlank(draft.getSku())) {
            syncOptions.applyErrorCallback(INVENTORY_DRAFT_HAS_NO_SKU, null);
        } else {
            return true;
        }
        statistics.incrementProcessed();
        statistics.incrementFailed();
        return false;
    }

    /**
     * Triggers sync for an accumulator containing new inventories.
     * When {@code checkBatchSize} is set to {@code true}, then sync will be triggered only for an accumulator of a size
     * equal to {@code batchSize} available in a sync options. Otherwise sync is triggered for every non-empty
     * accumulator. A {@code completableFutures} list will be updated with the {@link CompletableFuture} returned by
     * triggered sync. If a sync was triggered then function returns new list. Otherwise it returns the same
     * {@code accumulator} instance.
     *
     * @param accumulator list that collect drafts for sync
     * @param completableFutures list that collect futures of processed batches
     * @param supplyChannelKeyToId  mapping of supply channel key to supply channel Id for supply channels existing in
     *                             CTP project.
     * @param checkBatchSize indicate that sync should be triggered only when accumulator
     * @return {@code accumulator} or empty list.
     */
    @Nonnull
    private List<InventoryEntryDraft> syncAccumulator(@Nonnull final List<InventoryEntryDraft> accumulator,
                                                      @Nonnull final List<CompletableFuture<Void>> completableFutures,
                                                      @Nonnull final Map<String, String> supplyChannelKeyToId,
                                                      boolean checkBatchSize) {
        if (!accumulator.isEmpty()) {
            if (!checkBatchSize || (checkBatchSize && (accumulator.size() == syncOptions.getBatchSize()))) {
                completableFutures.add(processBatch(accumulator, supplyChannelKeyToId).toCompletableFuture());
                return new ArrayList<>(syncOptions.getBatchSize());
            }
        }
        return accumulator;
    }

    @Override
    @Nonnull
    public InventorySyncStatistics getStatistics() {
        return statistics;
    }

    /**
     * Methods tries to
     * <ul>
     *     <li>Fetch existing supply channels from CTP project</li>
     *     <li>Apply error callback if fetching supply channels fails</li>
     *     <li>Instantiate {@code supplyChannelKeyToId} map</li>
     *     <li>Create missing supply channels if needed</li>
     * </ul>
     * Method returns {@link CompletionStage} of {@link Optional} that may contain mapping of supply channels'
     * keys to ids. An empty optional indicates that fetching existing channels failed.
     *
     * @param drafts {@link List} containing {@link InventoryEntryDraft} objects where missing supply channels can occur
     * @return {@link CompletionStage} of {@link Optional} that may contain mapping of supply channels' keys to ids.
     */
    private CompletionStage<Optional<Map<String, String>>> findSupplyChannels(@Nonnull final List<InventoryEntryDraft>
                                                                                  drafts) {
        return inventoryService.fetchAllSupplyChannels()
            .thenApply(existingSupplyChannels -> existingSupplyChannels.stream()
                .collect(toMap(Channel::getKey, Channel::getId)))
            .exceptionally(exception -> {
                syncOptions.applyErrorCallback(CTP_CHANNEL_FETCH_FAILED, exception);
                return null;
            })
            .thenCompose(supplyChannelKeyToId -> {
                if (supplyChannelKeyToId != null) {
                    return createMissingSupplyChannels(drafts, supplyChannelKeyToId).thenApply(Optional::of);
                } else {
                    return completedFuture(Optional.empty());
                }
            });
    }

    /**
     * When {@code ensureChannel} from {@link InventorySyncOptions} is set to {@code true} then attempts to create
     * missing supply channels. Missing supply channel is a supply channel of key that can not be found in CTP project,
     * but occurs in {@code drafts} list. Method returns {@link CompletionStage} of {@link Map} that contains updated
     * {@code supplyChannelKeyToId}.
     *
     * @param drafts {@link List} containing {@link InventoryEntryDraft} objects where missing supply channels can occur
     * @param supplyChannelKeyToId mapping of supply channel key to supply channel Id for supply channels existing in
     *                             CTP project.
     * @return {@link CompletionStage} of {@link Map} that contains updated {@code supplyChannelKeyToId}
     */
    @SuppressFBWarnings("NP_NONNULL_PARAM_VIOLATION") // https://github.com/findbugsproject/findbugs/issues/79
    private CompletionStage<Map<String, String>> createMissingSupplyChannels(@Nonnull final List<InventoryEntryDraft>
                                                                                     drafts,
                                                                             @Nonnull final Map<String, String>
                                                                                 supplyChannelKeyToId) {
        if (syncOptions.shouldEnsureChannels()) {
            final List<String> missingChannelsKeys = findMissingChannelsKeys(drafts, supplyChannelKeyToId);
            final List<CompletableFuture<Void>> newChannelsFutures = createSupplyChannelsOfKeys(missingChannelsKeys)
                .stream()
                .map(newChannelFuture -> newChannelFuture
                    .thenAccept(newChannelOptional -> newChannelOptional.ifPresent(
                        newChannel -> supplyChannelKeyToId.put(newChannel.getKey(), newChannel.getId()))))
                .collect(toList());
            return CompletableFuture
                .allOf(newChannelsFutures.toArray(new CompletableFuture[newChannelsFutures.size()]))
                .thenApply(v -> supplyChannelKeyToId);
        } else {
            return completedFuture(supplyChannelKeyToId);
        }
    }

    /**
     * Tries to find supply channels' keys, that occur in {@code drafts} but aren't mapped by
     * {@code supplyChannelKeyToId}.
     *
     * @param drafts drafts that need to be synced
     * @param supplyChannelKeyToId mapping of supply channel key to supply channel Id for supply channels existing in
     *                             CTP project.
     * @return list with missing channels' keys
     */
    @Nonnull
    private List<String> findMissingChannelsKeys(@Nonnull final List<InventoryEntryDraft> drafts,
                                                 @Nonnull final Map<String, String> supplyChannelKeyToId) {
        return drafts.stream()
            .map(ChannelKeyExtractor::extractChannelKey)
            .distinct()
            .filter(Objects::nonNull)
            .filter(key -> !supplyChannelKeyToId.containsKey(key))
            .collect(toList());
    }

    /**
     * Tries to create supply channels of keys given in a {@code missingChannelsKeys} list.
     *
     * @param missingChannelsKeys missing channels' keys
     * @return list fulfilled with completable futures that contain optionals which may contain created channels
     */
    @Nonnull
    private List<CompletableFuture<Optional<Channel>>> createSupplyChannelsOfKeys(@Nonnull final List<String>
                                                                                      missingChannelsKeys) {
        return missingChannelsKeys.stream()
            .map(this::createMissingSupplyChannel)
            .map(CompletionStage::toCompletableFuture)
            .collect(toList());
    }

    /**
     * Fetches existing {@link InventoryEntry} objects from CTP project that correspond to passed {@code batchOfDrafts}.
     * Having existing inventory entries fetched, {@code batchOfDrafts} is compared and synced with fetched objects by
     * {@link InventorySync#compareAndSync(List, List, Map)} function. When fetching existing inventory entries results
     * in exception then error callback is executed and {@code batchOfDrafts} isn't processed.

     * @param batchOfDrafts batch of drafts that need to be synced
     * @param supplyChannelKeyToId mapping of supply channel key to supply channel Id for supply channels existing in
     *                             CTP project.
     * @return {@link CompletionStage} of {@link Void} that indicates method progress
     */
    private CompletionStage<Void> processBatch(@Nonnull final List<InventoryEntryDraft> batchOfDrafts,
                                               @Nonnull final Map<String, String> supplyChannelKeyToId) {
        return fetchExistingInventories(batchOfDrafts)
            .thenCompose(oldInventoriesOptional -> {
                if (oldInventoriesOptional.isPresent()) {
                    return compareAndSync(oldInventoriesOptional.get(), batchOfDrafts, supplyChannelKeyToId);
                } else {
                    return completedFuture(null);
                }
            });
    }

    /**
     * For each draft from {@code drafts} it checks if there is corresponding entry in {@code oldInventories},
     * and then either attempts to update such entry with data from draft or attempts to create new entry from draft.
     * After comparision and performing action "processed" and other relevant counter from statistics are incremented.
     * Method returns {@link CompletionStage} of {@link Void} that indicates all possible creation/update attempts
     * progress.
     *
     * @param oldInventories mapping of {@link ChannelKeyExtractor} to {@link InventoryEntry} of instances existing
     *                            in a CTP project
     * @param drafts drafts that need to be synced
     * @param supplyChannelKeyToId mapping of supply channel key to supply channel Id for supply channels existing in
     *                             CTP project.
     * @return {@link CompletionStage} of {@link Void} that indicates all possible creation/update attempts progress.
     */
    private CompletionStage<Void> compareAndSync(@Nonnull final List<InventoryEntry> oldInventories,
                                                 @Nonnull final List<InventoryEntryDraft> drafts,
                                                 @Nonnull final Map<String, String> supplyChannelKeyToId) {
        final List<CompletableFuture<Void>> futures = new ArrayList<>(drafts.size());
        drafts.forEach(draft -> {
            final Optional<InventoryEntryDraft> fixedDraft = replaceChannelReference(draft, supplyChannelKeyToId);
            if (fixedDraft.isPresent()) {
<<<<<<< HEAD
                final Optional<InventoryEntry> oldInventory = getCorrespondingEntry(oldInventories, fixedDraft.get());
                if (oldInventory.isPresent()) {
                    futures.add(attemptUpdate(oldInventory.get(), fixedDraft.get())
                        .thenAccept(updatedInventory -> {
                            if (updatedInventory != null) {
                                statistics.incrementUpdated();
                            }
                        })
                        .exceptionally(exception ->
                            tryRepeatUpdateOn409(fixedDraft.get(), exception, 5)
                            .thenAccept(updatedInventory -> {
                                if (updatedInventory != null) {
                                    statistics.incrementUpdated();
                                }
                            })
                            .exceptionally(exceptionAfterRetry -> {
                                statistics.incrementFailed();
                                syncOptions.applyErrorCallback(format(CTP_INVENTORY_ENTRY_UPDATE_FAILED, draft.getSku(),
                                            extractChannelKey(draft)), exceptionAfterRetry);
                                return null;
                            }).toCompletableFuture().join()
                        )
=======
                futures.add(
                    findCorrespondingEntry(oldInventories, fixedDraft.get())
                        .map(oldInventory -> update(oldInventory, fixedDraft.get()))
                        .orElseGet(() -> create(fixedDraft.get()))
>>>>>>> 10a0ef82
                        .toCompletableFuture());
            } else {
                statistics.incrementFailed();
            }
            statistics.incrementProcessed();
        });
        return CompletableFuture.allOf(futures.toArray(new CompletableFuture[futures.size()]));
    }

    /**
     * Attempts to find in an {@code oldInventories} list an {@link InventoryEntry} of the same {@code sku} and
     * {@code supplyChannel} as {@code draft} instance. Supply channels, if not null, are compared by id.
     *
     * @param oldInventories list of old {@link InventoryEntry} instances
     * @param draft new {@link InventoryEntryDraft} instance where supply channel reference, if present, points to
     *              channel in target CTP project
     * @return {@link Optional} that may contain {@link InventoryEntry} found in {@code oldInventories} that correspond
     *      to {@code draft} or empty {@link Optional} if no such entry was found
     */
    private Optional<InventoryEntry> findCorrespondingEntry(@Nonnull final List<InventoryEntry> oldInventories,
                                                            @Nonnull final InventoryEntryDraft draft) {
        return oldInventories.stream()
            .filter(oldInventory -> oldInventory.getSku().equals(draft.getSku()))
            .filter(oldInventory -> draft.getSupplyChannel() == null
                ? (oldInventory.getSupplyChannel() == null)
                : ((oldInventory.getSupplyChannel() != null)
                && oldInventory.getSupplyChannel().getId().equals(draft.getSupplyChannel().getId())))
            .findFirst();
    }

    /**
     * Tries to fetch from a CTP a list of inventory entries of SKUs present in {@code drafts}.
     * If operation succeed then {@link CompletionStage} containing {@link Optional} with fetched {@link List} is
     * returned, otherwise error callback function is executed and {@link CompletionStage} with empty {@link Optional}
     * is returned.
     *
     * @param drafts {@link List} of drafts
     * @return {@link CompletionStage} instance with {@link Optional} that may contain list of inventory entries
     */
    private CompletionStage<Optional<List<InventoryEntry>>> fetchExistingInventories(@Nonnull final
                                                                                     List<InventoryEntryDraft> drafts) {
        final Set<String> skus = extractSkus(drafts);
        return inventoryService.fetchInventoryEntriesBySkus(skus)
            .thenApply(Optional::of)
            .exceptionally(exception -> {
                syncOptions.applyErrorCallback(format(CTP_INVENTORY_FETCH_FAILED, extractSkus(drafts)), exception);
                return Optional.empty();
            });
    }

    /**
     * Returns distinct SKUs present in {@code inventories}.
     *
     * @param inventories {@link List} of {@link InventoryEntryDraft} where each draft contains its sku
     * @return {@link Set} of distinct SKUs found in {@code inventories}.
     */
    private Set<String> extractSkus(final List<InventoryEntryDraft> inventories) {
        return inventories.stream()
                .map(InventoryEntryDraft::getSku)
                .collect(Collectors.toSet());
    }

    /**
     * Tries to update {@code entry} in CTP project with data from {@code draft}.
     * It calculates list of {@link UpdateAction} and calls API only when there is a need.
<<<<<<< HEAD
     * If there is no need to call API it returns {@link CompletionStage} with {@code null} value.
     * Otherwise it updates inventory entry and returns {@link CompletionStage} that may contain either updated
     * {@link InventoryEntry}, or exception.
     *
     * @param entry entry from existing system that could be updated.
     * @param draft draft containing data that could differ from data in {@code entry}.
     *              <strong>Sku isn't compared</strong>
     * @return {@link CompletionStage} of {@link CompletionStage} that may contain {@code null} value, updated
     *      {@link InventoryEntry}, or exception
=======
     * It either updates inventory entry and increments "updated" counter in statistics, or increments "failed" counter
     * and executes error callback function in case of any exception.
     *
     * @param entry entry from existing system that could be updated.
     * @param draft draft with the resolved channel reference, containing data that could differ from data in
     *      {@code entry}.<strong>Sku isn't compared</strong>
     * @return {@link CompletionStage} of {@link Void} that indicates method progress
>>>>>>> 10a0ef82
     */
    @SuppressFBWarnings("NP_NONNULL_PARAM_VIOLATION") // https://github.com/findbugsproject/findbugs/issues/79
    private CompletionStage<Void> update(final InventoryEntry entry,
                                         final InventoryEntryDraft draft) {
        final List<UpdateAction<InventoryEntry>> updateActions =
            InventorySyncUtils.buildActions(entry, draft, syncOptions, typeService);
        if (!updateActions.isEmpty()) {
            return inventoryService.updateInventoryEntry(entry, updateActions)
                .thenAccept(updatedInventory -> statistics.incrementUpdated())
                .exceptionally(exception -> {
                    statistics.incrementFailed();
                    syncOptions.applyErrorCallback(format(CTP_INVENTORY_ENTRY_UPDATE_FAILED, draft.getSku(),
                        extractChannelKey(draft)), exception);
                    return null;
                });
        }
<<<<<<< HEAD
        return CompletableFuture.completedFuture(null);
=======
        return completedFuture(null);
    }

    /**
     * Tries to create Inventory Entry in CTP project, using {@code draft}.
     * It either creates inventory entry and increments "created" counter in statistics, or increments "failed" counter
     * and executes error callback function in case of any exception.
     *
     * @param draft draft of new inventory entry with the resolved channel reference
     * @return {@link CompletionStage} instance that indicates method progress
     */
    @SuppressFBWarnings("NP_NONNULL_PARAM_VIOLATION") // https://github.com/findbugsproject/findbugs/issues/79
    private CompletionStage<Void> create(final InventoryEntryDraft draft) {
        return inventoryService.createInventoryEntry(draft)
            .thenAccept(createdInventory -> statistics.incrementCreated())
            .exceptionally(exception -> {
                statistics.incrementFailed();
                syncOptions.applyErrorCallback(format(CTP_INVENTORY_ENTRY_CREATE_FAILED, draft.getSku(),
                    extractChannelKey(draft)), exception);
                return null;
            });
>>>>>>> 10a0ef82
    }

    /**
     * Returns {@link Optional} that may contain {@link InventoryEntryDraft}. The payload of optional would be:
     * <ul>
     *     <li>Same {@code draft} instance if it has no reference to supply channel</li>
     *     <li>New {@link InventoryEntryDraft} instance if {@code draft} contains reference to supply channel.
     *     New instance would have same values as {@code draft} except for supply channel reference. Reference
     *     will be replaced with reference that points to ID of existing channel for key given in draft.</li>
     *     <li>Empty if supply channel for key wasn't found in {@code supplyChannelKeyToId}</li>
     * </ul>
     *
     * @param draft inventory entry draft from processed list
     * @param supplyChannelKeyToId mapping of supply channel key to supply channel Id for supply channels existing in
     *                             CTP project.
     * @return {@link Optional} with draft that is prepared to being created or compared with existing
     * {@link InventoryEntry}, or empty optional if method fails to find supply channel ID that should be referenced
     */
    private Optional<InventoryEntryDraft> replaceChannelReference(final InventoryEntryDraft draft,
                                                                  final Map<String, String> supplyChannelKeyToId) {
        final String supplyChannelKey = extractChannelKey(draft);
        if (supplyChannelKey != null) {
            if (supplyChannelKeyToId.containsKey(supplyChannelKey)) {
                return Optional.of(
                    withSupplyChannel(draft, supplyChannelKeyToId.get(supplyChannelKey)));
            } else {
                syncOptions.applyErrorCallback(format(CHANNEL_KEY_MAPPING_DOESNT_EXIST, supplyChannelKey), null);
                return Optional.empty();
            }
        }
        return Optional.of(draft);
    }

    /**
     * Returns new {@link InventoryEntryDraft} containing same data as {@code draft} except for
     * supply channel reference that is replaced by reference pointing to {@code supplyChannelId}.
     *
     * @param draft           draft where reference should be replaced
     * @param supplyChannelId ID of supply channel existing in target project
     * @return {@link InventoryEntryDraft} with supply channel reference pointing to {@code supplyChannelId}
     *      and other data same as in {@code draft}
     */
    private InventoryEntryDraft withSupplyChannel(@Nonnull final InventoryEntryDraft draft,
                                                  @Nonnull final String supplyChannelId) {
        final Reference<Channel> supplyChannelRef = Channel.referenceOfId(supplyChannelId);
        return InventoryEntryDraftBuilder.of(draft)
            .supplyChannel(supplyChannelRef)
            .build();
    }

    /**
     * Method tries to create supply channel of given {@code supplyChannelKey} in CTP project.
     * If operation succeed then {@link CompletionStage} containing {@link Optional} with created {@link Channel} is
     * returned, otherwise error callback function is executed and {@link CompletionStage} with empty {@link Optional}
     * is returned.
     *
     * @param supplyChannelKey key of supply channel that seems to not exists in a system
     * @return {@link CompletionStage} instance with {@link Optional} that may contain created {@link Channel}
     */
    private CompletionStage<Optional<Channel>> createMissingSupplyChannel(@Nonnull final String supplyChannelKey) {
        return inventoryService.createSupplyChannel(supplyChannelKey)
            .thenApply(Optional::of)
            .exceptionally(exception -> {
                syncOptions.applyErrorCallback(format(CTP_CHANNEL_CREATE_FAILED, supplyChannelKey), exception);
                return Optional.empty();
            });
    }

    private CompletionStage<InventoryEntry> tryRepeatUpdateOn409(@Nonnull final InventoryEntryDraft newInventory,
                                                                 @Nonnull final Throwable ctpException,
                                                                 final int attemptsLeft) {
        if ((attemptsLeft > 0) && (ctpException instanceof ConcurrentModificationException)) {
            return inventoryService.fetchInventoryEntryBySkuAndSupplyChannel(newInventory.getSku(),
                newInventory.getSupplyChannel())
                .thenCompose(oldInventories -> {
                    if (oldInventories.head().isPresent()) {
                        return attemptUpdate(oldInventories.head().get(), newInventory);
                    }
                    return getCompletionStageWithException(new SyncProblemException());
                }).handle((inventoryEntry, exception) -> {
                    if (inventoryEntry != null) {
                        return CompletableFuture.completedFuture(inventoryEntry);
                    }
                    if (exception != null) {
                        return tryRepeatUpdateOn409(newInventory, exception, attemptsLeft - 1);
                    }
                    throw new SyncProblemException();
                }).thenCompose(u -> u);
        } else {
            return getCompletionStageWithException(ctpException);
        }
    }

    private <T> CompletionStage<T> getCompletionStageWithException(@Nonnull final Throwable exception) {
        final CompletableFuture<T> exceptionalStage = new CompletableFuture<>();
        exceptionalStage.completeExceptionally(exception);
        return exceptionalStage;
    }
}<|MERGE_RESOLUTION|>--- conflicted
+++ resolved
@@ -13,6 +13,7 @@
 import io.sphere.sdk.inventory.InventoryEntryDraft;
 import io.sphere.sdk.inventory.InventoryEntryDraftBuilder;
 import io.sphere.sdk.models.Reference;
+import io.sphere.sdk.models.SphereException;
 
 import javax.annotation.Nonnull;
 import javax.annotation.Nullable;
@@ -350,35 +351,10 @@
         drafts.forEach(draft -> {
             final Optional<InventoryEntryDraft> fixedDraft = replaceChannelReference(draft, supplyChannelKeyToId);
             if (fixedDraft.isPresent()) {
-<<<<<<< HEAD
-                final Optional<InventoryEntry> oldInventory = getCorrespondingEntry(oldInventories, fixedDraft.get());
-                if (oldInventory.isPresent()) {
-                    futures.add(attemptUpdate(oldInventory.get(), fixedDraft.get())
-                        .thenAccept(updatedInventory -> {
-                            if (updatedInventory != null) {
-                                statistics.incrementUpdated();
-                            }
-                        })
-                        .exceptionally(exception ->
-                            tryRepeatUpdateOn409(fixedDraft.get(), exception, 5)
-                            .thenAccept(updatedInventory -> {
-                                if (updatedInventory != null) {
-                                    statistics.incrementUpdated();
-                                }
-                            })
-                            .exceptionally(exceptionAfterRetry -> {
-                                statistics.incrementFailed();
-                                syncOptions.applyErrorCallback(format(CTP_INVENTORY_ENTRY_UPDATE_FAILED, draft.getSku(),
-                                            extractChannelKey(draft)), exceptionAfterRetry);
-                                return null;
-                            }).toCompletableFuture().join()
-                        )
-=======
                 futures.add(
                     findCorrespondingEntry(oldInventories, fixedDraft.get())
                         .map(oldInventory -> update(oldInventory, fixedDraft.get()))
                         .orElseGet(() -> create(fixedDraft.get()))
->>>>>>> 10a0ef82
                         .toCompletableFuture());
             } else {
                 statistics.incrementFailed();
@@ -444,17 +420,6 @@
     /**
      * Tries to update {@code entry} in CTP project with data from {@code draft}.
      * It calculates list of {@link UpdateAction} and calls API only when there is a need.
-<<<<<<< HEAD
-     * If there is no need to call API it returns {@link CompletionStage} with {@code null} value.
-     * Otherwise it updates inventory entry and returns {@link CompletionStage} that may contain either updated
-     * {@link InventoryEntry}, or exception.
-     *
-     * @param entry entry from existing system that could be updated.
-     * @param draft draft containing data that could differ from data in {@code entry}.
-     *              <strong>Sku isn't compared</strong>
-     * @return {@link CompletionStage} of {@link CompletionStage} that may contain {@code null} value, updated
-     *      {@link InventoryEntry}, or exception
-=======
      * It either updates inventory entry and increments "updated" counter in statistics, or increments "failed" counter
      * and executes error callback function in case of any exception.
      *
@@ -462,7 +427,6 @@
      * @param draft draft with the resolved channel reference, containing data that could differ from data in
      *      {@code entry}.<strong>Sku isn't compared</strong>
      * @return {@link CompletionStage} of {@link Void} that indicates method progress
->>>>>>> 10a0ef82
      */
     @SuppressFBWarnings("NP_NONNULL_PARAM_VIOLATION") // https://github.com/findbugsproject/findbugs/issues/79
     private CompletionStage<Void> update(final InventoryEntry entry,
@@ -472,16 +436,21 @@
         if (!updateActions.isEmpty()) {
             return inventoryService.updateInventoryEntry(entry, updateActions)
                 .thenAccept(updatedInventory -> statistics.incrementUpdated())
-                .exceptionally(exception -> {
-                    statistics.incrementFailed();
-                    syncOptions.applyErrorCallback(format(CTP_INVENTORY_ENTRY_UPDATE_FAILED, draft.getSku(),
-                        extractChannelKey(draft)), exception);
-                    return null;
-                });
-        }
-<<<<<<< HEAD
-        return CompletableFuture.completedFuture(null);
-=======
+                .exceptionally(exception ->
+                    tryRepeatUpdateOn409(draft, exception, 5)
+                        .thenAccept(updatedInventory -> {
+                            if (updatedInventory != null) {
+                                statistics.incrementUpdated();
+                            }
+                        })
+                        .exceptionally(exceptionAfterRetry -> {
+                            statistics.incrementFailed();
+                            syncOptions.applyErrorCallback(format(CTP_INVENTORY_ENTRY_UPDATE_FAILED, draft.getSku(),
+                                extractChannelKey(draft)), exceptionAfterRetry);
+                            return null;
+                        }).toCompletableFuture().join()
+                );
+        }
         return completedFuture(null);
     }
 
@@ -503,7 +472,6 @@
                     extractChannelKey(draft)), exception);
                 return null;
             });
->>>>>>> 10a0ef82
     }
 
     /**
@@ -580,9 +548,9 @@
                 newInventory.getSupplyChannel())
                 .thenCompose(oldInventories -> {
                     if (oldInventories.head().isPresent()) {
-                        return attemptUpdate(oldInventories.head().get(), newInventory);
+                        return update(oldInventories.head().get(), newInventory);
                     }
-                    return getCompletionStageWithException(new SyncProblemException());
+                    return getCompletionStageWithException(new SphereException());
                 }).handle((inventoryEntry, exception) -> {
                     if (inventoryEntry != null) {
                         return CompletableFuture.completedFuture(inventoryEntry);
@@ -590,7 +558,7 @@
                     if (exception != null) {
                         return tryRepeatUpdateOn409(newInventory, exception, attemptsLeft - 1);
                     }
-                    throw new SyncProblemException();
+                    throw new SphereException();
                 }).thenCompose(u -> u);
         } else {
             return getCompletionStageWithException(ctpException);
