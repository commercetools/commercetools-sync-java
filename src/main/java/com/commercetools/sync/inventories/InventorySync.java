package com.commercetools.sync.inventories;

import com.commercetools.sync.commons.BaseSync;
import com.commercetools.sync.commons.exceptions.SyncException;
import com.commercetools.sync.inventories.helpers.InventoryEntryIdentifier;
import com.commercetools.sync.inventories.helpers.InventoryReferenceResolver;
import com.commercetools.sync.inventories.helpers.InventorySyncStatistics;
import com.commercetools.sync.services.ChannelService;
import com.commercetools.sync.services.InventoryService;
import com.commercetools.sync.services.TypeService;
import com.commercetools.sync.services.impl.ChannelServiceImpl;
import com.commercetools.sync.services.impl.InventoryServiceImpl;
import com.commercetools.sync.services.impl.TypeServiceImpl;
import edu.umd.cs.findbugs.annotations.SuppressFBWarnings;
import io.sphere.sdk.channels.Channel;
import io.sphere.sdk.channels.ChannelRole;
import io.sphere.sdk.commands.UpdateAction;
import io.sphere.sdk.inventory.InventoryEntry;
import io.sphere.sdk.inventory.InventoryEntryDraft;
import io.sphere.sdk.models.ResourceIdentifier;
import org.apache.commons.lang3.tuple.ImmutablePair;

import javax.annotation.Nonnull;
import javax.annotation.Nullable;
import java.util.Collections;
import java.util.List;
import java.util.Map;
import java.util.Optional;
import java.util.Set;
import java.util.concurrent.CompletableFuture;
import java.util.concurrent.CompletionStage;
import java.util.stream.Collectors;

import static com.commercetools.sync.commons.utils.SyncUtils.batchElements;
import static com.commercetools.sync.inventories.utils.InventorySyncUtils.buildActions;
import static java.lang.String.format;
import static java.util.Optional.ofNullable;
import static java.util.concurrent.CompletableFuture.completedFuture;
import static java.util.function.Function.identity;
import static java.util.stream.Collectors.toList;
import static java.util.stream.Collectors.toMap;
import static org.apache.commons.lang3.StringUtils.isBlank;

/**
 * Default implementation of inventories sync process.
 */
public final class InventorySync extends BaseSync<InventoryEntryDraft, InventorySyncStatistics, InventorySyncOptions> {

    private static final String CTP_INVENTORY_FETCH_FAILED = "Failed to fetch existing inventory entries of SKUs %s.";
    private static final String CTP_INVENTORY_ENTRY_UPDATE_FAILED = "Failed to update inventory entry of SKU '%s' and "
        + "supply channel id '%s'.";
    private static final String INVENTORY_DRAFT_HAS_NO_SKU = "Failed to process inventory entry without SKU.";
    private static final String INVENTORY_DRAFT_IS_NULL = "Failed to process null inventory draft.";
    private static final String FAILED_TO_PROCESS = "Failed to process the InventoryEntryDraft with SKU:'%s'. "
        + "Reason: %s";

    private final InventoryService inventoryService;
    private final InventoryReferenceResolver referenceResolver;

    /**
     * Takes a {@link InventorySyncOptions} instance to instantiate a new {@link InventorySync} instance that could be
     * used to sync inventory drafts with the given inventory entries in the CTP project specified in the injected
     * {@link InventorySyncOptions} instance.
     *
     * @param syncOptions the container of all the options of the sync process including the CTP project client and/or
     *                    configuration and other sync-specific options.
     */
    public InventorySync(@Nonnull final InventorySyncOptions syncOptions) {
        this(syncOptions, new InventoryServiceImpl(syncOptions),
            new ChannelServiceImpl(syncOptions, Collections.singleton(ChannelRole.INVENTORY_SUPPLY)),
            new TypeServiceImpl(syncOptions));
    }

    InventorySync(@Nonnull final InventorySyncOptions syncOptions, @Nonnull final InventoryService inventoryService,
                  @Nonnull final ChannelService channelService, @Nonnull final TypeService typeService) {
        super(new InventorySyncStatistics(), syncOptions);
        this.inventoryService = inventoryService;
        this.referenceResolver = new InventoryReferenceResolver(syncOptions, typeService, channelService);
    }

    /**
     * Iterates through the whole {@code inventories} list and accumulates its valid drafts to batches. Every batch
     * is then processed by {@link InventorySync#processBatch(List)}.
     *
     * <p><strong>Inherited doc:</strong>
     * {@inheritDoc}
     *
     * @param inventoryEntryDrafts {@link List} of {@link InventoryEntryDraft} resources that would be synced into CTP
     *                             project.
     * @return {@link CompletionStage} with {@link InventorySyncStatistics} holding statistics of all sync
     *                                           processes performed by this sync instance
     */
    @Nonnull
    @Override
    protected CompletionStage<InventorySyncStatistics> process(
        @Nonnull final List<InventoryEntryDraft> inventoryEntryDrafts) {

        final List<List<InventoryEntryDraft>> batches = batchElements(inventoryEntryDrafts, syncOptions.getBatchSize());
        return syncBatches(batches, CompletableFuture.completedFuture(statistics));
    }

    /**
     * Fetches existing {@link InventoryEntry} objects from CTP project that correspond to passed {@code batchOfDrafts}.
     * Having existing inventory entries fetched, {@code batchOfDrafts} is compared and synced with fetched objects by
     * {@link InventorySync#syncBatch(Set, List)} function. When fetching existing inventory entries results in
     * an empty optional then {@code batchOfDrafts} isn't processed.
     *
     * @param batch batch of drafts that need to be synced
     * @return {@link CompletionStage} of {@link Void} that indicates method progress.
     */
    protected CompletionStage<InventorySyncStatistics> processBatch(@Nonnull final List<InventoryEntryDraft> batch) {

        final List<InventoryEntryDraft> validDrafts = batch
            .stream()
            .filter(this::validateDraft)
            .collect(toList());

        if (validDrafts.isEmpty()) {
            statistics.incrementProcessed(batch.size());
            return completedFuture(statistics);
        }

        final Set<String> skus = validDrafts.stream().map(InventoryEntryDraft::getSku).collect(Collectors.toSet());

        return inventoryService.fetchInventoryEntriesBySkus(skus)
            .handle(ImmutablePair::new)
            .thenCompose(fetchResponse -> {
                final Set<InventoryEntry> fetchedInventoryEntries = fetchResponse.getKey();
                final Throwable exception = fetchResponse.getValue();

                if (exception != null) {
                    final String errorMessage = format(CTP_INVENTORY_FETCH_FAILED, skus);
                    handleError(errorMessage, exception, skus.size());
                    return CompletableFuture.completedFuture(null);
                } else {
                    return syncBatch(fetchedInventoryEntries, validDrafts);
                }
            })
            .thenApply(ignored -> {
                statistics.incrementProcessed(batch.size());
                return statistics;
            });
    }

    /**
     * Checks if a draft is valid for further processing. If so, then returns {@code true}. Otherwise handles an error
     * and returns {@code false}. A valid draft is a {@link InventoryEntryDraft} object that is not {@code null} and its
     * SKU is not empty.
     *
     * @param draft nullable draft
     * @return boolean that indicate if given {@code draft} is valid for sync
     */
    private boolean validateDraft(@Nullable final InventoryEntryDraft draft) {
        if (draft == null) {
            handleError(INVENTORY_DRAFT_IS_NULL, null, 1);
        } else if (isBlank(draft.getSku())) {
            handleError(INVENTORY_DRAFT_HAS_NO_SKU, null, 1);
        } else {
            return true;
        }
        return false;
    }

    /**
     * Given a list of inventory entry {@code drafts}, this method resolves the references of each entry and attempts to
     * sync it to the CTP project depending whether the references resolution was successful. In addition the given
     * {@code oldInventories} list is converted to a {@link Map} of an identifier to an inventory entry, for a resources
     * comparison reason.
     *
     * @param oldInventories inventory entries from CTP
     * @param inventoryEntryDrafts drafts that need to be synced
     * @return a future which contains an empty result after execution of the update
     */
    private CompletionStage<Void> syncBatch(
        @Nonnull final Set<InventoryEntry> oldInventories,
        @Nonnull final List<InventoryEntryDraft> inventoryEntryDrafts) {

        final Map<InventoryEntryIdentifier , InventoryEntry> oldInventoryMap =
            oldInventories.stream().collect(toMap(InventoryEntryIdentifier::of, identity()));

        return CompletableFuture.allOf(inventoryEntryDrafts
            .stream()
            .map(newInventoryEntry ->
                referenceResolver
                    .resolveReferences(newInventoryEntry)
                    .thenCompose(resolvedDraft -> syncDraft(oldInventoryMap, resolvedDraft))
                    .exceptionally(completionException -> {
                        final String errorMessage = format(FAILED_TO_PROCESS,
                            newInventoryEntry.getSku(), completionException.getMessage());
                        handleError(errorMessage, completionException, 1);
                        return Optional.empty();
                    })
            )
            .map(CompletionStage::toCompletableFuture)
            .toArray(CompletableFuture[]::new));
    }

    /**
     * Checks if the {@code resolvedDraft} matches with an old existing inventory entry. If it does, it tries to update
     * it. If it doesn't, it creates it.
     *
     * @param oldInventories map of {@link InventoryEntryIdentifier} to old {@link InventoryEntry} instances
     * @param resolvedDraft inventory entry draft which has its references resolved
     * @return a future which contains an empty result after execution of the update
     */
    private CompletionStage<Optional<InventoryEntry>> syncDraft(
        @Nonnull final Map<InventoryEntryIdentifier , InventoryEntry> oldInventories,
        @Nonnull final InventoryEntryDraft resolvedDraft) {

        final InventoryEntry oldInventory = oldInventories.get(InventoryEntryIdentifier.of(resolvedDraft));

        return ofNullable(oldInventory)
            .map(type -> buildActionsAndUpdate(oldInventory, resolvedDraft))
            .orElseGet(() -> applyCallbackAndCreate(resolvedDraft));
    }

    /**
     * Given an existing {@link InventoryEntry} and a new {@link InventoryEntryDraft}, the method calculates all the
     * update actions required to synchronize the existing entry to be the same as the new one. If there are update
     * actions found, a request is made to CTP to update the existing entry, otherwise it doesn't issue a request.
     *
     * <p>The {@code statistics} instance is updated accordingly to whether the CTP request was carried
     * out successfully or not. If an exception was thrown on executing the request to CTP, the error handling method
     * is called.
     *
     * @param oldInventoryEntry existing inventory entry that could be updated.
     * @param newInventoryEntry draft containing data that could differ from data in {@code entry}.
     *              <strong>Sku isn't compared</strong>
     * @return a future which contains an empty result after execution of the update.
     */
    @SuppressFBWarnings("NP_NONNULL_PARAM_VIOLATION") // https://github.com/findbugsproject/findbugs/issues/79
<<<<<<< HEAD
    private CompletionStage<Optional<InventoryEntry>> buildActionsAndUpdate(
        @Nonnull final InventoryEntry entry,
        @Nonnull final InventoryEntryDraft draft) {

        final List<UpdateAction<InventoryEntry>> updateActions = buildActions(entry, draft, syncOptions);

=======
    private CompletionStage<Void> buildUpdateActionsAndUpdate(@Nonnull final InventoryEntry oldInventoryEntry,
                                                              @Nonnull final InventoryEntryDraft newInventoryEntry) {

        final List<UpdateAction<InventoryEntry>> updateActions = buildActions(oldInventoryEntry, newInventoryEntry,
            syncOptions);
>>>>>>> d76ec938
        final List<UpdateAction<InventoryEntry>> beforeUpdateCallBackApplied =
            syncOptions.applyBeforeUpdateCallback(updateActions, newInventoryEntry, oldInventoryEntry);

        if (!beforeUpdateCallBackApplied.isEmpty()) {
<<<<<<< HEAD
            return inventoryService
                .updateInventoryEntry(entry, beforeUpdateCallBackApplied)
                .handle(ImmutablePair::new)
                .thenCompose(updateResponse -> {
                    final InventoryEntry updatedInventoryEntry = updateResponse.getKey();
                    final Throwable sphereException = updateResponse.getValue();
                    if (sphereException != null) {
                        final ResourceIdentifier<Channel> supplyChannel = draft.getSupplyChannel();
                        final String errorMessage = format(CTP_INVENTORY_ENTRY_UPDATE_FAILED, draft.getSku(),
                            supplyChannel != null ? supplyChannel.getId() : null);
                        handleError(errorMessage, sphereException, 1);
                        return CompletableFuture.completedFuture(Optional.empty());
                    } else {
                        statistics.incrementUpdated();
                        return CompletableFuture.completedFuture(Optional.of(updatedInventoryEntry));
                    }
=======
            return inventoryService.updateInventoryEntry(oldInventoryEntry, beforeUpdateCallBackApplied)
                .thenAccept(updatedInventory -> statistics.incrementUpdated())
                .exceptionally(exception -> {
                    final Reference<Channel> supplyChannel = newInventoryEntry.getSupplyChannel();
                    final String errorMessage = format(CTP_INVENTORY_ENTRY_UPDATE_FAILED, newInventoryEntry.getSku(),
                        supplyChannel != null ? supplyChannel.getId() : null);
                    handleError(errorMessage, exception, 1, oldInventoryEntry, newInventoryEntry, updateActions);
                    return null;
>>>>>>> d76ec938
                });
        }
        return completedFuture(null);
    }

    /**
     * Given an inventory entry {@code draft}, issues a request to the CTP project to create a corresponding Inventory
     * Entry.
     *
     * <p>The {@code statistics} instance is updated accordingly to whether the CTP request was carried
     * out successfully or not. If an exception was thrown on executing the request to CTP, the error handling method
     * is called.
     *
     * @param inventoryEntryDraft the inventory entry draft to create the inventory entry from.
     * @return a future which contains an empty result after execution of the create.
     */
<<<<<<< HEAD
    private CompletionStage<Optional<InventoryEntry>> applyCallbackAndCreate(
        @Nonnull final InventoryEntryDraft inventoryEntryDraft) {

        return syncOptions
            .applyBeforeCreateCallBack(inventoryEntryDraft)
            .map(draft -> inventoryService
                .createInventoryEntry(draft)
                .thenApply(inventoryEntryOptional -> {
                    if (inventoryEntryOptional.isPresent()) {
                        statistics.incrementCreated();
                    } else {
                        statistics.incrementFailed();
                    }
                    return inventoryEntryOptional;
                })
            )
            .orElse(CompletableFuture.completedFuture(Optional.empty()));
=======
    private CompletionStage<Void> create(@Nonnull final InventoryEntryDraft draft) {
        return syncOptions.applyBeforeCreateCallback(draft)
                .map(inventoryService::createInventoryEntry)
                .map(creationFuture -> creationFuture
                                .thenAccept(createdInventory -> statistics.incrementCreated())
                                .exceptionally(exception -> {
                                    final Reference<Channel> supplyChannel = draft.getSupplyChannel();
                                    final String errorMessage = format(CTP_INVENTORY_ENTRY_CREATE_FAILED,
                                            draft.getSku(), supplyChannel != null ? supplyChannel.getId() : null);
                                    handleError(errorMessage, exception, 1, null, draft, null);
                                    return null;
                                }))
                .orElseGet(() -> CompletableFuture.completedFuture(null));
>>>>>>> d76ec938
    }

    /**
     * Given a {@link String} {@code errorMessage} and a {@link Throwable} {@code exception}, this method calls the
     * optional error callback specified in the {@code syncOptions} and updates the {@code statistics} instance by
     * incrementing the total number of failed categories to sync.
     *
     * @param errorMessage The error message describing the reason(s) of failure.
     * @param exception    The exception that called caused the failure, if any.
     */
    private void handleError(@Nonnull final String errorMessage, @Nullable final Throwable exception,
                             final int failedTimes) {
        SyncException syncException = exception != null ? new SyncException(errorMessage, exception)
            : new SyncException(errorMessage);
        syncOptions.applyErrorCallback(syncException, null, null, null);
        statistics.incrementFailed(failedTimes);
    }

    /**
     * Given a {@link String} {@code errorMessage} and a {@link Throwable} {@code exception}, this method calls the
     * optional error callback specified in the {@code syncOptions} and updates the {@code statistics} instance by
     * incrementing the total number of failed categories to sync.
     *
     * @param errorMessage The error message describing the reason(s) of failure.
     * @param exception    The exception that called caused the failure, if any.
     * @param entry existing inventory entry that could be updated.
     * @param draft draft containing data that could differ from data in {@code entry}.
     * @param updateActions the update actions to update the {@link InventoryEntry} with.
     */
    private void handleError(@Nonnull final String errorMessage, @Nullable final Throwable exception,
        final int failedTimes, @Nullable final InventoryEntry entry, @Nullable final InventoryEntryDraft draft,
        @Nullable final List<UpdateAction<InventoryEntry>> updateActions) {
        SyncException syncException = exception != null ? new SyncException(errorMessage, exception)
            : new SyncException(errorMessage);
        syncOptions.applyErrorCallback(syncException, entry, draft, updateActions);
        statistics.incrementFailed(failedTimes);
    }
}<|MERGE_RESOLUTION|>--- conflicted
+++ resolved
@@ -223,31 +223,22 @@
      * out successfully or not. If an exception was thrown on executing the request to CTP, the error handling method
      * is called.
      *
-     * @param oldInventoryEntry existing inventory entry that could be updated.
-     * @param newInventoryEntry draft containing data that could differ from data in {@code entry}.
+     * @param entry existing inventory entry that could be updated.
+     * @param draft draft containing data that could differ from data in {@code entry}.
      *              <strong>Sku isn't compared</strong>
      * @return a future which contains an empty result after execution of the update.
      */
     @SuppressFBWarnings("NP_NONNULL_PARAM_VIOLATION") // https://github.com/findbugsproject/findbugs/issues/79
-<<<<<<< HEAD
     private CompletionStage<Optional<InventoryEntry>> buildActionsAndUpdate(
         @Nonnull final InventoryEntry entry,
         @Nonnull final InventoryEntryDraft draft) {
 
         final List<UpdateAction<InventoryEntry>> updateActions = buildActions(entry, draft, syncOptions);
 
-=======
-    private CompletionStage<Void> buildUpdateActionsAndUpdate(@Nonnull final InventoryEntry oldInventoryEntry,
-                                                              @Nonnull final InventoryEntryDraft newInventoryEntry) {
-
-        final List<UpdateAction<InventoryEntry>> updateActions = buildActions(oldInventoryEntry, newInventoryEntry,
-            syncOptions);
->>>>>>> d76ec938
         final List<UpdateAction<InventoryEntry>> beforeUpdateCallBackApplied =
-            syncOptions.applyBeforeUpdateCallback(updateActions, newInventoryEntry, oldInventoryEntry);
+            syncOptions.applyBeforeUpdateCallback(updateActions, draft, entry);
 
         if (!beforeUpdateCallBackApplied.isEmpty()) {
-<<<<<<< HEAD
             return inventoryService
                 .updateInventoryEntry(entry, beforeUpdateCallBackApplied)
                 .handle(ImmutablePair::new)
@@ -258,22 +249,12 @@
                         final ResourceIdentifier<Channel> supplyChannel = draft.getSupplyChannel();
                         final String errorMessage = format(CTP_INVENTORY_ENTRY_UPDATE_FAILED, draft.getSku(),
                             supplyChannel != null ? supplyChannel.getId() : null);
-                        handleError(errorMessage, sphereException, 1);
+                        handleError(errorMessage, sphereException, 1, entry, draft, updateActions);
                         return CompletableFuture.completedFuture(Optional.empty());
                     } else {
                         statistics.incrementUpdated();
                         return CompletableFuture.completedFuture(Optional.of(updatedInventoryEntry));
                     }
-=======
-            return inventoryService.updateInventoryEntry(oldInventoryEntry, beforeUpdateCallBackApplied)
-                .thenAccept(updatedInventory -> statistics.incrementUpdated())
-                .exceptionally(exception -> {
-                    final Reference<Channel> supplyChannel = newInventoryEntry.getSupplyChannel();
-                    final String errorMessage = format(CTP_INVENTORY_ENTRY_UPDATE_FAILED, newInventoryEntry.getSku(),
-                        supplyChannel != null ? supplyChannel.getId() : null);
-                    handleError(errorMessage, exception, 1, oldInventoryEntry, newInventoryEntry, updateActions);
-                    return null;
->>>>>>> d76ec938
                 });
         }
         return completedFuture(null);
@@ -290,12 +271,11 @@
      * @param inventoryEntryDraft the inventory entry draft to create the inventory entry from.
      * @return a future which contains an empty result after execution of the create.
      */
-<<<<<<< HEAD
     private CompletionStage<Optional<InventoryEntry>> applyCallbackAndCreate(
         @Nonnull final InventoryEntryDraft inventoryEntryDraft) {
 
         return syncOptions
-            .applyBeforeCreateCallBack(inventoryEntryDraft)
+            .applyBeforeCreateCallback(inventoryEntryDraft)
             .map(draft -> inventoryService
                 .createInventoryEntry(draft)
                 .thenApply(inventoryEntryOptional -> {
@@ -308,21 +288,6 @@
                 })
             )
             .orElse(CompletableFuture.completedFuture(Optional.empty()));
-=======
-    private CompletionStage<Void> create(@Nonnull final InventoryEntryDraft draft) {
-        return syncOptions.applyBeforeCreateCallback(draft)
-                .map(inventoryService::createInventoryEntry)
-                .map(creationFuture -> creationFuture
-                                .thenAccept(createdInventory -> statistics.incrementCreated())
-                                .exceptionally(exception -> {
-                                    final Reference<Channel> supplyChannel = draft.getSupplyChannel();
-                                    final String errorMessage = format(CTP_INVENTORY_ENTRY_CREATE_FAILED,
-                                            draft.getSku(), supplyChannel != null ? supplyChannel.getId() : null);
-                                    handleError(errorMessage, exception, 1, null, draft, null);
-                                    return null;
-                                }))
-                .orElseGet(() -> CompletableFuture.completedFuture(null));
->>>>>>> d76ec938
     }
 
     /**
@@ -337,7 +302,7 @@
                              final int failedTimes) {
         SyncException syncException = exception != null ? new SyncException(errorMessage, exception)
             : new SyncException(errorMessage);
-        syncOptions.applyErrorCallback(syncException, null, null, null);
+        syncOptions.applyErrorCallback(syncException);
         statistics.incrementFailed(failedTimes);
     }
 
