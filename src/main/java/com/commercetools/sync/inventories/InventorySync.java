--- conflicted
+++ resolved
@@ -47,9 +47,6 @@
  */
 public final class InventorySync extends BaseSync<InventoryEntryDraft, InventorySyncStatistics, InventorySyncOptions> {
 
-<<<<<<< HEAD
-    static final int ATTEMPTS_ON_409_LIMIT = 5;
-=======
     private static final String CTP_INVENTORY_FETCH_FAILED = "Failed to fetch existing inventory entries of SKUs %s.";
     private static final String CTP_INVENTORY_ENTRY_UPDATE_FAILED = "Failed to update inventory entry of sku '%s' and "
         + "supply channel id '%s'.";
@@ -61,7 +58,8 @@
         + "InventoryEntryDraft with sku:'%s'. Reason: %s";
     private static final String FAILED_TO_RESOLVE_SUPPLY_CHANNEL = "Failed to resolve supply channel reference on "
         + "InventoryEntryDraft with sku:'%s'. Reason: %s";
->>>>>>> d7889165
+
+    static final int ATTEMPTS_ON_409_LIMIT = 5;
 
     private final InventoryService inventoryService;
     private final InventoryReferenceResolver referenceResolver;
