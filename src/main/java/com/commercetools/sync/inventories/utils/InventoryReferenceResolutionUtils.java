--- conflicted
+++ resolved
@@ -51,17 +51,10 @@
    * </table>
    *
    * <p><b>Note:</b> The {@link Channel} and {@link Type} reference should contain Id in the
-<<<<<<< HEAD
-   * map(cache) with a key value. Any reference that is not available in the map will have its id in
-   * place and not replaced by the key will be considered as existing resources on the target
-   * commercetools project and the library will issues an update/create API request without
-   * reference resolution.
-=======
    * map(cache) with a key value. Any reference, which have its id in place and not replaced by the
    * key, it would not be found in the map. In this case, this reference will be considered as
    * existing resources on the target commercetools project and the library will issues an
    * update/create API request without reference resolution.
->>>>>>> 99bfc762
    *
    * @param inventoryEntries the inventory entries without expansion of references.
    * @return a {@link List} of {@link InventoryEntryDraft} built from the supplied {@link List} of
