--- conflicted
+++ resolved
@@ -52,10 +52,7 @@
 
         actions.addAll(buildPrimaryResourceCustomUpdateActions(oldEntry, newEntry, inventoryCustomActionBuilder,
             syncOptions));
-<<<<<<< HEAD
 
-=======
->>>>>>> 11b9b19a
         return actions;
     }
 
