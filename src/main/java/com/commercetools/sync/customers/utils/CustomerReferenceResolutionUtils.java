package com.commercetools.sync.customers.utils;

import static com.commercetools.sync.commons.utils.CustomTypeReferenceResolutionUtils.mapToCustomFieldsDraft;
import static com.commercetools.sync.commons.utils.SyncUtils.getResourceIdentifierWithKey;
import static java.util.stream.Collectors.toList;
import static org.apache.http.util.TextUtils.isBlank;

import io.sphere.sdk.customergroups.CustomerGroup;
import io.sphere.sdk.customers.Customer;
import io.sphere.sdk.customers.CustomerDraft;
import io.sphere.sdk.customers.CustomerDraftBuilder;
import io.sphere.sdk.customers.queries.CustomerQuery;
import io.sphere.sdk.models.Address;
import io.sphere.sdk.models.KeyReference;
import io.sphere.sdk.models.Reference;
import io.sphere.sdk.models.ResourceIdentifier;
import io.sphere.sdk.stores.Store;
import io.sphere.sdk.types.Type;
import java.util.ArrayList;
import java.util.List;
import java.util.Map;
import java.util.Set;
import javax.annotation.Nonnull;
import javax.annotation.Nullable;

/**
 * Util class which provides utilities that can be used when syncing resources from a source
 * commercetools project to a target one.
 */
public final class CustomerReferenceResolutionUtils {

  /**
   * Returns a {@link List}&lt;{@link CustomerDraft}&gt; consisting of the results of applying the
   * mapping from {@link Customer} to {@link CustomerDraft} with considering reference resolution.
   *
   * <table summary="Mapping of Reference fields for the reference resolution">
   *   <thead>
   *     <tr>
   *       <th>Reference field</th>
   *       <th>from</th>
   *       <th>to</th>
   *     </tr>
   *   </thead>
   *   <tbody>
   *     <tr>
   *        <td>customerGroup</td>
   *        <td>{@link Reference}&lt;{@link CustomerGroup}&gt;</td>
   *        <td>{@link ResourceIdentifier}&lt;{@link CustomerGroup}&gt;</td>
   *     </tr>
   *     <tr>
   *        <td>stores</td>
   *        <td>{@link Set}&lt;{@link KeyReference}&lt;{@link Store}&gt;&gt;</td>
   *        <td>{@link Set}&lt;{@link ResourceIdentifier}&lt;{@link Store}&gt;&gt;</td>
   *     </tr>
   *     <tr>
   *        <td>custom.type</td>
   *        <td>{@link Reference}&lt;{@link Type}&gt;</td>
   *        <td>{@link ResourceIdentifier}&lt;{@link Type}&gt;</td>
   *     </tr>
   *   </tbody>
   * </table>
   *
   * <p><b>Note:</b> The {@link CustomerGroup} and {@link Type} references should contain Id in the
<<<<<<< HEAD
   * map(cache) with a key value. Any reference that is not available in the map will have its id in
   * place and not replaced by the key. This reference will be considered as existing resources on
   * the target commercetools project and the library will issues an update/create API request
   * without reference resolution.
=======
   * map(cache) with a key value. Any reference, which have its id in place and not replaced by the
   * key, it would not be found in the map. In this case, this reference will be considered as
   * existing resources on the target commercetools project and the library will issues an
   * update/create API request without reference resolution.
>>>>>>> 99bfc762
   *
   * @param customers the customers without expansion of references.
   * @return a {@link List} of {@link CustomerDraft} built from the supplied {@link List} of {@link
   *     Customer}.
   */
  @Nonnull
  public static List<CustomerDraft> mapToCustomerDrafts(
      @Nonnull final List<Customer> customers,
      @Nonnull final Map<String, String> referenceIdToKeyMap) {
    return customers.stream()
        .map(customer -> mapToCustomerDraft(customer, referenceIdToKeyMap))
        .collect(toList());
  }

  @Nonnull
  private static CustomerDraft mapToCustomerDraft(
      @Nonnull final Customer customer, @Nonnull final Map<String, String> referenceIdToKeyMap) {
    return CustomerDraftBuilder.of(customer.getEmail(), customer.getPassword())
        .customerNumber(customer.getCustomerNumber())
        .key(customer.getKey())
        .firstName(customer.getFirstName())
        .lastName(customer.getLastName())
        .middleName(customer.getMiddleName())
        .title(customer.getTitle())
        .externalId(customer.getExternalId())
        .companyName(customer.getCompanyName())
        .customerGroup(
            getResourceIdentifierWithKey(customer.getCustomerGroup(), referenceIdToKeyMap))
        .dateOfBirth(customer.getDateOfBirth())
        .isEmailVerified(customer.isEmailVerified())
        .vatId(customer.getVatId())
        .addresses(customer.getAddresses())
        .defaultBillingAddress(
            getAddressIndex(customer.getAddresses(), customer.getDefaultBillingAddressId()))
        .billingAddresses(
            getAddressIndexList(customer.getAddresses(), customer.getBillingAddressIds()))
        .defaultShippingAddress(
            getAddressIndex(customer.getAddresses(), customer.getDefaultShippingAddressId()))
        .shippingAddresses(
            getAddressIndexList(customer.getAddresses(), customer.getShippingAddressIds()))
        .custom(mapToCustomFieldsDraft(customer, referenceIdToKeyMap))
        .locale(customer.getLocale())
        .salutation(customer.getSalutation())
        .stores(mapToStores(customer))
        .build();
  }

  @Nullable
  private static Integer getAddressIndex(
      @Nullable final List<Address> allAddresses, @Nullable final String addressId) {

    if (allAddresses == null) {
      return null;
    }
    if (isBlank(addressId)) {
      return null;
    }
    for (int i = 0; i < allAddresses.size(); i++) {
      String id = allAddresses.get(i).getId();
      if (id != null && id.equals(addressId)) {
        return i;
      }
    }
    return null;
  }

  @Nullable
  private static List<Integer> getAddressIndexList(
      @Nullable final List<Address> allAddresses, @Nullable final List<String> addressIds) {
    if (allAddresses == null || addressIds == null) {
      return null;
    }
    final List<Integer> indexes = new ArrayList<>();
    for (String addressId : addressIds) {
      indexes.add(getAddressIndex(allAddresses, addressId));
    }
    return indexes;
  }

  @Nullable
  private static List<ResourceIdentifier<Store>> mapToStores(@Nonnull final Customer customer) {
    final List<KeyReference<Store>> storeReferences = customer.getStores();
    if (storeReferences != null) {
      return storeReferences.stream()
          .map(storeKeyReference -> ResourceIdentifier.<Store>ofKey(storeKeyReference.getKey()))
          .collect(toList());
    }
    return null;
  }

  /**
   * Builds a {@link CustomerQuery} for fetching customers from a source CTP project.
   *
   * @return the query for fetching customers from the source CTP project without expanding
   *     references.
   */
  public static CustomerQuery buildCustomerQuery() {
    return CustomerQuery.of();
  }

  private CustomerReferenceResolutionUtils() {}
}<|MERGE_RESOLUTION|>--- conflicted
+++ resolved
@@ -61,17 +61,10 @@
    * </table>
    *
    * <p><b>Note:</b> The {@link CustomerGroup} and {@link Type} references should contain Id in the
-<<<<<<< HEAD
-   * map(cache) with a key value. Any reference that is not available in the map will have its id in
-   * place and not replaced by the key. This reference will be considered as existing resources on
-   * the target commercetools project and the library will issues an update/create API request
-   * without reference resolution.
-=======
    * map(cache) with a key value. Any reference, which have its id in place and not replaced by the
    * key, it would not be found in the map. In this case, this reference will be considered as
    * existing resources on the target commercetools project and the library will issues an
    * update/create API request without reference resolution.
->>>>>>> 99bfc762
    *
    * @param customers the customers without expansion of references.
    * @return a {@link List} of {@link CustomerDraft} built from the supplied {@link List} of {@link
