package com.commercetools.sync.channels.helpers;

import com.commercetools.sync.commons.helpers.GenericCustomActionBuilder;
import com.fasterxml.jackson.databind.JsonNode;
import io.sphere.sdk.channels.Channel;
import io.sphere.sdk.channels.commands.updateactions.SetCustomField;
import io.sphere.sdk.channels.commands.updateactions.SetCustomType;
import io.sphere.sdk.commands.UpdateAction;

import javax.annotation.Nonnull;
import javax.annotation.Nullable;
import java.util.Map;
import java.util.Optional;


public class ChannelCustomActionBuilder extends GenericCustomActionBuilder<Channel> {

    @Nonnull
    @Override
    public UpdateAction<Channel> buildRemoveCustomTypeAction() {
        return SetCustomType.ofRemoveType();
    }

    @Nonnull
    @Override
<<<<<<< HEAD
    public Optional<UpdateAction<Channel>> buildSetCustomTypeAction(@Nullable final String customTypeKey,
                                                                    @Nullable final Map<String, JsonNode>
                                                                      customFieldsJsonMap) {
        return Optional.of(SetCustomType.ofTypeKeyAndJson(customTypeKey, customFieldsJsonMap));
=======
    public UpdateAction<Channel> buildSetCustomTypeAction(@Nullable final String customTypeKey,
                                                                    @Nullable final Map<String, JsonNode> customFieldsJsonMap) {
        return SetCustomType.ofTypeKeyAndJson(customTypeKey, customFieldsJsonMap);
>>>>>>> 3a128fd9
    }

    @Nonnull
    @Override
    public UpdateAction<Channel> buildSetCustomFieldAction(@Nullable final String customFieldName,
                                                                     @Nullable final JsonNode customFieldValue) {
        return SetCustomField.ofJson(customFieldName, customFieldValue);
    }
}<|MERGE_RESOLUTION|>--- conflicted
+++ resolved
@@ -23,22 +23,16 @@
 
     @Nonnull
     @Override
-<<<<<<< HEAD
-    public Optional<UpdateAction<Channel>> buildSetCustomTypeAction(@Nullable final String customTypeKey,
-                                                                    @Nullable final Map<String, JsonNode>
-                                                                      customFieldsJsonMap) {
-        return Optional.of(SetCustomType.ofTypeKeyAndJson(customTypeKey, customFieldsJsonMap));
-=======
+
     public UpdateAction<Channel> buildSetCustomTypeAction(@Nullable final String customTypeKey,
-                                                                    @Nullable final Map<String, JsonNode> customFieldsJsonMap) {
+                                                          @Nullable final Map<String, JsonNode> customFieldsJsonMap) {
         return SetCustomType.ofTypeKeyAndJson(customTypeKey, customFieldsJsonMap);
->>>>>>> 3a128fd9
     }
 
     @Nonnull
     @Override
     public UpdateAction<Channel> buildSetCustomFieldAction(@Nullable final String customFieldName,
-                                                                     @Nullable final JsonNode customFieldValue) {
+                                                           @Nullable final JsonNode customFieldValue) {
         return SetCustomField.ofJson(customFieldName, customFieldValue);
     }
 }