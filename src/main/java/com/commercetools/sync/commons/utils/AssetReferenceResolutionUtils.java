--- conflicted
+++ resolved
@@ -25,36 +25,6 @@
    * replaced by the key.
    *
    * @param assets the list of assets to replace their custom ids with keys.
-<<<<<<< HEAD
-   * @return a {@link List} of {@link AssetDraft} that has all channel references with keys. TODO:
-   *     Should Remove this method when all the resources adapts reference resolution with
-   *     Cache(CTPI-443).
-=======
-   * @param referenceIdToKeyMap the cache contains reference Id to Keys.
-   * @return a {@link List} of {@link AssetDraft} that has all channel references with keys.
->>>>>>> 1bedd07f
-   */
-  @Nonnull
-  public static List<AssetDraft> mapToAssetDrafts(
-      @Nonnull final List<Asset> assets, @Nonnull final Map<String, String> referenceIdToKeyMap) {
-    return assets.stream()
-        .map(
-            asset ->
-                AssetDraftBuilder.of(asset)
-                    .custom(mapToCustomFieldsDraft(asset, referenceIdToKeyMap))
-                    .build())
-        .collect(toList());
-  }
-
-  /**
-   * Takes an asset list that is supposed to have all its asset's custom references id's are cached
-   * in the map in order to be able to fetch the keys for the custom references. This method returns
-   * as a result a {@link List} of {@link AssetDraft} that has all custom references with keys.
-   *
-   * <p>Any custom reference that is not in the map(cache) will have its id in place and not
-   * replaced by the key.
-   *
-   * @param assets the list of assets to replace their custom ids with keys.
    * @param referenceIdToKeyMap the cache contains reference Id to Keys.
    * @return a {@link List} of {@link AssetDraft} that has all channel references with keys.
    */
