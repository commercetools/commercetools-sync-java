package com.commercetools.sync.commons.utils;

import io.sphere.sdk.client.BlockingSphereClient;
import io.sphere.sdk.client.RetrySphereClientDecorator;
import io.sphere.sdk.client.ServerErrorException;
import io.sphere.sdk.client.SphereAccessTokenSupplier;
import io.sphere.sdk.client.SphereClient;
import io.sphere.sdk.client.SphereClientConfig;
import io.sphere.sdk.http.AsyncHttpClientAdapter;
import io.sphere.sdk.http.HttpClient;
import io.sphere.sdk.retry.RetryContext;
import io.sphere.sdk.retry.RetryRule;
import org.asynchttpclient.AsyncHttpClient;
import org.asynchttpclient.DefaultAsyncHttpClient;
import org.asynchttpclient.DefaultAsyncHttpClientConfig;

import javax.annotation.Nonnull;
<<<<<<< HEAD
import java.time.Duration;
=======
import java.util.HashMap;
import java.util.Map;
>>>>>>> de3ca864
import java.util.concurrent.TimeUnit;

import static io.sphere.sdk.retry.RetryAction.ofScheduledRetry;
import static io.sphere.sdk.retry.RetryPredicate.ofMatchingErrors;
import static java.util.Collections.singletonList;

public class ClientConfigurationUtils {
    private static HttpClient httpClient;
    private static final long DEFAULT_TIMEOUT = 30;
    private static final TimeUnit DEFAULT_TIMEOUT_TIME_UNIT = TimeUnit.SECONDS;
<<<<<<< HEAD
    private static final int RETRY_ON_5XX_ATTEMPTS_LIMIT = 27;
=======
    private static Map<SphereClientConfig, SphereClient> delegatesCache = new HashMap<>();
>>>>>>> de3ca864

    /**
     * Creates a {@link BlockingSphereClient} with a custom {@code timeout} with a custom {@link TimeUnit}.
     *
     * @return the instanted {@link BlockingSphereClient}.
     */
    public static synchronized SphereClient createClient(@Nonnull final SphereClientConfig clientConfig,
                                                         final long timeout,
                                                         @Nonnull final TimeUnit timeUnit) {
        if (!delegatesCache.containsKey(clientConfig)) {
            final HttpClient httpClient = getHttpClient();
            final SphereAccessTokenSupplier tokenSupplier =
                SphereAccessTokenSupplier.ofAutoRefresh(clientConfig, httpClient, false);
            final SphereClient underlying = SphereClient.of(clientConfig, httpClient, tokenSupplier);
            delegatesCache.put(clientConfig, underlying);
        }
        return BlockingSphereClient.of(delegatesCache.get(clientConfig), timeout, timeUnit);
    }

    /**
     * Creates a {@link BlockingSphereClient} with a default {@code timeout} value of 30 seconds.
     *
     * @return the instanted {@link BlockingSphereClient}.
     */
    public static SphereClient createClient(@Nonnull final SphereClientConfig clientConfig) {
        return createClient(clientConfig, DEFAULT_TIMEOUT, DEFAULT_TIMEOUT_TIME_UNIT);
    }

    /**
<<<<<<< HEAD
     * Return a {@link SphereClient} instance which will retry its request after it receives a server error from CTP.
     * A given {@code sphereClient} is wrapped by {@link RetrySphereClientDecorator} with proper rules initialized, and
     * then returned.
     *
     * @param sphereClient a delegate that will execute requests
     * @return {@link SphereClient} that will retry its requests on 5xx errors
     */
    @Nonnull
    public static SphereClient getRetryOn5xxClient(@Nonnull final SphereClient sphereClient) {
        return RetrySphereClientDecorator.of(sphereClient, singletonList(RetryRule.of(
            ofMatchingErrors(ServerErrorException.class),
            ofScheduledRetry(RETRY_ON_5XX_ATTEMPTS_LIMIT, ClientConfigurationUtils::retryOn5xxDurationCalculator))));
    }

    /**
     * Given a {@link RetryContext} it returns duration for a current attempt. The duration is calculated from a
     * following equation: <pre>duration = 2 ^ (((retryAttemptNumber - 1) / 3) + 1) [seconds]</pre>
     * It results in a sequence of durations: <pre>2s, 2s, 2s, 4s, 4s, 4s, 8s, 8s, 8s, ...</pre> for a subsequent retry
     * attempts starting from the 1st one.
     *
     * @param retryContext contains information about the latest failed attempt
     * @return a duration for a given attempt
     */
    @Nonnull
    static Duration retryOn5xxDurationCalculator(@Nonnull final RetryContext retryContext) {
        final long exponent = ((retryContext.getAttempt() - 1L) / 3L) + 1L;
        return Duration.ofSeconds((long) Math.pow(2.0d, exponent));
    }

    /**
     * Creates an asynchronous {@link HttpClient} to be used by the {@link BlockingSphereClient}.
=======
     * Gets an asynchronous {@link HttpClient} to be used by the {@link BlockingSphereClient}.
     * Client is created during first invocation and then cached.
>>>>>>> de3ca864
     *
     * @return {@link HttpClient}
     */
    private static synchronized HttpClient getHttpClient() {
        if (httpClient == null) {
            final AsyncHttpClient asyncHttpClient =
                new DefaultAsyncHttpClient(
                    new DefaultAsyncHttpClientConfig.Builder().setAcceptAnyCertificate(true).build());
            httpClient = AsyncHttpClientAdapter.of(asyncHttpClient);
        }
        return httpClient;
    }
}<|MERGE_RESOLUTION|>--- conflicted
+++ resolved
@@ -15,12 +15,9 @@
 import org.asynchttpclient.DefaultAsyncHttpClientConfig;
 
 import javax.annotation.Nonnull;
-<<<<<<< HEAD
 import java.time.Duration;
-=======
 import java.util.HashMap;
 import java.util.Map;
->>>>>>> de3ca864
 import java.util.concurrent.TimeUnit;
 
 import static io.sphere.sdk.retry.RetryAction.ofScheduledRetry;
@@ -31,11 +28,8 @@
     private static HttpClient httpClient;
     private static final long DEFAULT_TIMEOUT = 30;
     private static final TimeUnit DEFAULT_TIMEOUT_TIME_UNIT = TimeUnit.SECONDS;
-<<<<<<< HEAD
     private static final int RETRY_ON_5XX_ATTEMPTS_LIMIT = 27;
-=======
     private static Map<SphereClientConfig, SphereClient> delegatesCache = new HashMap<>();
->>>>>>> de3ca864
 
     /**
      * Creates a {@link BlockingSphereClient} with a custom {@code timeout} with a custom {@link TimeUnit}.
@@ -65,7 +59,6 @@
     }
 
     /**
-<<<<<<< HEAD
      * Return a {@link SphereClient} instance which will retry its request after it receives a server error from CTP.
      * A given {@code sphereClient} is wrapped by {@link RetrySphereClientDecorator} with proper rules initialized, and
      * then returned.
@@ -96,11 +89,8 @@
     }
 
     /**
-     * Creates an asynchronous {@link HttpClient} to be used by the {@link BlockingSphereClient}.
-=======
      * Gets an asynchronous {@link HttpClient} to be used by the {@link BlockingSphereClient}.
      * Client is created during first invocation and then cached.
->>>>>>> de3ca864
      *
      * @return {@link HttpClient}
      */
