package com.commercetools.sync.commons;

import com.commercetools.sync.commons.helpers.BaseSyncStatistics;
import io.sphere.sdk.client.ConcurrentModificationException;

import javax.annotation.Nonnull;
import java.util.List;
import java.util.concurrent.CompletionStage;
import java.util.function.Supplier;


public abstract class BaseSync<T, U extends BaseSyncStatistics, V extends BaseSyncOptions> {
    protected final U statistics;
    protected final V syncOptions;

    protected BaseSync(@Nonnull final U statistics, @Nonnull final V syncOptions) {
        this.statistics = statistics;
        this.syncOptions = syncOptions;
    }

    /**
     * Given a list of resource (e.g. categories, products, etc..) drafts. This method compares each new resource in
     * this list with it's corresponding old resource in a given CTP project, and in turn it either issues update
     * actions on the existing resource if it exists or create it if it doesn't.
     *
     * @param resourceDrafts the list of new resources as drafts.
     * @return an instance of {@link CompletionStage}&lt;{@code U}&gt; which contains as a result an instance of
     *      {@code U} which is a subclass of {@link BaseSyncStatistics} representing the {@code statistics} instance
     *      attribute of {@code this} {@link BaseSync}.
     */
    protected abstract CompletionStage<U> process(@Nonnull final List<T> resourceDrafts);


    /**
     * Given a list of resource (e.g. categories, products, etc..) drafts. This method compares each new resource in
     * this list with it's corresponding old resource in a given CTP project, and in turn it either issues update
     * actions on the existing resource if it exists or create it if it doesn't.
     *
     * <p>The time before and after the actual sync process starts is recorded in the {@link BaseSyncStatistics}
     * container so that the total processing time is computed in the statistics.
     *
     * @param resourceDrafts the list of new resources as drafts.
     * @return an instance of {@link CompletionStage}&lt;{@code U}&gt; which contains as a result an instance of
     *      {@code U} which is a subclass of {@link BaseSyncStatistics} representing the {@code statistics} instance
     *      attribute of {@code this} {@link BaseSync}.
     */
    public CompletionStage<U> sync(@Nonnull final List<T> resourceDrafts) {
        statistics.startTimer();
        return process(resourceDrafts).thenApply(resultingStatistics -> {
            resultingStatistics.calculateProcessingTime();
            return resultingStatistics;
        });
    }


    /**
     * Returns an instance of type U which is a subclass of {@link BaseSyncStatistics} containing all the stats of the
     * sync process; which includes a report message, the total number of update, created, failed, processed resources
     * and the processing time of the sync in different time units and in a human readable format.
     *
     * @return a statistics object for the sync process.
     */
    @Nonnull
    public U getStatistics() {
        return statistics;
    }

    public V getSyncOptions() {
        return syncOptions;
    }

    /**
     * Given a list of resource (e.g. categories, products, etc..  batches represented by a
     * {@link List}&lt;{@link List}&gt; of resources, this method recursively calls
     * {@link #processBatch(List)} on each batch, then removes it, until there are no more batches, in other words,
     * all batches have been synced.
     *
     * @param batches the batches of resources to sync.
     * @param result  in the first call of this recursive method, this result is normally a completed future, it
     *                used from within the method to recursively sync each batch once the previous batch has
     *                finished syncing.
     * @return an instance of {@link CompletionStage}&lt;{@code U}&gt; which contains as a result an instance of
     *      {@link BaseSyncStatistics} representing the {@code statistics} of the sync process executed on the
     *      given list of batches.
     */
    protected CompletionStage<U> syncBatches(@Nonnull final List<List<T>> batches,
                                             @Nonnull final CompletionStage<U> result) {
<<<<<<< HEAD

=======
>>>>>>> 8e0f1bfa
        if (batches.isEmpty()) {
            return result;
        }
        final List<T> firstBatch = batches.remove(0);
        return syncBatches(batches, result.thenCompose(subResult -> processBatch(firstBatch)));
    }

    protected abstract CompletionStage<U> processBatch(@Nonnull final List<T> batch);

    /**
     * This method checks if the supplied {@code sphereException} is an instance of
     * {@link ConcurrentModificationException}. If it is, then it executes the supplied
     * {@code onConcurrentModificationSupplier} {@link Supplier}. Otherwise, if it is
     * not an instance of a {@link ConcurrentModificationException} then it executes
     * the other {@code onOtherExceptionSupplier} {@link Supplier}. Regardless, which supplier is executed the results
     * of either is the result of this method.
     *
     * @param sphereException                  the sphere exception to check if is
     *                                         {@link ConcurrentModificationException}.
     * @param onConcurrentModificationSupplier the supplier to execute if the {@code sphereException} is a
     *                                         {@link ConcurrentModificationException}.
     * @param onOtherExceptionSupplier         the supplier to execute if the {@code sphereException} is not a
     *                                         {@link ConcurrentModificationException}.
     * @param <S>                              the type of the result of the suppliers and this method.
     * @return the result of the executed supplier.
     */
    protected static <S> S executeSupplierIfConcurrentModificationException(
        @Nonnull final Throwable sphereException,
        @Nonnull final Supplier<S> onConcurrentModificationSupplier,
        @Nonnull final Supplier<S> onOtherExceptionSupplier) {
        final Throwable completionExceptionCause = sphereException.getCause();
        if (completionExceptionCause instanceof ConcurrentModificationException) {
            return onConcurrentModificationSupplier.get();
        }
        return onOtherExceptionSupplier.get();
    }
}<|MERGE_RESOLUTION|>--- conflicted
+++ resolved
@@ -85,10 +85,6 @@
      */
     protected CompletionStage<U> syncBatches(@Nonnull final List<List<T>> batches,
                                              @Nonnull final CompletionStage<U> result) {
-<<<<<<< HEAD
-
-=======
->>>>>>> 8e0f1bfa
         if (batches.isEmpty()) {
             return result;
         }
