--- conflicted
+++ resolved
@@ -1,6 +1,5 @@
 package com.commercetools.sync.commons.helpers;
 
-<<<<<<< HEAD
 import org.apache.commons.lang3.time.DurationFormatUtils;
 
 import javax.annotation.Nonnull;
@@ -10,15 +9,6 @@
     protected static final String REPORT_MESSAGE_TEMPLATE = "Summary: %d %s were processed in total "
         + "(%d created, %d updated, %d were up to date and %d failed to sync).";
 
-=======
-import io.netty.util.internal.StringUtil;
-import java.util.concurrent.TimeUnit;
-
-import static java.lang.String.format;
-
-public abstract class BaseSyncStatistics {
-    protected String reportMessage;
->>>>>>> 6d4bbb86
     private int updated;
     private int created;
     private int failed;
@@ -46,25 +36,7 @@
     }
 
     /**
-<<<<<<< HEAD
      * Gets the total number of resources created.
-=======
-     * Increments the total number of resource that were updated.
-     */
-    public void incrementUpdated() {
-        this.updated++;
-    }
-
-    /**
-     * Increments the total number of resources that were updated by the supplied times.
-     */
-    public void incrementUpdated(final int times) {
-        this.updated += times;
-    }
-
-    /**
-     * Gets the total number of resources that were created.
->>>>>>> 6d4bbb86
      *
      * @return total number of resources that were created.
      */
@@ -73,25 +45,7 @@
     }
 
     /**
-<<<<<<< HEAD
      * Gets the total number of resources processed/synced.
-=======
-     * Increments the total number of resource that were created.
-     */
-    public void incrementCreated() {
-        this.created++;
-    }
-
-    /**
-     * Increments the total number of resources that were created by the supplied times.
-     */
-    public void incrementCreated(final int times) {
-        this.created += times;
-    }
-
-    /**
-     * Gets the total number of resources that were processed/synced.
->>>>>>> 6d4bbb86
      *
      * @return total number of resources that were processed/synced.
      */
@@ -100,23 +54,6 @@
     }
 
     /**
-<<<<<<< HEAD
-=======
-     * Increments the total number of resources that were processed/synced.
-     */
-    public void incrementProcessed() {
-        this.processed++;
-    }
-
-    /**
-     * Increments the total number of resources that were processed/synced by the supplied times.
-     */
-    public void incrementProcessed(final int times) {
-        this.processed += times;
-    }
-
-    /**
->>>>>>> 6d4bbb86
      * Gets the total number of resources that failed to sync.
      *
      * @return total number of resources that failed to sync.
@@ -126,113 +63,7 @@
     }
 
     /**
-<<<<<<< HEAD
      * Gets the total number of resources that were already up to date.
-=======
-     * Increments the total number of resources that failed to sync.
-     */
-    public void incrementFailed() {
-        this.failed++;
-    }
-
-    /**
-     * Increments the total number of resources that failed to sync by the supplied times.
-     */
-    public void incrementFailed(final int times) {
-        this.failed += times;
-    }
-
-    /**
-     * Calculates the processing time taken by the subtracting the time, when the
-     * {@link BaseSyncStatistics#startTimer()} method of this instance was called, from the current time in
-     * Milliseconds. It also sets the processing time in all the units {@code processingTimeInDays},
-     * {@code processingTimeInHours}, {@code processingTimeInMinutes}, {@code processingTimeInSeconds} and
-     * {@code processingTimeInMillis}. It also builds a human readable processing time, as string, in the following
-     * format @{code "0d, 0h, 0m, 2s, 545ms"} and stores it in the publicly exposed
-     * variable {@code humanReadableProcessingTime}.
-     */
-    public void calculateProcessingTime() {
-        setProcessingTimeInAllUnits();
-        setHumanReadableProcessingTime();
-    }
-
-    /**
-     * Calculates the processing time taken by the subtracting the time when this {@link BaseSyncStatistics} instance
-     * was instantiated from the current time in Milliseconds. It sets the processing time in all the units
-     * {@code processingTimeInDays}, {@code processingTimeInHours}, {@code processingTimeInMinutes},
-     * {@code processingTimeInSeconds} and {@code processingTimeInMillis}.
-     */
-    private void setProcessingTimeInAllUnits() {
-        processingTimeInMillis = System.currentTimeMillis() - this.startTime;
-        processingTimeInDays = TimeUnit.MILLISECONDS.toDays(processingTimeInMillis);
-        processingTimeInHours = TimeUnit.MILLISECONDS.toHours(processingTimeInMillis);
-        processingTimeInMinutes = TimeUnit.MILLISECONDS.toMinutes(processingTimeInHours);
-        processingTimeInSeconds = TimeUnit.MILLISECONDS.toSeconds(processingTimeInMillis);
-    }
-
-    /**
-     * Builds a human readable processing time, as string, in the following format @{code "0d, 0h, 0m, 2s, 545ms"}
-     * and stores it in the publicly exposed variable {@code humanReadableProcessingTime}.
-     */
-    private void setHumanReadableProcessingTime() {
-        final long completeDaysInHours = TimeUnit.DAYS.toHours(processingTimeInDays);
-        final long completeHoursInMinutes = TimeUnit.HOURS.toMinutes(processingTimeInHours);
-        final long completeMinutesInSeconds = TimeUnit.MINUTES.toSeconds(processingTimeInMinutes);
-        final long completeSecondsInMillis = TimeUnit.SECONDS.toMillis(processingTimeInSeconds);
-
-        final long remainingHours = processingTimeInHours - completeDaysInHours;
-        final long remainingMinutes = processingTimeInMinutes - completeHoursInMinutes;
-        final long remainingSeconds = processingTimeInSeconds - completeMinutesInSeconds;
-        final long remainingMillis = processingTimeInMillis - completeSecondsInMillis;
-
-        humanReadableProcessingTime = format("%dd, %dh, %dm, %ds, %dms",
-          processingTimeInDays,
-          remainingHours,
-          remainingMinutes,
-          remainingSeconds,
-          remainingMillis
-        );
-    }
-
-    /**
-     * Gets the human readable processing time in the following format @{code "0d, 0h, 0m, 2s, 545ms"}.
-     *
-     * @return the human readable processing time in the following format @{code "0d, 0h, 0m, 2s, 545ms"}
-     */
-    public String getHumanReadableProcessingTime() {
-        return humanReadableProcessingTime;
-    }
-
-    /**
-     * Gets the number of days it took to process.
-     *
-     * @return number of days taken to process.
-     */
-    public long getProcessingTimeInDays() {
-        return processingTimeInDays;
-    }
-
-    /**
-     * Gets the number of hours it took to process.
-     *
-     * @return number of hours taken to process.
-     */
-    public long getProcessingTimeInHours() {
-        return processingTimeInHours;
-    }
-
-    /**
-     * Gets the number of minutes it took to process.
-     *
-     * @return number of minutes taken to process.
-     */
-    public long getProcessingTimeInMinutes() {
-        return processingTimeInMinutes;
-    }
-
-    /**
-     * Gets the number of seconds it took to process.
->>>>>>> 6d4bbb86
      *
      * @return total number of resources that were already up to date.
      */
@@ -267,7 +98,6 @@
      * @param format date formatter
      * @return formatted time taken to process
      */
-<<<<<<< HEAD
     public String getFormattedProcessingTime(@Nonnull final String format) {
         return DurationFormatUtils.formatDuration(processingTimeInMillis, format);
     }
@@ -278,9 +108,4 @@
      * @return a summary message of the statistics report.
      */
     public abstract String getReportMessage();
-=======
-    public String getReportMessage() {
-        return reportMessage;
-    }
->>>>>>> 6d4bbb86
 }