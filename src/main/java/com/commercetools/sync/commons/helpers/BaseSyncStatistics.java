--- conflicted
+++ resolved
@@ -82,6 +82,12 @@
   }
 
   /**
+   * decrements the total number of resources that failed to sync.
+   */
+  public void decrementFailed() {
+    failed.decrementAndGet();
+  }
+  /**
    * Increments the total number of resources that were created by the supplied times.
    *
    * @param times the total number of times to increment.
@@ -136,14 +142,6 @@
     failed.addAndGet(times);
   }
 
-<<<<<<< HEAD
-  /** decrements the total number of resources that failed to sync. */
-  public void decrementFailed() {
-    failed.decrementAndGet();
-  }
-
-=======
->>>>>>> becf19f9
   /**
    * Calculates the processing time taken by the subtracting the time, when the {@link
    * BaseSyncStatistics#startTimer()} method of this instance was called, from the current time in
