--- conflicted
+++ resolved
@@ -110,17 +110,10 @@
 
     /**
      * Given a productType key, this method fetches a productType that matches this given key in the CTP project defined
-<<<<<<< HEAD
-     * in a potentially injected {@link SphereClient}. If there is no matching productType an empty {@link Optional}
-     * will be returned in the returned future.
-     *
-     * @param key the key of the category to fetch.
-=======
      * in an injected {@link SphereClient}. If there is no matching productType an empty {@link Optional}
      * will be returned in the returned future.
      *
      * @param key the key of the product type to fetch.
->>>>>>> 11b9b19a
      * @return {@link CompletionStage}&lt;{@link Optional}&gt; in which the result of it's completion contains an
      *         {@link Optional} that contains the matching {@link ProductType} if exists, otherwise empty.
      */
