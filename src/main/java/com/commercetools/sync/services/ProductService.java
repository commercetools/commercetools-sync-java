--- conflicted
+++ resolved
@@ -49,15 +49,9 @@
     CompletionStage<Map<String, String>> cacheKeysToIds(@Nonnull final Set<String> productKeys);
 
     /**
-<<<<<<< HEAD
-     * Given a {@link Set} of product keys, this method fetches a set of all the products matching this given set of
-     * keys in the CTP project defined in a potentially injected {@link SphereClient}. A mapping of the key to the id of
-     * the fetched category is persisted in an in-memory map.
-=======
      * Given a {@link Set} of product keys, this method fetches a set of all the products, matching this given set of
      * keys in the CTP project, defined in a potentially injected {@link SphereClient}. A mapping of the key to the id
      * of the fetched products is persisted in an in-memory map.
->>>>>>> 250222f0
      *
      * @param productKeys set of product keys to fetch matching products by.
      * @return {@link CompletionStage}&lt;{@link Map}&gt; in which the result of it's completion contains a {@link Set}
