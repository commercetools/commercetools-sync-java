--- conflicted
+++ resolved
@@ -22,12 +22,8 @@
 
 public final class CategoryServiceImpl implements CategoryService {
     private final SphereClient ctpClient;
-<<<<<<< HEAD
-    private final Map<String, String> externalIdToIdCache = new ConcurrentHashMap<>();
     private boolean invalidCache = false;
-=======
     private final Map<String, String> keyToIdCache = new ConcurrentHashMap<>();
->>>>>>> e0c1fcc5
 
     public CategoryServiceImpl(@Nonnull final SphereClient ctpClient) {
         this.ctpClient = ctpClient;
@@ -35,15 +31,9 @@
 
     @Nonnull
     @Override
-<<<<<<< HEAD
-    public CompletionStage<Optional<String>> fetchCachedCategoryId(@Nonnull final String externalId) {
-        if (externalIdToIdCache.isEmpty() || invalidCache) {
-            return cacheAndFetch(externalId);
-=======
     public CompletionStage<Optional<String>> fetchCachedCategoryId(@Nonnull final String key) {
-        if (keyToIdCache.isEmpty()) {
+        if (keyToIdCache.isEmpty() || invalidCache) {
             return cacheAndFetch(key);
->>>>>>> e0c1fcc5
         }
         return CompletableFuture.completedFuture(Optional.ofNullable(keyToIdCache.get(key)));
     }
