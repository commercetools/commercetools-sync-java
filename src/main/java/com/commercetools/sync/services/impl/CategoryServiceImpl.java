package com.commercetools.sync.services.impl;


import com.commercetools.sync.categories.CategorySyncOptions;
import com.commercetools.sync.commons.utils.CtpQueryUtils;
import com.commercetools.sync.services.CategoryService;
import io.sphere.sdk.categories.Category;
import io.sphere.sdk.categories.CategoryDraft;
import io.sphere.sdk.categories.commands.CategoryCreateCommand;
import io.sphere.sdk.categories.commands.CategoryUpdateCommand;
import io.sphere.sdk.categories.queries.CategoryQuery;
import io.sphere.sdk.commands.UpdateAction;

import javax.annotation.Nonnull;
import javax.annotation.Nullable;
import java.util.Collections;
import java.util.List;
import java.util.Map;
import java.util.Optional;
import java.util.Set;
import java.util.concurrent.CompletableFuture;
import java.util.concurrent.CompletionStage;
import java.util.function.Consumer;
import java.util.function.Function;
import java.util.stream.Collectors;

import static java.lang.String.format;
import static org.apache.commons.lang3.StringUtils.isBlank;
import static org.apache.commons.lang3.StringUtils.isNotBlank;

/**
 * Implementation of CategoryService interface.
 * TODO: USE graphQL to get only keys. GITHUB ISSUE#84
 */
public final class CategoryServiceImpl extends BaseService<CategoryDraft, Category, CategorySyncOptions>
<<<<<<< HEAD
        implements CategoryService {
=======
    implements CategoryService {
>>>>>>> 11b9b19a

    private static final String CATEGORY_KEY_NOT_SET = "Category with id: '%s' has no key set. Keys are required for "
        + "category matching.";

    public CategoryServiceImpl(@Nonnull final CategorySyncOptions syncOptions) {
        super(syncOptions);
    }

    @Nonnull
    @Override
    public CompletionStage<Map<String, String>> cacheKeysToIds() {
        if (isCached) {
            return CompletableFuture.completedFuture(keyToIdCache);
        }

        final Consumer<List<Category>> categoryPageConsumer = categoriesPage ->
            categoriesPage.forEach(category -> {
                final String key = category.getKey();
                final String id = category.getId();
                if (isNotBlank(key)) {
                    keyToIdCache.put(key, id);
                } else {
                    syncOptions.applyWarningCallback(format(CATEGORY_KEY_NOT_SET, id));
                }
            });

        return CtpQueryUtils.queryAll(syncOptions.getCtpClient(), CategoryQuery.of(), categoryPageConsumer)
                            .thenAccept(result -> isCached = true)
                            .thenApply(result -> keyToIdCache);
    }

    @Nonnull
    @Override
    public CompletionStage<Set<Category>> fetchMatchingCategoriesByKeys(@Nonnull final Set<String> categoryKeys) {
        if (categoryKeys.isEmpty()) {
            return CompletableFuture.completedFuture(Collections.emptySet());
        }

        final CategoryQuery categoryQuery = CategoryQuery
                .of().plusPredicates(categoryQueryModel -> categoryQueryModel.key().isIn(categoryKeys));

        return CtpQueryUtils
                .queryAll(syncOptions.getCtpClient(), categoryQuery, Function.identity())
                .thenApply(fetchedCategories -> fetchedCategories
                        .stream()
                        .flatMap(List::stream)
                        .peek(category -> keyToIdCache.put(category.getKey(), category.getId()))
                        .collect(Collectors.toSet()));
    }

    @Nonnull
    @Override
    public CompletionStage<Optional<Category>> fetchCategory(@Nullable final String key) {

        if (isBlank(key)) {
            return CompletableFuture.completedFuture(Optional.empty());
        }

        final CategoryQuery categoryQuery = CategoryQuery
                .of().plusPredicates(categoryQueryModel -> categoryQueryModel.key().is(key));

        return syncOptions
                .getCtpClient()
                .execute(categoryQuery)
                .thenApply(categoryPagedQueryResult ->
                        categoryPagedQueryResult
                                .head()
                                .map(category -> {
                                    keyToIdCache.put(category.getKey(), category.getId());
                                    return category;
                                }));
    }

    @Nonnull
    @Override
    public CompletionStage<Optional<String>> fetchCachedCategoryId(@Nonnull final String key) {

        if (isBlank(key)) {
            return CompletableFuture.completedFuture(Optional.empty());
        }
        if (keyToIdCache.containsKey(key)) {
            return CompletableFuture.completedFuture(Optional.ofNullable(keyToIdCache.get(key)));
        }
        return fetchAndCache(key);
    }

    private CompletionStage<Optional<String>> fetchAndCache(@Nonnull final String key) {
        return cacheKeysToIds()
            .thenApply(result -> Optional.ofNullable(keyToIdCache.get(key)));
    }

    @Nonnull
    @Override
    public CompletionStage<Optional<Category>> createCategory(@Nonnull final CategoryDraft categoryDraft) {
        return createResource(categoryDraft, CategoryDraft::getKey, CategoryCreateCommand::of);
    }

    @Nonnull
    @Override
    public CompletionStage<Category> updateCategory(@Nonnull final Category category,
                                                    @Nonnull final List<UpdateAction<Category>> updateActions) {
        return updateResource(category, CategoryUpdateCommand::of, updateActions);
    }
}<|MERGE_RESOLUTION|>--- conflicted
+++ resolved
@@ -33,11 +33,7 @@
  * TODO: USE graphQL to get only keys. GITHUB ISSUE#84
  */
 public final class CategoryServiceImpl extends BaseService<CategoryDraft, Category, CategorySyncOptions>
-<<<<<<< HEAD
-        implements CategoryService {
-=======
     implements CategoryService {
->>>>>>> 11b9b19a
 
     private static final String CATEGORY_KEY_NOT_SET = "Category with id: '%s' has no key set. Keys are required for "
         + "category matching.";
