package com.commercetools.sync.services.impl;


import com.commercetools.sync.categories.CategorySyncOptions;
import com.commercetools.sync.services.CategoryService;
import io.sphere.sdk.categories.Category;
import io.sphere.sdk.categories.CategoryDraft;
import io.sphere.sdk.categories.commands.CategoryCreateCommand;
import io.sphere.sdk.categories.commands.CategoryUpdateCommand;
import io.sphere.sdk.categories.expansion.CategoryExpansionModel;
import io.sphere.sdk.categories.queries.CategoryQuery;
import io.sphere.sdk.categories.queries.CategoryQueryBuilder;
import io.sphere.sdk.categories.queries.CategoryQueryModel;
import io.sphere.sdk.commands.UpdateAction;
import io.sphere.sdk.queries.QueryPredicate;
import org.apache.commons.lang3.StringUtils;

import javax.annotation.Nonnull;
import javax.annotation.Nullable;
import java.util.List;
import java.util.Map;
import java.util.Optional;
import java.util.Set;
import java.util.concurrent.CompletionStage;
import java.util.stream.Collectors;

import static java.lang.String.format;
import static java.util.Collections.singleton;

/**
 * Implementation of CategoryService interface.
 * TODO: USE graphQL to get only keys. GITHUB ISSUE#84
 */
public final class CategoryServiceImpl extends BaseServiceWithKey<CategoryDraft, Category, CategorySyncOptions,
    CategoryQuery, CategoryQueryModel, CategoryExpansionModel<Category>> implements CategoryService {

    public CategoryServiceImpl(@Nonnull final CategorySyncOptions syncOptions) {
        super(syncOptions);
    }

    @Nonnull
    @Override
<<<<<<< HEAD
    public CompletionStage<Map<String, String>> cacheKeysToIds(@Nonnull final Set<String> categoryKeys) {
        return cacheKeysToIds(
                categoryKeys, keysNotCached -> CategoryQuery
                    .of()
                    .withPredicates(buildCategoryKeysQueryPredicate(keysNotCached)));
    }

    QueryPredicate<Category> buildCategoryKeysQueryPredicate(@Nonnull final Set<String> categoryKeys) {
        final String keysQueryString = categoryKeys.stream()
                                                   .filter(StringUtils::isNotBlank)
                                                   .map(productKey -> format("\"%s\"", productKey))
                                                   .collect(Collectors.joining(","));
        return QueryPredicate.of(format("key in (%s)", keysQueryString));
=======
    public CompletionStage<Map<String, String>> cacheKeysToIds() {

        if (isCached) {
            return CompletableFuture.completedFuture(keyToIdCache);
        }

        final Consumer<List<Category>> categoryPageConsumer = categoriesPage ->
            categoriesPage.forEach(category -> {
                final String key = category.getKey();
                final String id = category.getId();
                if (isNotBlank(key)) {
                    keyToIdCache.put(key, id);
                } else {
                    syncOptions.applyWarningCallback(new SyncException(format(CATEGORY_KEY_NOT_SET, id)),
                        category, null);
                }
            });

        return CtpQueryUtils
            .queryAll(syncOptions.getCtpClient(), CategoryQuery.of(),
                categoryPageConsumer)
            .thenAccept(result -> isCached = true)
            .thenApply(result -> keyToIdCache);
>>>>>>> 0e019502
    }

    @Nonnull
    @Override
    public CompletionStage<Set<Category>> fetchMatchingCategoriesByKeys(@Nonnull final Set<String> categoryKeys) {

        return fetchMatchingResources(categoryKeys,
            () -> CategoryQuery
                .of()
                .plusPredicates(categoryQueryModel -> categoryQueryModel.key().isIn(categoryKeys)));
    }

    @Nonnull
    @Override
    public CompletionStage<Optional<Category>> fetchCategory(@Nullable final String key) {

        return fetchResource(key,
            () -> CategoryQuery.of().plusPredicates(categoryQueryModel -> categoryQueryModel.key().is(key)));
    }

    @Nonnull
    @Override
    public CompletionStage<Optional<String>> fetchCachedCategoryId(@Nonnull final String key) {

        return fetchCachedResourceId(key,
            () -> CategoryQueryBuilder
                .of()
                .plusPredicates(queryModel -> queryModel.key().isIn(singleton(key)))
                .build());
    }

    @Nonnull
    @Override
    public CompletionStage<Optional<Category>> createCategory(@Nonnull final CategoryDraft categoryDraft) {
        return createResource(categoryDraft, CategoryCreateCommand::of);
    }

    @Nonnull
    @Override
    public CompletionStage<Category> updateCategory(@Nonnull final Category category,
                                                    @Nonnull final List<UpdateAction<Category>> updateActions) {
        return updateResource(category, CategoryUpdateCommand::of, updateActions);
    }
}
<|MERGE_RESOLUTION|>--- conflicted
+++ resolved
@@ -40,7 +40,6 @@
 
     @Nonnull
     @Override
-<<<<<<< HEAD
     public CompletionStage<Map<String, String>> cacheKeysToIds(@Nonnull final Set<String> categoryKeys) {
         return cacheKeysToIds(
                 categoryKeys, keysNotCached -> CategoryQuery
@@ -54,31 +53,6 @@
                                                    .map(productKey -> format("\"%s\"", productKey))
                                                    .collect(Collectors.joining(","));
         return QueryPredicate.of(format("key in (%s)", keysQueryString));
-=======
-    public CompletionStage<Map<String, String>> cacheKeysToIds() {
-
-        if (isCached) {
-            return CompletableFuture.completedFuture(keyToIdCache);
-        }
-
-        final Consumer<List<Category>> categoryPageConsumer = categoriesPage ->
-            categoriesPage.forEach(category -> {
-                final String key = category.getKey();
-                final String id = category.getId();
-                if (isNotBlank(key)) {
-                    keyToIdCache.put(key, id);
-                } else {
-                    syncOptions.applyWarningCallback(new SyncException(format(CATEGORY_KEY_NOT_SET, id)),
-                        category, null);
-                }
-            });
-
-        return CtpQueryUtils
-            .queryAll(syncOptions.getCtpClient(), CategoryQuery.of(),
-                categoryPageConsumer)
-            .thenAccept(result -> isCached = true)
-            .thenApply(result -> keyToIdCache);
->>>>>>> 0e019502
     }
 
     @Nonnull
@@ -122,4 +96,4 @@
                                                     @Nonnull final List<UpdateAction<Category>> updateActions) {
         return updateResource(category, CategoryUpdateCommand::of, updateActions);
     }
-}
+}