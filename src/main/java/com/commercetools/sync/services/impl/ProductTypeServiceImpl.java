--- conflicted
+++ resolved
@@ -34,13 +34,6 @@
 public class ProductTypeServiceImpl
         extends BaseService<ProductTypeDraft, ProductType, BaseSyncOptions> implements ProductTypeService {
 
-<<<<<<< HEAD
-=======
-public final class ProductTypeServiceImpl implements ProductTypeService {
-    private final BaseSyncOptions syncOptions;
-    private final Map<String, String> keyToIdCache = new ConcurrentHashMap<>();
-    private boolean isCached = false;
->>>>>>> 250222f0
     private final Map<String, Map<String, AttributeMetaData>> productsAttributesMetaData = new ConcurrentHashMap<>();
 
     public ProductTypeServiceImpl(@Nonnull final BaseSyncOptions syncOptions) {
@@ -93,7 +86,6 @@
     public CompletionStage<Optional<Map<String, AttributeMetaData>>> fetchCachedProductAttributeMetaDataMap(
             @Nonnull final String productTypeId) {
 
-        //TODO: CHECK IF IT HAS ID better than empty.
         if (productsAttributesMetaData.isEmpty()) {
             return fetchAndCacheProductMetaData(productTypeId);
         }
@@ -112,7 +104,6 @@
                     productsAttributesMetaData.put(id, getAttributeMetaDataMap(type));
                 });
 
-        // TODO: WHY DO WE QUERY ALL?
         return CtpQueryUtils.queryAll(syncOptions.getCtpClient(), ProductTypeQuery.of(), productTypePageConsumer)
                 .thenApply(result ->
                         Optional.ofNullable(productsAttributesMetaData.get(productTypeId)));
