--- conflicted
+++ resolved
@@ -29,15 +29,9 @@
 import static org.apache.commons.lang3.StringUtils.isBlank;
 
 
-<<<<<<< HEAD
-public class ProductServiceImpl
-        extends BaseService<ProductDraft, Product, ProductSyncOptions> implements ProductService {
+public final class ProductServiceImpl
+    extends BaseService<ProductDraft, Product, ProductSyncOptions> implements ProductService {
 
-    private static final String FETCH_FAILED = "Failed to fetch products with keys: '%s'. Reason: %s";
-
-=======
-public final class ProductServiceImpl extends BaseService<Product, ProductDraft> implements ProductService {
->>>>>>> b7bdb782
     public ProductServiceImpl(@Nonnull final ProductSyncOptions syncOptions) {
         super(syncOptions);
     }
