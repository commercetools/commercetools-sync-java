--- conflicted
+++ resolved
@@ -28,24 +28,15 @@
 import java.util.function.Function;
 import java.util.stream.Collectors;
 
-import static com.commercetools.sync.commons.utils.SyncUtils.batchElements;
 import static java.lang.String.format;
 import static org.apache.commons.lang3.StringUtils.isBlank;
 
-<<<<<<< HEAD
-public class ProductServiceImpl implements ProductService {
-    private boolean isCached = false;
-    private final Map<String, String> keyToIdCache = new ConcurrentHashMap<>();
-    private final ProductSyncOptions syncOptions;
 
-    private static final int MAXIMUM_ALLOWED_UPDATE_ACTIONS = 500;
-    private static final String CREATE_FAILED = "Failed to create ProductDraft with key: '%s'. Reason: %s";
-=======
 public class ProductServiceImpl extends BaseService<Product, ProductDraft> implements ProductService {
->>>>>>> 1718473d
     private static final String FETCH_FAILED = "Failed to fetch products with keys: '%s'. Reason: %s";
     private static final String PRODUCT_KEY_NOT_SET = "Product with id: '%s' has no key set. Keys are required for "
         + "product matching.";
+
 
     public ProductServiceImpl(@Nonnull final ProductSyncOptions syncOptions) {
         super(syncOptions);
@@ -169,21 +160,7 @@
     @Override
     public CompletionStage<Product> updateProduct(@Nonnull final Product product,
                                                   @Nonnull final List<UpdateAction<Product>> updateActions) {
-
-        final List<List<UpdateAction<Product>>> actionBatches =
-            batchElements(updateActions, MAXIMUM_ALLOWED_UPDATE_ACTIONS);
-        return updateBatches(actionBatches, CompletableFuture.completedFuture(product));
-    }
-
-    private CompletionStage<Product> updateBatches(
-        @Nonnull final List<List<UpdateAction<Product>>> batches,
-        @Nonnull final CompletionStage<Product> result) {
-        if (batches.isEmpty()) {
-            return result;
-        }
-        final List<UpdateAction<Product>> firstBatch = batches.remove(0);
-        return updateBatches(batches, result.thenCompose(updatedProduct ->
-            syncOptions.getCtpClient().execute(ProductUpdateCommand.of(updatedProduct, firstBatch))));
+        return updateResource(product, ProductUpdateCommand::of, updateActions);
     }
 
     @Nonnull
