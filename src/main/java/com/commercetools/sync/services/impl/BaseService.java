--- conflicted
+++ resolved
@@ -7,10 +7,6 @@
 import io.sphere.sdk.commands.UpdateAction;
 import io.sphere.sdk.commands.UpdateCommand;
 import io.sphere.sdk.models.Resource;
-<<<<<<< HEAD
-=======
-import io.sphere.sdk.models.WithKey;
->>>>>>> 53e723e4
 import io.sphere.sdk.queries.MetaModelQueryDsl;
 import org.apache.commons.lang3.StringUtils;
 
@@ -40,21 +36,13 @@
  * @param <U> Resource (e.g. {@link io.sphere.sdk.products.Product}, {@link io.sphere.sdk.categories.Category}, etc..
  * @param <S> Subclass of {@link BaseSyncOptions}
  * @param <Q> Query (e.g. {@link io.sphere.sdk.products.queries.ProductQuery},
-<<<<<<< HEAD
- *            {@link io.sphere.sdk.categories.queries.CategoryQuery}, etc..
-=======
  *            {@link io.sphere.sdk.categories.queries.CategoryQuery}, etc.. )
->>>>>>> 53e723e4
  * @param <M> Query Model (e.g. {@link io.sphere.sdk.products.queries.ProductQueryModel},
  *            {@link io.sphere.sdk.categories.queries.CategoryQueryModel}, etc..
  * @param <E> Expansion Model (e.g. {@link io.sphere.sdk.products.expansion.ProductExpansionModel},
  *            {@link io.sphere.sdk.categories.expansion.CategoryExpansionModel}, etc..
  */
-<<<<<<< HEAD
 abstract class BaseService<T, U extends Resource<U>, S extends BaseSyncOptions,
-=======
-abstract class BaseService<T, U extends Resource<U> & WithKey, S extends BaseSyncOptions,
->>>>>>> 53e723e4
     Q extends MetaModelQueryDsl<U, Q, M, E>, M, E> {
 
     final S syncOptions;
@@ -176,24 +164,17 @@
      * could contain an {@link Optional} with the id inside of it or an empty {@link Optional} if no resource
      * was found in the CTP project with this key.
      *
-<<<<<<< HEAD
-     * @param key the key by which a resource id should be fetched from the CTP project.
+     * @param key           the key by which a resource id should be fetched from the CTP project.
      * @param keyMapper     a function to get the key from the resource.
-=======
-     * @param key           the key by which a resource id should be fetched from the CTP project.
->>>>>>> 53e723e4
      * @param querySupplier supplies the query to fetch the resource with the given key.
      * @return {@link CompletionStage}&lt;{@link Optional}&lt;{@link String}&gt;&gt; in which the result of it's
-     *         completion could contain an {@link Optional} with the id inside of it or an empty {@link Optional} if no
-     *         resource was found in the CTP project with this key.
+     *          completion could contain an {@link Optional} with the id inside of it or an empty {@link Optional} if no
+     *          resource was found in the CTP project with this key.
      */
     @Nonnull
     CompletionStage<Optional<String>> fetchCachedResourceId(
         @Nullable final String key,
-<<<<<<< HEAD
-        @Nonnull final Function<U, String> keyMapper,
-=======
->>>>>>> 53e723e4
+        @Nonnull final Function<U, String> keyMapper,
         @Nonnull final Supplier<Q> querySupplier) {
 
         if (isBlank(key)) {
@@ -202,28 +183,16 @@
         if (keyToIdCache.containsKey(key)) {
             return CompletableFuture.completedFuture(Optional.ofNullable(keyToIdCache.get(key)));
         }
-<<<<<<< HEAD
         return fetchAndCache(key, keyMapper, querySupplier);
-=======
-        return fetchAndCache(key, querySupplier);
->>>>>>> 53e723e4
     }
 
     private CompletionStage<Optional<String>> fetchAndCache(
         @Nullable final String key,
-<<<<<<< HEAD
         @Nonnull final Function<U, String> keyMapper,
         @Nonnull final Supplier<Q> querySupplier) {
 
         final Consumer<List<U>> pageConsumer = page -> page.forEach(resource ->
             keyToIdCache.put(keyMapper.apply(resource), resource.getId()));
-=======
-        @Nonnull final Supplier<Q> querySupplier) {
-
-        final Consumer<List<U>> pageConsumer = page -> page.forEach(resource ->
-            keyToIdCache.put(resource.getKey(), resource.getId()));
->>>>>>> 53e723e4
-
 
         return CtpQueryUtils
             .queryAll(syncOptions.getCtpClient(), querySupplier.get(), pageConsumer)
@@ -234,12 +203,8 @@
      * Given a set of keys this method caches a mapping of the keys to ids of such keys only for the keys which are
      * not already in the cache.
      *
-<<<<<<< HEAD
-     * @param keys keys to cache.
-     * @param keyMapper     a function to get the key from the resource.
-=======
      * @param keys            keys to cache.
->>>>>>> 53e723e4
+     * @param keyMapper       a function to get the key from the resource.
      * @param keysQueryMapper function that accepts a set of keys which are not cached and maps it to a query object
      *                        representing the query to CTP on such keys.
      * @return a map of key to ids of the requested keys.
@@ -247,10 +212,7 @@
     @Nonnull
     CompletionStage<Map<String, String>> cacheKeysToIds(
         @Nonnull final Set<String> keys,
-<<<<<<< HEAD
-        @Nonnull final Function<U, String> keyMapper,
-=======
->>>>>>> 53e723e4
+        @Nonnull final Function<U, String> keyMapper,
         @Nonnull final Function<Set<String>, Q> keysQueryMapper) {
 
         final Set<String> keysNotCached = keys
@@ -264,11 +226,7 @@
         }
 
         final Consumer<List<U>> pageConsumer = page -> page.forEach(resource ->
-<<<<<<< HEAD
             keyToIdCache.put(keyMapper.apply(resource), resource.getId()));
-=======
-            keyToIdCache.put(resource.getKey(), resource.getId()));
->>>>>>> 53e723e4
 
         return CtpQueryUtils
             .queryAll(syncOptions.getCtpClient(), keysQueryMapper.apply(keysNotCached), pageConsumer)
@@ -280,12 +238,8 @@
      * keys in the CTP project, defined in an injected {@link SphereClient}. A mapping of the key to the id
      * of the fetched resources is persisted in an in-memory map.
      *
-<<<<<<< HEAD
-     * @param keys  set of state keys to fetch matching states by
+     * @param keys          set of state keys to fetch matching states by
      * @param keyMapper     a function to get the key from the resource.
-=======
-     * @param          keys set of state keys to fetch matching states by
->>>>>>> 53e723e4
      * @param querySupplier supplies the query to fetch the resources with the given keys.
      * @return {@link CompletionStage}&lt;{@link Set}&lt;{@code U}&gt;&gt; in which the result of it's completion
      *         contains a {@link Set} of all matching resources.
@@ -293,10 +247,7 @@
     @Nonnull
     CompletionStage<Set<U>> fetchMatchingResources(
         @Nonnull final Set<String> keys,
-<<<<<<< HEAD
-        @Nonnull final Function<U, String> keyMapper,
-=======
->>>>>>> 53e723e4
+        @Nonnull final Function<U, String> keyMapper,
         @Nonnull final Supplier<Q> querySupplier) {
 
         if (keys.isEmpty()) {
@@ -308,11 +259,7 @@
             .thenApply(fetchedResources -> fetchedResources
                 .stream()
                 .flatMap(List::stream)
-<<<<<<< HEAD
                 .peek(resource -> keyToIdCache.put(keyMapper.apply(resource), resource.getId()))
-=======
-                .peek(resource -> keyToIdCache.put(resource.getKey(), resource.getId()))
->>>>>>> 53e723e4
                 .collect(Collectors.toSet()));
     }
 
