package com.commercetools.sync.services.impl;

import com.commercetools.sync.commons.BaseSyncOptions;
import io.sphere.sdk.commands.DraftBasedCreateCommand;
import io.sphere.sdk.commands.UpdateAction;
import io.sphere.sdk.commands.UpdateCommand;
import io.sphere.sdk.models.Resource;

import javax.annotation.Nonnull;
import java.util.List;
import java.util.Map;
import java.util.Optional;
import java.util.concurrent.CompletableFuture;
import java.util.concurrent.CompletionStage;
import java.util.concurrent.ConcurrentHashMap;
import java.util.function.BiFunction;
import java.util.function.Function;

import static com.commercetools.sync.commons.utils.SyncUtils.batchElements;
import static java.lang.String.format;
import static org.apache.commons.lang3.StringUtils.isBlank;

/**
 * @param <T> Resource Draft (e.g. {@link io.sphere.sdk.products.ProductDraft},
 *  {@link io.sphere.sdk.categories.CategoryDraft}, etc..
 * @param <U> Resource (e.g. {@link io.sphere.sdk.products.Product}, {@link io.sphere.sdk.categories.Category}, etc..
 * @param <S> Subclass of {@link BaseSyncOptions}
 */
class BaseService<T, U extends Resource<U>, S extends BaseSyncOptions> {

    final S syncOptions;
    boolean isCached = false;
    final Map<String, String> keyToIdCache = new ConcurrentHashMap<>();

    private static final int MAXIMUM_ALLOWED_UPDATE_ACTIONS = 500;
    private static final String CREATE_FAILED = "Failed to create draft with key: '%s'. Reason: %s";

    BaseService(@Nonnull final S syncOptions) {
        this.syncOptions = syncOptions;
    }

    /**
     * Executes update request(s) on the {@code resource} with all the {@code updateActions} using the
     * {@code updateCommandFunction} while taking care of the CTP constraint of 500 update actions per request by
     * batching update actions into requests of 500 actions each.
     *
     * @param resource              The resource to update.
     * @param updateCommandFunction a {@link BiFunction} used to compute the update command required to update the
     *                              resource.
     * @param updateActions         the update actions to execute on the resource.
     * @return an instance of {@link CompletionStage}&lt;{@code U}&gt; which contains as a result an instance of
     *         the resource {@link U} after all the update actions have been executed.
     */
    @Nonnull
    CompletionStage<U> updateResource(
        @Nonnull final U resource,
        @Nonnull final BiFunction<U, List<? extends UpdateAction<U>>, UpdateCommand<U>> updateCommandFunction,
        @Nonnull final List<UpdateAction<U>> updateActions) {
        final List<List<UpdateAction<U>>> actionBatches = batchElements(updateActions, MAXIMUM_ALLOWED_UPDATE_ACTIONS);
        return updateBatches(CompletableFuture.completedFuture(resource), updateCommandFunction, actionBatches);
    }

    /**
     * Given a list of update actions batches represented by a {@link List}&lt;{@link List}&gt; of {@link UpdateAction},
     * this method executes the update command, computed by {@code updateCommandFunction}, on each batch.
     *
     * @param result                in the first call of this method, this result is normally a completed
     *                              future containing the resource to update, it is then used within each iteration of
     *                              batch execution to have the latest resource (with version) once the previous batch
     *                              has finished execution.
     * @param updateCommandFunction a {@link BiFunction} used to compute the update command required to update the
     *                              resource.
     * @param batches               the batches of update actions to execute.
     * @return an instance of {@link CompletionStage}&lt;{@code U}&gt; which contains as a result an instance of
     *         the resource {@link U} after all the update actions in all batches have been executed.
     */
    @Nonnull
    private CompletionStage<U> updateBatches(
        @Nonnull final CompletionStage<U> result,
        @Nonnull final BiFunction<U, List<? extends UpdateAction<U>>, UpdateCommand<U>> updateCommandFunction,
        @Nonnull final List<List<UpdateAction<U>>> batches) {
        CompletionStage<U> resultStage = result;
        for (final List<UpdateAction<U>> batch : batches) {
            resultStage = resultStage.thenCompose(updatedProduct ->
                syncOptions.getCtpClient().execute(updateCommandFunction.apply(updatedProduct, batch)));
        }
        return resultStage;
    }

    /**
     * Given a resource draft of type {@code T}, this method attempts to create a resource {@code U} based on it in
     * the CTP project defined by the sync options.
     *
     * <p>A completion stage containing an empty option and the error callback will be triggered in those cases:
     * <ul>
     *     <li>the draft has a blank key</li>
     *     <li>the create request fails on CTP</li>
     * </ul>
     *
     * <p>On the other hand, if the resource gets created successfully on CTP, then the created resource's id and
     * key are cached and the method returns a {@link CompletionStage} in which the result of it's completion
     * contains an instance {@link Optional} of the resource which was created.
     *
     * @param draft the resource draft to create a resource based off of.
     * @param keyMapper a function to get the key from the supplied draft.
     * @param createCommand a function to get the create command using the supplied draft.
     * @return a {@link CompletionStage} containing an optional with the created resource if successful otherwise an
     *         empty optional.
     */
    @Nonnull
    CompletionStage<Optional<U>> createResource(
<<<<<<< HEAD
            @Nonnull final T draft,
            @Nonnull final Function<T, String> keyMapper,
            @Nonnull final Function<T, DraftBasedCreateCommand<U, T>> createCommand) {
=======
        @Nonnull final T draft,
        @Nonnull final Function<T, String> keyMapper,
        @Nonnull final Function<T, DraftBasedCreateCommand<U, T>> createCommand) {
>>>>>>> 11b9b19a

        final String draftKey = keyMapper.apply(draft);

        if (isBlank(draftKey)) {
            syncOptions.applyErrorCallback(format(CREATE_FAILED, draftKey, "Draft key is blank!"));
            return CompletableFuture.completedFuture(Optional.empty());
        } else {
            return syncOptions
<<<<<<< HEAD
                    .getCtpClient()
                    .execute(createCommand.apply(draft))
                    .handle(((resource, exception) -> {
                        if (exception == null) {
                            keyToIdCache.put(draftKey, resource.getId());
                            return Optional.of(resource);
                        } else {
                            syncOptions.applyErrorCallback(
                                    format(CREATE_FAILED, draftKey, exception.getMessage()), exception);
                            return Optional.empty();
                        }
                    }));
=======
                .getCtpClient()
                .execute(createCommand.apply(draft))
                .handle(((resource, exception) -> {
                    if (exception == null) {
                        keyToIdCache.put(draftKey, resource.getId());
                        return Optional.of(resource);
                    } else {
                        syncOptions.applyErrorCallback(
                            format(CREATE_FAILED, draftKey, exception.getMessage()), exception);
                        return Optional.empty();
                    }
                }));
>>>>>>> 11b9b19a
        }

    }
}<|MERGE_RESOLUTION|>--- conflicted
+++ resolved
@@ -109,15 +109,9 @@
      */
     @Nonnull
     CompletionStage<Optional<U>> createResource(
-<<<<<<< HEAD
-            @Nonnull final T draft,
-            @Nonnull final Function<T, String> keyMapper,
-            @Nonnull final Function<T, DraftBasedCreateCommand<U, T>> createCommand) {
-=======
         @Nonnull final T draft,
         @Nonnull final Function<T, String> keyMapper,
         @Nonnull final Function<T, DraftBasedCreateCommand<U, T>> createCommand) {
->>>>>>> 11b9b19a
 
         final String draftKey = keyMapper.apply(draft);
 
@@ -126,7 +120,6 @@
             return CompletableFuture.completedFuture(Optional.empty());
         } else {
             return syncOptions
-<<<<<<< HEAD
                     .getCtpClient()
                     .execute(createCommand.apply(draft))
                     .handle(((resource, exception) -> {
@@ -139,21 +132,6 @@
                             return Optional.empty();
                         }
                     }));
-=======
-                .getCtpClient()
-                .execute(createCommand.apply(draft))
-                .handle(((resource, exception) -> {
-                    if (exception == null) {
-                        keyToIdCache.put(draftKey, resource.getId());
-                        return Optional.of(resource);
-                    } else {
-                        syncOptions.applyErrorCallback(
-                            format(CREATE_FAILED, draftKey, exception.getMessage()), exception);
-                        return Optional.empty();
-                    }
-                }));
->>>>>>> 11b9b19a
         }
-
     }
 }