package com.commercetools.sync.states.utils;

import static com.commercetools.sync.commons.utils.SyncUtils.getReferenceWithKeyReplaced;

import io.sphere.sdk.models.Reference;
import io.sphere.sdk.states.State;
import io.sphere.sdk.states.StateDraft;
import io.sphere.sdk.states.StateDraftBuilder;
import io.sphere.sdk.states.queries.StateQuery;
import java.util.HashSet;
import java.util.List;
import java.util.Map;
import java.util.Objects;
import java.util.Set;
import java.util.stream.Collectors;
import javax.annotation.Nonnull;

/**
 * Util class which provides utilities that can be used when syncing resources from a source
 * commercetools project to a target one.
 */
public final class StateReferenceResolutionUtils {

  /**
   * Returns an {@link List}&lt;{@link StateDraft}&gt; consisting of the results of applying the
   * mapping from {@link State} to {@link StateDraft} with considering reference resolution.
   *
   * <table summary="Mapping of Reference fields for the reference resolution">
   *   <thead>
   *     <tr>
   *       <th>Reference field</th>
   *       <th>from</th>
   *       <th>to</th>
   *     </tr>
   *   </thead>
   *   <tbody>
   *     <tr>
   *        <td>transitions</td>
   *        <td>{@link Set}&lt;{@link Reference}&lt;{@link State}&gt;&gt;</td>
   *        <td>{@link Set}&lt;{@link Reference}&lt;{@link State}&gt;&gt; (with key replaced with id field)</td>
   *     </tr>
   *   </tbody>
   * </table>
   *
   * <p><b>Note:</b> The transition references should be cached(idToKey value fetched and stored in
<<<<<<< HEAD
   * a map). Any reference that is not cached will have its id in place and not replaced by the key
   * will be considered as existing resources on the target commercetools project and the library
   * will issues an update/create API request without reference resolution..
=======
   * a map). Any reference, which have its id in place and not replaced by the key, it would not be
   * found in the map. In this case, this reference will be considered as existing resources on the
   * target commercetools project and the library will issues an update/create API request without
   * reference resolution..
>>>>>>> 99bfc762
   *
   * @param states the states without expansion of references.
   * @return a {@link List} of {@link StateDraft} built from the supplied {@link List} of {@link
   *     State}.
   */
  @Nonnull
  public static List<StateDraft> mapToStateDrafts(
      @Nonnull final List<State> states, @Nonnull final Map<String, String> referenceIdToKeyMap) {
    return states.stream()
        .filter(Objects::nonNull)
        .map(
            state -> {
              final Set<Reference<State>> newTransitions =
                  replaceTransitionIdsWithKeys(state, referenceIdToKeyMap);
              return StateDraftBuilder.of(state.getKey(), state.getType())
                  .name(state.getName())
                  .description(state.getDescription())
                  .initial(state.isInitial())
                  .roles(state.getRoles())
                  .transitions(newTransitions)
                  .build();
            })
        .collect(Collectors.toList());
  }

  private static Set<Reference<State>> replaceTransitionIdsWithKeys(
      @Nonnull final State state, @Nonnull final Map<String, String> referenceIdToKeyMap) {
    final Set<Reference<State>> transitions = state.getTransitions();
    final Set<Reference<State>> newTransitions = new HashSet<>();
    if (transitions != null && !transitions.isEmpty()) {
      transitions.forEach(
          transition -> {
            newTransitions.add(
                getReferenceWithKeyReplaced(
                    transition,
                    () -> State.referenceOfId(referenceIdToKeyMap.get(transition.getId())),
                    referenceIdToKeyMap));
          });
    }
    return newTransitions;
  }

  /**
   * Builds a {@link StateQuery} for fetching states from a source CTP project.
   *
   * @return the query for fetching states from the source CTP project without any references
   *     expanded.
   */
  public static StateQuery buildStateQuery() {
    return StateQuery.of();
  }

  private StateReferenceResolutionUtils() {}
}<|MERGE_RESOLUTION|>--- conflicted
+++ resolved
@@ -43,16 +43,10 @@
    * </table>
    *
    * <p><b>Note:</b> The transition references should be cached(idToKey value fetched and stored in
-<<<<<<< HEAD
-   * a map). Any reference that is not cached will have its id in place and not replaced by the key
-   * will be considered as existing resources on the target commercetools project and the library
-   * will issues an update/create API request without reference resolution..
-=======
    * a map). Any reference, which have its id in place and not replaced by the key, it would not be
    * found in the map. In this case, this reference will be considered as existing resources on the
    * target commercetools project and the library will issues an update/create API request without
    * reference resolution..
->>>>>>> 99bfc762
    *
    * @param states the states without expansion of references.
    * @return a {@link List} of {@link StateDraft} built from the supplied {@link List} of {@link
