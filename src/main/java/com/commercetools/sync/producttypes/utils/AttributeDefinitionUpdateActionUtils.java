--- conflicted
+++ resolved
@@ -1,5 +1,7 @@
 package com.commercetools.sync.producttypes.utils;
 
+import com.commercetools.sync.commons.exceptions.BuildUpdateActionException;
+import com.commercetools.sync.producttypes.helpers.AttributeTypeAssert;
 import io.sphere.sdk.commands.UpdateAction;
 import io.sphere.sdk.models.EnumValue;
 import io.sphere.sdk.models.LocalizedEnumValue;
@@ -35,18 +37,15 @@
      * and the {@link AttributeDefinitionDraft} have identical fields, then no update action is needed and hence an
      * empty {@link List} is returned.
      *
-     * @param oldAttributeDefinition the old attribute definition which should be updated.
-     * @param newAttributeDefinition the new attribute definition draft where we get the new fields.
+     * @param oldAttributeDefinition      the old attribute definition which should be updated.
+     * @param newAttributeDefinitionDraft the new attribute definition draft where we get the new fields.
      * @return A list with the update actions or an empty list if the attribute definition fields are identical.
+     * @throws BuildUpdateActionException in case there are attribute definitions with the null attribute type.
      */
     @Nonnull
     static List<UpdateAction<ProductType>> buildActions(
         @Nonnull final AttributeDefinition oldAttributeDefinition,
-<<<<<<< HEAD
         @Nonnull final AttributeDefinitionDraft newAttributeDefinition) throws BuildUpdateActionException {
-=======
-        @Nonnull final AttributeDefinitionDraft newAttributeDefinitionDraft) {
->>>>>>> 56b617f1
 
         final List<UpdateAction<ProductType>> updateActions = filterEmptyOptionals(
                 buildChangeLabelUpdateAction(oldAttributeDefinition, newAttributeDefinition),
