package com.commercetools.sync.producttypes.utils;

import com.commercetools.sync.commons.exceptions.ReferenceReplacementException;
import io.sphere.sdk.models.Reference;
import io.sphere.sdk.products.attributes.AttributeDefinitionDraft;
import io.sphere.sdk.products.attributes.AttributeDefinitionDraftBuilder;
import io.sphere.sdk.products.attributes.AttributeType;
import io.sphere.sdk.products.attributes.NestedAttributeType;
import io.sphere.sdk.products.attributes.SetAttributeType;
import io.sphere.sdk.producttypes.ProductType;
import io.sphere.sdk.producttypes.ProductTypeDraft;
import io.sphere.sdk.producttypes.ProductTypeDraftBuilder;
import io.sphere.sdk.producttypes.queries.ProductTypeQuery;

import javax.annotation.Nonnull;
import java.util.List;
import java.util.Map;
import java.util.Objects;
import java.util.Set;

import static java.util.stream.Collectors.toList;

/**
 * Util class which provides utilities that can be used when syncing resources from a source
 * commercetools project to a target one.
 */
public final class ProductTypeReferenceResolutionUtils {

<<<<<<< HEAD
    /**
     * Returns an {@link List}&lt;{@link ProductTypeDraft}&gt; consisting of the results of applying
     * the mapping from {@link ProductType} to {@link ProductTypeDraft} with considering reference
     * resolution.
     *
     * <table summary="Mapping of Reference fields for the reference resolution">
     *   <thead>
     *     <tr>
     *       <th>Reference field</th>
     *       <th>from</th>
     *       <th>to</th>
     *     </tr>
     *   </thead>
     *   <tbody>
     *     <tr>
     *        <td>productType references (in case it has NestedType or set of NestedType)</td>
     *        <td>{@link Set}&lt;{@link Reference}&lt;{@link ProductType}&gt;&gt;</td>
     *        <td>{@link Set}&lt;{@link Reference}&lt;{@link ProductType}&gt;&gt; (with key replaced with id field)</td>
     *     </tr>
     *   </tbody>
     * </table>
     *
     * <p><b>Note:</b>If some references are not expanded for an attributeDefinition of a productType,
     * the method will throw a {@link ReferenceReplacementException} containing the root causes of the
     * exceptions that occurred in any of the supplied {@code productTypes}.
     *
     * @param productTypes        the product types with expanded references.
     * @param referenceIdToKeyMap the map containing the cached id to key values.
     * @return a {@link List} of {@link ProductTypeDraft} built from the supplied {@link List} of
     * {@link ProductType}.
     */
    @Nonnull
    public static List<ProductTypeDraft> mapToProductTypeDrafts(
        @Nonnull final List<ProductType> productTypes, @Nonnull final Map<String, String> referenceIdToKeyMap) {

        final List<ProductTypeDraft> referenceReplacedDrafts =
            productTypes.stream()
                        .filter(Objects::nonNull)
                        .map(
                            productType -> {
                                final List<AttributeDefinitionDraft> referenceReplacedAttributeDefinitions;
                                referenceReplacedAttributeDefinitions =
                                    replaceAttributeDefinitionsReferenceIdsWithKeys(productType,
                                        referenceIdToKeyMap);

                                return ProductTypeDraftBuilder.of(productType)
                                                              .attributes(referenceReplacedAttributeDefinitions)
                                                              .build();
                            })
                        .filter(Objects::nonNull)
                        .collect(toList());

        return referenceReplacedDrafts;
=======
  /**
   * Returns an {@link List}&lt;{@link ProductTypeDraft}&gt; consisting of the results of applying
   * the mapping from {@link ProductType} to {@link ProductTypeDraft} with considering reference
   * resolution.
   *
   * <table>
   *   <caption>Mapping of Reference fields for the reference resolution</caption>
   *   <thead>
   *     <tr>
   *       <th>Reference field</th>
   *       <th>from</th>
   *       <th>to</th>
   *     </tr>
   *   </thead>
   *   <tbody>
   *     <tr>
   *        <td>productType references (in case it has NestedType or set of NestedType)</td>
   *        <td>{@link Set}&lt;{@link Reference}&lt;{@link ProductType}&gt;&gt;</td>
   *        <td>{@link Set}&lt;{@link Reference}&lt;{@link ProductType}&gt;&gt; (with key replaced with id field)</td>
   *     </tr>
   *   </tbody>
   * </table>
   *
   * <p><b>Note:</b>If some references are not expanded for an attributeDefinition of a productType,
   * the method will throw a {@link ReferenceReplacementException} containing the root causes of the
   * exceptions that occurred in any of the supplied {@code productTypes}.
   *
   * @param productTypes the product types with expanded references.
   * @return a {@link List} of {@link ProductTypeDraft} built from the supplied {@link List} of
   *     {@link ProductType}.
   */
  @Nonnull
  public static List<ProductTypeDraft> mapToProductTypeDrafts(
      @Nonnull final List<ProductType> productTypes) {

    final Set<Throwable> errors = new HashSet<>();

    final List<ProductTypeDraft> referenceReplacedDrafts =
        productTypes.stream()
            .filter(Objects::nonNull)
            .map(
                productType -> {
                  final List<AttributeDefinitionDraft> referenceReplacedAttributeDefinitions;
                  try {
                    referenceReplacedAttributeDefinitions =
                        replaceAttributeDefinitionsReferenceIdsWithKeys(productType);
                  } catch (InvalidProductTypeException invalidProductTypeException) {
                    errors.add(invalidProductTypeException);
                    return null;
                  }

                  return ProductTypeDraftBuilder.of(productType)
                      .attributes(referenceReplacedAttributeDefinitions)
                      .build();
                })
            .filter(Objects::nonNull)
            .collect(toList());

    if (!errors.isEmpty()) {
      throw new ReferenceReplacementException(
          "Some errors occurred during reference replacement.", errors);
>>>>>>> 0be2c595
    }

    @Nonnull
    private static List<AttributeDefinitionDraft> replaceAttributeDefinitionsReferenceIdsWithKeys(
        @Nonnull final ProductType productType, @Nonnull final Map<String, String> referenceIdToKeyMap) {

        final List<AttributeDefinitionDraft> referenceReplacedAttributeDefinitions =
            productType.getAttributes().stream()
                       .map(
                           attributeDefinition -> {
                               final AttributeType attributeType = attributeDefinition.getAttributeType();
                               final AttributeType referenceReplacedType =
                                   replaceProductTypeReferenceIdWithKey(attributeType, referenceIdToKeyMap);
                               return AttributeDefinitionDraftBuilder.of(attributeDefinition)
                                                                     .attributeType(referenceReplacedType)
                                                                     .build();
                           })
                       .filter(Objects::nonNull)
                       .collect(toList());

        return referenceReplacedAttributeDefinitions;
    }

    @Nonnull
    private static AttributeType replaceProductTypeReferenceIdWithKey(
        @Nonnull final AttributeType attributeType, @Nonnull final Map<String, String> referenceIdToKeyMap) {

        if (attributeType instanceof NestedAttributeType) {

            final Reference<ProductType> referenceReplacedNestedType =
                replaceProductTypeReferenceIdWithKey((NestedAttributeType) attributeType, referenceIdToKeyMap);
            return NestedAttributeType.of(referenceReplacedNestedType);

        } else if (attributeType instanceof SetAttributeType) {

            final SetAttributeType setAttributeType = (SetAttributeType) attributeType;
            final AttributeType elementType = setAttributeType.getElementType();
            final AttributeType referenceReplacedElementType =
                replaceProductTypeReferenceIdWithKey(elementType, referenceIdToKeyMap);
            return SetAttributeType.of(referenceReplacedElementType);
        }

        return attributeType;
    }

    @Nonnull
    private static Reference<ProductType> replaceProductTypeReferenceIdWithKey(
        @Nonnull final NestedAttributeType nestedAttributeType,
        @Nonnull final Map<String, String> referenceIdToKeyMap) {

        final Reference<ProductType> productTypeReference = nestedAttributeType.getTypeReference();
        final String productTypeId = productTypeReference.getId();
        final String productTypeKey = referenceIdToKeyMap.get(productTypeId);
        return ProductType.referenceOfId(productTypeKey);
    }

    /**
     * Builds a {@link ProductTypeQuery} for fetching products from a source CTP project without any
     * expansion to the {@link ProductType}
     *
     *
     * @return the query for fetching products from the source CTP project without any expansion to the
     * {@link ProductType}.
     */
    @Nonnull
    public static ProductTypeQuery buildProductTypeQuery() {
        return ProductTypeQuery.of();
    }

    private ProductTypeReferenceResolutionUtils() {
    }
}<|MERGE_RESOLUTION|>--- conflicted
+++ resolved
@@ -26,13 +26,13 @@
  */
 public final class ProductTypeReferenceResolutionUtils {
 
-<<<<<<< HEAD
     /**
      * Returns an {@link List}&lt;{@link ProductTypeDraft}&gt; consisting of the results of applying
      * the mapping from {@link ProductType} to {@link ProductTypeDraft} with considering reference
      * resolution.
      *
-     * <table summary="Mapping of Reference fields for the reference resolution">
+     * <table>
+     *   <caption>Mapping of Reference fields for the reference resolution</caption>
      *   <thead>
      *     <tr>
      *       <th>Reference field</th>
@@ -48,6 +48,7 @@
      *     </tr>
      *   </tbody>
      * </table>
+     *
      *
      * <p><b>Note:</b>If some references are not expanded for an attributeDefinition of a productType,
      * the method will throw a {@link ReferenceReplacementException} containing the root causes of the
@@ -80,69 +81,6 @@
                         .collect(toList());
 
         return referenceReplacedDrafts;
-=======
-  /**
-   * Returns an {@link List}&lt;{@link ProductTypeDraft}&gt; consisting of the results of applying
-   * the mapping from {@link ProductType} to {@link ProductTypeDraft} with considering reference
-   * resolution.
-   *
-   * <table>
-   *   <caption>Mapping of Reference fields for the reference resolution</caption>
-   *   <thead>
-   *     <tr>
-   *       <th>Reference field</th>
-   *       <th>from</th>
-   *       <th>to</th>
-   *     </tr>
-   *   </thead>
-   *   <tbody>
-   *     <tr>
-   *        <td>productType references (in case it has NestedType or set of NestedType)</td>
-   *        <td>{@link Set}&lt;{@link Reference}&lt;{@link ProductType}&gt;&gt;</td>
-   *        <td>{@link Set}&lt;{@link Reference}&lt;{@link ProductType}&gt;&gt; (with key replaced with id field)</td>
-   *     </tr>
-   *   </tbody>
-   * </table>
-   *
-   * <p><b>Note:</b>If some references are not expanded for an attributeDefinition of a productType,
-   * the method will throw a {@link ReferenceReplacementException} containing the root causes of the
-   * exceptions that occurred in any of the supplied {@code productTypes}.
-   *
-   * @param productTypes the product types with expanded references.
-   * @return a {@link List} of {@link ProductTypeDraft} built from the supplied {@link List} of
-   *     {@link ProductType}.
-   */
-  @Nonnull
-  public static List<ProductTypeDraft> mapToProductTypeDrafts(
-      @Nonnull final List<ProductType> productTypes) {
-
-    final Set<Throwable> errors = new HashSet<>();
-
-    final List<ProductTypeDraft> referenceReplacedDrafts =
-        productTypes.stream()
-            .filter(Objects::nonNull)
-            .map(
-                productType -> {
-                  final List<AttributeDefinitionDraft> referenceReplacedAttributeDefinitions;
-                  try {
-                    referenceReplacedAttributeDefinitions =
-                        replaceAttributeDefinitionsReferenceIdsWithKeys(productType);
-                  } catch (InvalidProductTypeException invalidProductTypeException) {
-                    errors.add(invalidProductTypeException);
-                    return null;
-                  }
-
-                  return ProductTypeDraftBuilder.of(productType)
-                      .attributes(referenceReplacedAttributeDefinitions)
-                      .build();
-                })
-            .filter(Objects::nonNull)
-            .collect(toList());
-
-    if (!errors.isEmpty()) {
-      throw new ReferenceReplacementException(
-          "Some errors occurred during reference replacement.", errors);
->>>>>>> 0be2c595
     }
 
     @Nonnull
