--- conflicted
+++ resolved
@@ -1,14 +1,10 @@
 package com.commercetools.sync.producttypes;
 
 import com.commercetools.sync.commons.BaseSync;
-<<<<<<< HEAD
 import com.commercetools.sync.commons.exceptions.InvalidReferenceException;
 import com.commercetools.sync.producttypes.helpers.AttributeDefinitionReferenceResolver;
 import com.commercetools.sync.producttypes.helpers.ProductTypeBatchProcessor;
 import com.commercetools.sync.producttypes.helpers.ProductTypeReferenceResolver;
-=======
-import com.commercetools.sync.commons.exceptions.SyncException;
->>>>>>> d76ec938
 import com.commercetools.sync.producttypes.helpers.ProductTypeSyncStatistics;
 import com.commercetools.sync.services.ProductTypeService;
 import com.commercetools.sync.services.impl.ProductTypeServiceImpl;
@@ -126,7 +122,7 @@
      *
      * @param batch batch of drafts that need to be synced
      * @return a {@link CompletionStage} containing an instance
-     *         of {@link ProductTypeSyncStatistics} which contains information about the result of syncing the supplied 
+     *         of {@link ProductTypeSyncStatistics} which contains information about the result of syncing the supplied
      *         batch to the target project.
      */
     @Override
@@ -293,7 +289,6 @@
         @Nonnull final ProductTypeDraft productTypeDraft,
         @Nonnull final Map<String, String> keyToIdCache) {
 
-<<<<<<< HEAD
         statistics.removeReferencingProductTypeKey(productTypeDraft.getKey());
 
         final List<AttributeDefinitionDraft> attributeDefinitionDrafts = productTypeDraft.getAttributes();
@@ -349,17 +344,6 @@
                         productTypeDraft.getAttributes().remove(attributeDefinitionDraft);
                         statistics.putMissingNestedProductType(
                             key, productTypeDraft.getKey(), attributeDefinitionDraft);
-=======
-        return syncOptions
-            .applyBeforeCreateCallback(productTypeDraft)
-            .map(draft -> productTypeService
-                .createProductType(draft)
-                .thenApply(productTypeOptional -> {
-                    if (productTypeOptional.isPresent()) {
-                        statistics.incrementCreated();
-                    } else {
-                        statistics.incrementFailed();
->>>>>>> d76ec938
                     }
                 });
         } catch (InvalidReferenceException invalidReferenceException) {
@@ -595,7 +579,6 @@
             .updateProductType(oldProductType, updateActions)
             .handle(ImmutablePair::new)
             .thenCompose(updateResponse -> {
-<<<<<<< HEAD
                 final Throwable sphereException = updateResponse.getValue();
                 if (sphereException != null) {
                     return executeSupplierIfConcurrentModificationException(
@@ -606,23 +589,9 @@
                             final String errorMessage =
                                 format(CTP_PRODUCT_TYPE_UPDATE_FAILED, newProductType.getKey(),
                                     sphereException.getMessage());
-                            handleError(errorMessage, sphereException, 1);
+                            handleError(errorMessage, sphereException, 1, oldProductType, newProductType,
+                                    updateActions);
                             return CompletableFuture.completedFuture(null);
-=======
-                final ProductType updatedProductType = updateResponse.getKey();
-                final Throwable exception = updateResponse.getValue();
-                if (exception != null) {
-                    return executeSupplierIfConcurrentModificationException(
-                        exception,
-                        () -> fetchAndUpdate(oldProductType, newProductType),
-                        () -> {
-                            final String errorMessage =
-                                format(CTP_PRODUCT_TYPE_UPDATE_FAILED, newProductType.getKey(),
-                                    exception.getMessage());
-                            handleError(errorMessage, exception, 1, oldProductType, newProductType,
-                                updateActions);
-                            return CompletableFuture.completedFuture(Optional.empty());
->>>>>>> d76ec938
                         });
                 } else {
                     statistics.incrementUpdated();
