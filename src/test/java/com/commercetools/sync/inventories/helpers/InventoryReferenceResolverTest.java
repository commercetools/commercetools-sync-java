package com.commercetools.sync.inventories.helpers;


import com.commercetools.sync.commons.exceptions.ReferenceResolutionException;
import com.commercetools.sync.inventories.InventorySyncMockUtils;
import com.commercetools.sync.inventories.InventorySyncOptions;
import com.commercetools.sync.inventories.InventorySyncOptionsBuilder;
import com.commercetools.sync.services.ChannelService;
import com.commercetools.sync.services.TypeService;
import io.sphere.sdk.channels.Channel;
import io.sphere.sdk.client.SphereClient;
import io.sphere.sdk.inventory.InventoryEntryDraft;
import io.sphere.sdk.inventory.InventoryEntryDraftBuilder;
import io.sphere.sdk.models.Reference;
import io.sphere.sdk.models.ResourceIdentifier;
import io.sphere.sdk.models.SphereException;
import io.sphere.sdk.types.CustomFieldsDraft;
import io.sphere.sdk.utils.CompletableFutureUtils;
import org.junit.jupiter.api.BeforeEach;
import org.junit.jupiter.api.Test;

import java.time.ZoneId;
import java.time.ZonedDateTime;
import java.util.HashMap;
import java.util.Optional;
import java.util.UUID;
import java.util.concurrent.CompletableFuture;
import java.util.concurrent.CompletionException;

import static com.commercetools.sync.commons.MockUtils.getMockTypeService;
import static com.commercetools.sync.commons.helpers.BaseReferenceResolver.BLANK_KEY_VALUE_ON_RESOURCE_IDENTIFIER;
import static com.commercetools.sync.commons.helpers.CustomReferenceResolver.TYPE_DOES_NOT_EXIST;
import static com.commercetools.sync.inventories.InventorySyncMockUtils.getMockSupplyChannel;
import static java.lang.String.format;
import static org.assertj.core.api.Assertions.assertThat;
import static org.mockito.ArgumentMatchers.anyString;
import static org.mockito.Mockito.mock;
import static org.mockito.Mockito.when;

class InventoryReferenceResolverTest {
    private TypeService typeService;
    private ChannelService channelService;
    private InventorySyncOptions syncOptions;

    private static final String SKU = "1000";
    private static final String CHANNEL_KEY = "channel-key_1";
    private static final String UUID_KEY = UUID.randomUUID().toString();
    private static final String CUSTOM_TYPE_KEY = "customType-key_1";
    private static final String CHANNEL_ID = "1";
    private static final Long QUANTITY = 10L;
    private static final Integer RESTOCKABLE_IN_DAYS = 10;
    private static final ZonedDateTime DATE_1 = ZonedDateTime.of(2017, 4, 1, 10, 0, 0, 0, ZoneId.of("UTC"));

    /**
     * Sets up the services and the options needed for reference resolution.
     */
    @BeforeEach
    void setup() {
        typeService = getMockTypeService();
        channelService = InventorySyncMockUtils.getMockChannelService(getMockSupplyChannel(CHANNEL_ID, CHANNEL_KEY));
        syncOptions = InventorySyncOptionsBuilder.of(mock(SphereClient.class)).build();
    }

    @Test
    void resolveSupplyChannelReference_WithNonExistingChannelAndNotEnsureChannel_ShouldNotResolveChannelReference() {
        when(channelService.fetchCachedChannelId(anyString()))
            .thenReturn(CompletableFuture.completedFuture(Optional.empty()));

        final InventoryEntryDraft draft = InventoryEntryDraftBuilder
            .of(SKU, QUANTITY, DATE_1, RESTOCKABLE_IN_DAYS, ResourceIdentifier.ofKey(CHANNEL_KEY))
            .custom(CustomFieldsDraft.ofTypeKeyAndJson(CUSTOM_TYPE_KEY, new HashMap<>()))
            .build();

        final InventoryReferenceResolver referenceResolver =
            new InventoryReferenceResolver(syncOptions, typeService, channelService);

        referenceResolver.resolveSupplyChannelReference(InventoryEntryDraftBuilder.of(draft))
                         .exceptionally(exception -> {
                             assertThat(exception).isExactlyInstanceOf(ReferenceResolutionException.class);
                             assertThat(exception.getCause())
                                 .isExactlyInstanceOf(CompletionException.class);
                             assertThat(exception.getCause().getCause())
                                 .isExactlyInstanceOf(ReferenceResolutionException.class);
                             assertThat(exception.getCause().getCause().getMessage())
                                 .isEqualTo("Channel with key 'channel-key_1' does not exist.");
                             return null;
                         }).toCompletableFuture().join();
    }

    @Test
    void
        resolveSupplyChannelReference_WithNonExistingChannelAndEnsureChannel_ShouldResolveSupplyChannelReference() {
        final InventorySyncOptions optionsWithEnsureChannels = InventorySyncOptionsBuilder.of(mock(SphereClient.class))
                                                                                          .ensureChannels(true)
                                                                                          .build();
        when(channelService.fetchCachedChannelId(anyString()))
            .thenReturn(CompletableFuture.completedFuture(Optional.empty()));

        final InventoryEntryDraft draft = InventoryEntryDraftBuilder
            .of(SKU, QUANTITY, DATE_1, RESTOCKABLE_IN_DAYS, ResourceIdentifier.ofKey(CHANNEL_KEY))
            .custom(CustomFieldsDraft.ofTypeKeyAndJson(CUSTOM_TYPE_KEY, new HashMap<>()))
            .build();

        final InventoryReferenceResolver referenceResolver =
            new InventoryReferenceResolver(optionsWithEnsureChannels, typeService, channelService);

        referenceResolver.resolveSupplyChannelReference(InventoryEntryDraftBuilder.of(draft))
                         .thenApply(InventoryEntryDraftBuilder::build)
                         .thenAccept(resolvedDraft -> {
                             assertThat(resolvedDraft.getSupplyChannel()).isNotNull();
                             assertThat(resolvedDraft.getSupplyChannel().getId()).isEqualTo(CHANNEL_ID);
                         }).toCompletableFuture().join();
    }

    @Test
    void resolveCustomTypeReference_WithExceptionOnCustomTypeFetch_ShouldNotResolveReferences() {
        final InventoryEntryDraftBuilder draftBuilder = InventoryEntryDraftBuilder
<<<<<<< HEAD
            .of(SKU, QUANTITY, DATE_1, RESTOCKABLE_IN_DAYS, Channel.referenceOfId(UUID_KEY))
=======
            .of(SKU, QUANTITY, DATE_1, RESTOCKABLE_IN_DAYS, ResourceIdentifier.ofId(UUID_KEY))
>>>>>>> 0e019502
            .custom(CustomFieldsDraft.ofTypeKeyAndJson(CUSTOM_TYPE_KEY, new HashMap<>()));

        when(typeService.fetchCachedTypeId(anyString()))
            .thenReturn(CompletableFutureUtils.failed(new SphereException("bad request")));

        final InventoryReferenceResolver referenceResolver =
            new InventoryReferenceResolver(syncOptions, typeService, channelService);

        referenceResolver.resolveCustomTypeReference(draftBuilder)
                         .exceptionally(exception -> {
                             assertThat(exception).isExactlyInstanceOf(CompletionException.class);
                             assertThat(exception.getCause()).isExactlyInstanceOf(SphereException.class);
                             assertThat(exception.getCause().getMessage()).contains("bad request");
                             return null;
                         }).toCompletableFuture().join();
    }

    @Test
    void resolveCustomTypeReference_WithNonExistentCustomType_ShouldNotResolveCustomTypeReference() {
        when(typeService.fetchCachedTypeId(anyString()))
            .thenReturn(CompletableFuture.completedFuture(Optional.empty()));

        final InventoryEntryDraftBuilder draftBuilder = InventoryEntryDraftBuilder
<<<<<<< HEAD
            .of(SKU, QUANTITY, DATE_1, RESTOCKABLE_IN_DAYS, Channel.referenceOfId(CHANNEL_KEY))
=======
            .of(SKU, QUANTITY, DATE_1, RESTOCKABLE_IN_DAYS, ResourceIdentifier.ofKey(CHANNEL_KEY))
>>>>>>> 0e019502
            .custom(CustomFieldsDraft.ofTypeKeyAndJson(CUSTOM_TYPE_KEY, new HashMap<>()));

        final InventoryReferenceResolver referenceResolver =
            new InventoryReferenceResolver(syncOptions, typeService, channelService);

        final String expectedExceptionMessage = format(InventoryReferenceResolver.FAILED_TO_RESOLVE_CUSTOM_TYPE, SKU);
        final String expectedMessageWithCause =
            format("%s Reason: %s", expectedExceptionMessage, format(TYPE_DOES_NOT_EXIST, CUSTOM_TYPE_KEY));

        referenceResolver.resolveCustomTypeReference(draftBuilder)
                         .exceptionally(exception -> {
                             assertThat(exception).hasCauseExactlyInstanceOf(ReferenceResolutionException.class);
                             assertThat(exception.getCause().getMessage())
                                 .isEqualTo(expectedMessageWithCause);
                             return null;
                         }).toCompletableFuture().join();
    }

    @Test
    void resolveSupplyChannelReference_WithEmptyIdOnSupplyChannelReference_ShouldNotResolveChannelReference() {
<<<<<<< HEAD
        final InventoryEntryDraft draft = InventoryEntryDraft
            .of(SKU, QUANTITY, DATE_1, RESTOCKABLE_IN_DAYS, Channel.referenceOfId(""))
            .withCustom(CustomFieldsDraft.ofTypeKeyAndJson(CUSTOM_TYPE_KEY, new HashMap<>()));
=======
        final InventoryEntryDraft draft = InventoryEntryDraftBuilder
            .of(SKU, QUANTITY, DATE_1, RESTOCKABLE_IN_DAYS, ResourceIdentifier.ofKey(""))
            .custom(CustomFieldsDraft.ofTypeKeyAndJson(CUSTOM_TYPE_KEY, new HashMap<>()))
            .build();
>>>>>>> 0e019502

        final InventoryReferenceResolver referenceResolver =
            new InventoryReferenceResolver(syncOptions, typeService, channelService);

        referenceResolver.resolveSupplyChannelReference(InventoryEntryDraftBuilder.of(draft))
                         .exceptionally(exception -> {
                             assertThat(exception).isExactlyInstanceOf(ReferenceResolutionException.class);
                             assertThat(exception.getMessage())
                                 .isEqualTo(format("Failed to resolve supply channel resource identifier on "
                                     + "InventoryEntryDraft with SKU:'1000'. Reason: %s",
                                     BLANK_KEY_VALUE_ON_RESOURCE_IDENTIFIER));
                             return null;
                         }).toCompletableFuture().join();
    }

    @Test
    void resolveSupplyChannelReference_WithNullIdOnChannelReference_ShouldNotResolveSupplyChannelReference() {
        final InventoryEntryDraft draft = mock(InventoryEntryDraft.class);
        final Reference<Channel> supplyChannelReference = Channel.referenceOfId(null);
        when(draft.getSupplyChannel()).thenReturn(supplyChannelReference);

        final InventoryReferenceResolver referenceResolver =
            new InventoryReferenceResolver(syncOptions, typeService, channelService);

        referenceResolver.resolveSupplyChannelReference(InventoryEntryDraftBuilder.of(draft))
                         .exceptionally(exception -> {
                             assertThat(exception).isExactlyInstanceOf(ReferenceResolutionException.class);
                             assertThat(exception.getMessage())
                                 .isEqualTo(format("Failed to resolve supply channel resource identifier on "
                                     + "InventoryEntryDraft with SKU:'null'. Reason: %s",
                                     BLANK_KEY_VALUE_ON_RESOURCE_IDENTIFIER));
                             return null;
                         }).toCompletableFuture().join();
    }

    @Test
<<<<<<< HEAD
    void resolveCustomTypeReference_WithEmptyIdOnCustomTypeReference_ShouldNotResolveCustomTypeReference() {
        final InventoryEntryDraftBuilder draftBuilder = InventoryEntryDraftBuilder
            .of(SKU, QUANTITY, DATE_1, RESTOCKABLE_IN_DAYS, Channel.referenceOfId(CHANNEL_KEY))
            .custom(CustomFieldsDraft.ofTypeKeyAndJson("", new HashMap<>()));
=======
    void resolveSupplyChannelReference_WithResolvedSupplyChannelReference_ShouldNotResolveChannelReference() {
        final InventoryEntryDraft draft = InventoryEntryDraftBuilder
            .of(SKU, QUANTITY, DATE_1, RESTOCKABLE_IN_DAYS, ResourceIdentifier.ofId(CHANNEL_ID))
            .build();
>>>>>>> 0e019502

        final InventoryReferenceResolver referenceResolver =
            new InventoryReferenceResolver(syncOptions, typeService, channelService);

<<<<<<< HEAD
        referenceResolver.resolveCustomTypeReference(draftBuilder)
                         .exceptionally(exception -> {
                             assertThat(exception).isExactlyInstanceOf(ReferenceResolutionException.class);
                             assertThat(exception.getMessage())
                                 .isEqualTo(format("Failed to resolve custom type resource identifier on "
                                     + "InventoryEntryDraft with SKU:'1000'. Reason: %s",
                                     BLANK_KEY_VALUE_ON_RESOURCE_IDENTIFIER));
                             return null;
=======
        referenceResolver.resolveSupplyChannelReference(InventoryEntryDraftBuilder.of(draft))
                         .thenApply(InventoryEntryDraftBuilder::build)
                         .thenAccept(resolvedDraft -> {
                             assertThat(resolvedDraft.getSupplyChannel()).isNotNull();
                             assertThat(resolvedDraft.getSupplyChannel().getId()).isEqualTo(CHANNEL_ID);
>>>>>>> 0e019502
                         }).toCompletableFuture().join();

    }
}<|MERGE_RESOLUTION|>--- conflicted
+++ resolved
@@ -115,11 +115,7 @@
     @Test
     void resolveCustomTypeReference_WithExceptionOnCustomTypeFetch_ShouldNotResolveReferences() {
         final InventoryEntryDraftBuilder draftBuilder = InventoryEntryDraftBuilder
-<<<<<<< HEAD
-            .of(SKU, QUANTITY, DATE_1, RESTOCKABLE_IN_DAYS, Channel.referenceOfId(UUID_KEY))
-=======
             .of(SKU, QUANTITY, DATE_1, RESTOCKABLE_IN_DAYS, ResourceIdentifier.ofId(UUID_KEY))
->>>>>>> 0e019502
             .custom(CustomFieldsDraft.ofTypeKeyAndJson(CUSTOM_TYPE_KEY, new HashMap<>()));
 
         when(typeService.fetchCachedTypeId(anyString()))
@@ -143,11 +139,7 @@
             .thenReturn(CompletableFuture.completedFuture(Optional.empty()));
 
         final InventoryEntryDraftBuilder draftBuilder = InventoryEntryDraftBuilder
-<<<<<<< HEAD
-            .of(SKU, QUANTITY, DATE_1, RESTOCKABLE_IN_DAYS, Channel.referenceOfId(CHANNEL_KEY))
-=======
             .of(SKU, QUANTITY, DATE_1, RESTOCKABLE_IN_DAYS, ResourceIdentifier.ofKey(CHANNEL_KEY))
->>>>>>> 0e019502
             .custom(CustomFieldsDraft.ofTypeKeyAndJson(CUSTOM_TYPE_KEY, new HashMap<>()));
 
         final InventoryReferenceResolver referenceResolver =
@@ -168,16 +160,10 @@
 
     @Test
     void resolveSupplyChannelReference_WithEmptyIdOnSupplyChannelReference_ShouldNotResolveChannelReference() {
-<<<<<<< HEAD
-        final InventoryEntryDraft draft = InventoryEntryDraft
-            .of(SKU, QUANTITY, DATE_1, RESTOCKABLE_IN_DAYS, Channel.referenceOfId(""))
-            .withCustom(CustomFieldsDraft.ofTypeKeyAndJson(CUSTOM_TYPE_KEY, new HashMap<>()));
-=======
         final InventoryEntryDraft draft = InventoryEntryDraftBuilder
             .of(SKU, QUANTITY, DATE_1, RESTOCKABLE_IN_DAYS, ResourceIdentifier.ofKey(""))
             .custom(CustomFieldsDraft.ofTypeKeyAndJson(CUSTOM_TYPE_KEY, new HashMap<>()))
             .build();
->>>>>>> 0e019502
 
         final InventoryReferenceResolver referenceResolver =
             new InventoryReferenceResolver(syncOptions, typeService, channelService);
@@ -214,37 +200,19 @@
     }
 
     @Test
-<<<<<<< HEAD
-    void resolveCustomTypeReference_WithEmptyIdOnCustomTypeReference_ShouldNotResolveCustomTypeReference() {
-        final InventoryEntryDraftBuilder draftBuilder = InventoryEntryDraftBuilder
-            .of(SKU, QUANTITY, DATE_1, RESTOCKABLE_IN_DAYS, Channel.referenceOfId(CHANNEL_KEY))
-            .custom(CustomFieldsDraft.ofTypeKeyAndJson("", new HashMap<>()));
-=======
     void resolveSupplyChannelReference_WithResolvedSupplyChannelReference_ShouldNotResolveChannelReference() {
         final InventoryEntryDraft draft = InventoryEntryDraftBuilder
             .of(SKU, QUANTITY, DATE_1, RESTOCKABLE_IN_DAYS, ResourceIdentifier.ofId(CHANNEL_ID))
             .build();
->>>>>>> 0e019502
-
-        final InventoryReferenceResolver referenceResolver =
-            new InventoryReferenceResolver(syncOptions, typeService, channelService);
-
-<<<<<<< HEAD
-        referenceResolver.resolveCustomTypeReference(draftBuilder)
-                         .exceptionally(exception -> {
-                             assertThat(exception).isExactlyInstanceOf(ReferenceResolutionException.class);
-                             assertThat(exception.getMessage())
-                                 .isEqualTo(format("Failed to resolve custom type resource identifier on "
-                                     + "InventoryEntryDraft with SKU:'1000'. Reason: %s",
-                                     BLANK_KEY_VALUE_ON_RESOURCE_IDENTIFIER));
-                             return null;
-=======
+
+        final InventoryReferenceResolver referenceResolver =
+            new InventoryReferenceResolver(syncOptions, typeService, channelService);
+
         referenceResolver.resolveSupplyChannelReference(InventoryEntryDraftBuilder.of(draft))
                          .thenApply(InventoryEntryDraftBuilder::build)
                          .thenAccept(resolvedDraft -> {
                              assertThat(resolvedDraft.getSupplyChannel()).isNotNull();
                              assertThat(resolvedDraft.getSupplyChannel().getId()).isEqualTo(CHANNEL_ID);
->>>>>>> 0e019502
                          }).toCompletableFuture().join();
 
     }
