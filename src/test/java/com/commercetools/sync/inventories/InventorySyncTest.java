package com.commercetools.sync.inventories;

import com.commercetools.sync.commons.exceptions.ReferenceResolutionException;
import com.commercetools.sync.inventories.helpers.InventorySyncStatistics;
import com.commercetools.sync.services.ChannelService;
import com.commercetools.sync.services.InventoryService;
import com.commercetools.sync.services.TypeService;
import io.sphere.sdk.channels.Channel;
import io.sphere.sdk.client.ConcurrentModificationException;
import io.sphere.sdk.client.NotFoundException;
import io.sphere.sdk.client.SphereClient;
import io.sphere.sdk.inventory.InventoryEntry;
import io.sphere.sdk.inventory.InventoryEntryDraft;
import io.sphere.sdk.inventory.InventoryEntryDraftBuilder;
import io.sphere.sdk.models.Reference;
import io.sphere.sdk.models.SphereException;
<<<<<<< HEAD
=======
import io.sphere.sdk.types.CustomFieldsDraft;
>>>>>>> 2b03cf08
import org.junit.Before;
import org.junit.Test;

import java.time.ZoneId;
import java.time.ZonedDateTime;
import java.util.ArrayList;
import java.util.Collections;
import java.util.HashMap;
import java.util.List;
import java.util.Optional;
<<<<<<< HEAD
=======
import java.util.UUID;
import java.util.concurrent.CompletableFuture;
>>>>>>> 2b03cf08
import java.util.concurrent.CompletionException;

<<<<<<< HEAD
import static com.commercetools.sync.inventories.InventorySync.ATTEMPTS_ON_409_LIMIT;
import static com.commercetools.sync.inventories.InventorySyncMockUtils.getMockInventoryEntry;
import static com.commercetools.sync.inventories.InventorySyncMockUtils.getMockInventoryService;
import static com.commercetools.sync.inventories.InventorySyncMockUtils.getMockSupplyChannel;
import static io.sphere.sdk.utils.CompletableFutureUtils.exceptionallyCompletedFuture;
=======
import static com.commercetools.sync.inventories.InventorySyncMockUtils.getCompletionStageWithException;
import static com.commercetools.sync.inventories.InventorySyncMockUtils.getMockChannelService;
import static com.commercetools.sync.inventories.InventorySyncMockUtils.getMockInventoryEntry;
import static com.commercetools.sync.inventories.InventorySyncMockUtils.getMockInventoryService;
import static com.commercetools.sync.inventories.InventorySyncMockUtils.getMockSupplyChannel;
import static io.sphere.sdk.utils.CompletableFutureUtils.failed;
>>>>>>> 2b03cf08
import static java.lang.String.format;
import static java.util.Arrays.asList;
import static java.util.Collections.emptyList;
import static java.util.Collections.singleton;
import static java.util.Collections.singletonList;
import static java.util.concurrent.CompletableFuture.completedFuture;
import static org.assertj.core.api.Assertions.assertThat;
<<<<<<< HEAD
import static org.mockito.Matchers.any;
import static org.mockito.Matchers.eq;
=======
import static org.mockito.ArgumentMatchers.any;
import static org.mockito.ArgumentMatchers.anyString;
>>>>>>> 2b03cf08
import static org.mockito.Mockito.mock;
import static org.mockito.Mockito.times;
import static org.mockito.Mockito.verify;
import static org.mockito.Mockito.when;

public class InventorySyncTest {

    private static final String SKU_1 = "1000";
    private static final String SKU_2 = "2000";
    private static final String SKU_3 = "3000";

    private static final String KEY_1 = "channel-key_1";
    private static final String KEY_2 = "channel-key_2";
    private static final String KEY_3 = "channel-key_3";

    private static final String REF_1 = "111";
    private static final String REF_2 = "222";
    private static final String REF_3 = "333";

    private static final Long QUANTITY_1 = 10L;
    private static final Long QUANTITY_2 = 30L;

    private static final Integer RESTOCKABLE_1 = 10;
    private static final Integer RESTOCKABLE_2 = 10;

    private static final ZonedDateTime DATE_1 = ZonedDateTime.of(2017, 4, 1, 10, 0, 0, 0, ZoneId.of("UTC"));
    private static final ZonedDateTime DATE_2 = ZonedDateTime.of(2017, 5, 1, 20, 0, 0, 0, ZoneId.of("UTC"));

    private List<InventoryEntryDraft> drafts;
    private List<InventoryEntry> existingInventories;
    private List<String> errorCallBackMessages;
    private List<Throwable> errorCallBackExceptions;

    /**
     * Initialises test data.
     */
    @Before
    public void setup() {
        final Channel channel1 = getMockSupplyChannel(REF_1, KEY_1);

        final Reference<Channel> expandedReference1 = Channel.referenceOfId(REF_1).filled(channel1);

        final Reference<Channel> reference1 = Channel.referenceOfId(REF_1);
        final Reference<Channel> reference2 = Channel.referenceOfId(REF_2);

        existingInventories = asList(
                getMockInventoryEntry(SKU_1, QUANTITY_1, RESTOCKABLE_1, DATE_1, null, null),
                getMockInventoryEntry(SKU_1, QUANTITY_1, RESTOCKABLE_1, DATE_1, reference1, null),
                getMockInventoryEntry(SKU_1, QUANTITY_1, RESTOCKABLE_1, DATE_1, reference2, null),
                getMockInventoryEntry(SKU_2, QUANTITY_1, RESTOCKABLE_1, DATE_1, null, null),
                getMockInventoryEntry(SKU_2, QUANTITY_1, RESTOCKABLE_1, DATE_1, reference1, null),
                getMockInventoryEntry(SKU_2, QUANTITY_1, RESTOCKABLE_1, DATE_1, reference2, null)
        );

        drafts = asList(
                InventoryEntryDraft.of(SKU_1, QUANTITY_1, DATE_1, RESTOCKABLE_1,null),
                InventoryEntryDraft.of(SKU_1, QUANTITY_1, DATE_1, RESTOCKABLE_1, expandedReference1),
                InventoryEntryDraft.of(SKU_1, QUANTITY_1, DATE_1, RESTOCKABLE_1, Channel.referenceOfId(KEY_2)),
                InventoryEntryDraft.of(SKU_2, QUANTITY_2, DATE_2, RESTOCKABLE_2,null),
                InventoryEntryDraft.of(SKU_2, QUANTITY_2, DATE_2, RESTOCKABLE_2, expandedReference1),
                InventoryEntryDraft.of(SKU_2, QUANTITY_2, DATE_2, RESTOCKABLE_2, Channel.referenceOfId(KEY_2)),
                InventoryEntryDraft.of(SKU_3, QUANTITY_1, DATE_1, RESTOCKABLE_1,null),
                InventoryEntryDraft.of(SKU_3, QUANTITY_1, DATE_1, RESTOCKABLE_1, expandedReference1),
                InventoryEntryDraft.of(SKU_3, QUANTITY_1, DATE_1, RESTOCKABLE_1, Channel.referenceOfId(KEY_2))
        );

        errorCallBackMessages = new ArrayList<>();
        errorCallBackExceptions = new ArrayList<>();
    }

    @Test
    public void getStatistics_ShouldReturnProperStatistics() {
        final InventorySync inventorySync = getInventorySync(30, false);
        inventorySync.sync(drafts)
                .toCompletableFuture()
                .join();
        final InventorySyncStatistics stats = inventorySync.getStatistics();
<<<<<<< HEAD
        verifyStatistics(stats, 9, 0, 3, 3);
    }

    @Test
    public void sync_ShouldReturnProperStatistics() {
        final InventorySync inventorySync = getInventorySync(30, false);
        final InventorySyncStatistics stats = inventorySync.sync(drafts)
                .toCompletableFuture()
                .join();
        verifyStatistics(stats, 9, 0, 3, 3);
=======
        assertThat(stats).isNotNull();
        assertThat(stats.getProcessed()).isEqualTo(9);
        assertThat(stats.getFailed()).isEqualTo(0);
        assertThat(stats.getCreated()).isEqualTo(3);
        assertThat(stats.getUpdated()).isEqualTo(3);
        assertThat(errorCallBackMessages).hasSize(0);
        assertThat(errorCallBackExceptions).hasSize(0);
>>>>>>> 2b03cf08
    }

    @Test
    public void sync_WithEmptyList_ShouldNotSync() {
        final InventorySync inventorySync = getInventorySync(30, false);
        final InventorySyncStatistics stats = inventorySync.sync(emptyList())
                .toCompletableFuture()
                .join();
<<<<<<< HEAD
        verifyStatistics(stats, 0, 0, 0, 0);
=======
        assertThat(stats).isNotNull();
        assertThat(stats.getProcessed()).isEqualTo(0);
        assertThat(stats.getFailed()).isEqualTo(0);
        assertThat(stats.getCreated()).isEqualTo(0);
        assertThat(stats.getUpdated()).isEqualTo(0);
        assertThat(errorCallBackMessages).hasSize(0);
        assertThat(errorCallBackExceptions).hasSize(0);
>>>>>>> 2b03cf08
    }

    @Test
    public void sync_WithEnsuredChannels_ShouldCreateEntriesWithUnknownChannels() {
        final InventoryEntryDraft draftWithNewChannel = InventoryEntryDraft.of(SKU_3, QUANTITY_1, DATE_1, RESTOCKABLE_1,
                Channel.referenceOfId(KEY_3));
        final InventorySync inventorySync = getInventorySync(30, true);
        final InventorySyncStatistics stats = inventorySync.sync(singletonList(draftWithNewChannel))
                .toCompletableFuture()
                .join();
<<<<<<< HEAD
        verifyStatistics(stats, 1, 0, 1, 0);
=======
        assertThat(stats.getProcessed()).isEqualTo(1);
        assertThat(stats.getCreated()).isEqualTo(1);
        assertThat(stats.getFailed()).isEqualTo(0);
        assertThat(stats.getUpdated()).isEqualTo(0);
        assertThat(errorCallBackMessages).hasSize(0);
        assertThat(errorCallBackExceptions).hasSize(0);
>>>>>>> 2b03cf08
    }

    @Test
    public void sync_WithNotEnsuredChannels_ShouldNotSyncEntriesWithUnknownChannels() {
        final InventoryEntryDraft draftWithNewChannel = InventoryEntryDraft.of(SKU_3, QUANTITY_1, DATE_1, RESTOCKABLE_1,
                Channel.referenceOfId(KEY_3));

        final InventorySyncOptions options = getInventorySyncOptions(30, false, true);
        final InventoryService inventoryService = getMockInventoryService(existingInventories,
            mock(InventoryEntry.class), mock(InventoryEntry.class));
        final ChannelService channelService = mock(ChannelService.class);
        when(channelService.fetchCachedChannelId(anyString()))
            .thenReturn(completedFuture(Optional.empty()));

        final InventorySync inventorySync = new InventorySync(options, inventoryService, channelService,
            mock(TypeService.class));

        final InventorySyncStatistics stats = inventorySync.sync(singletonList(draftWithNewChannel))
                .toCompletableFuture()
                .join();
<<<<<<< HEAD
        verifyStatistics(stats, 1, 1, 0, 0);
=======
        assertThat(stats.getProcessed()).isEqualTo(1);
        assertThat(stats.getFailed()).isEqualTo(1);
        assertThat(stats.getCreated()).isEqualTo(0);
        assertThat(stats.getUpdated()).isEqualTo(0);
        assertThat(errorCallBackMessages).hasSize(1);
        assertThat(errorCallBackMessages.get(0)).isEqualTo(format("Failed to resolve supply channel reference on"
            + " InventoryEntryDraft with sku:'%s'. Reason: %s: Channel with key '%s' does not exist.", SKU_3,
            ReferenceResolutionException.class.getCanonicalName(), KEY_3));
        assertThat(errorCallBackExceptions).hasSize(1);
        assertThat(errorCallBackExceptions.get(0)).isExactlyInstanceOf(CompletionException.class);
        assertThat(errorCallBackExceptions.get(0).getCause()).isExactlyInstanceOf(ReferenceResolutionException.class);
    }

    @Test
    public void sync_WithInValidSupplyChannelKey_ShouldFailSync() {
        final InventoryEntryDraft draftWithNewChannel = InventoryEntryDraft.of(SKU_3, QUANTITY_1, DATE_1, RESTOCKABLE_1,
            Channel.referenceOfId(UUID.randomUUID().toString()));

        final InventorySyncOptions options = getInventorySyncOptions(30, false, false);
        final InventoryService inventoryService = getMockInventoryService(existingInventories,
            mock(InventoryEntry.class), mock(InventoryEntry.class));
        final ChannelService channelService = mock(ChannelService.class);
        when(channelService.fetchCachedChannelId(anyString()))
            .thenReturn(completedFuture(Optional.empty()));

        final InventorySync inventorySync = new InventorySync(options, inventoryService, channelService,
            mock(TypeService.class));

        final InventorySyncStatistics stats = inventorySync.sync(singletonList(draftWithNewChannel))
                                                           .toCompletableFuture()
                                                           .join();
        assertThat(stats.getProcessed()).isEqualTo(1);
        assertThat(stats.getFailed()).isEqualTo(1);
        assertThat(stats.getCreated()).isEqualTo(0);
        assertThat(stats.getUpdated()).isEqualTo(0);
        assertThat(errorCallBackMessages).hasSize(1);
        assertThat(errorCallBackMessages.get(0)).isEqualTo(format("Failed to resolve supply channel reference on "
            + "InventoryEntryDraft with sku:'%s'. Reason: "
            + "%s: Found a UUID in the id field."
            + " Expecting a key without a UUID value. If you want to allow UUID values for reference keys, please use"
            + " the setAllowUuidKeys(true) option in the sync options.", SKU_3,
            ReferenceResolutionException.class.getCanonicalName()));
        assertThat(errorCallBackExceptions).hasSize(1);
        assertThat(errorCallBackExceptions.get(0)).isExactlyInstanceOf(CompletionException.class);
        assertThat(errorCallBackExceptions.get(0).getCause()).isExactlyInstanceOf(ReferenceResolutionException.class);
>>>>>>> 2b03cf08
    }

    @Test
    public void sync_WithDraftsWithNullSku_ShouldNotSync() {
        final InventoryEntryDraft draftWithNullSku = InventoryEntryDraft.of(null, 12);
        final InventorySync inventorySync = getInventorySync(30, false);
        final InventorySyncStatistics stats = inventorySync.sync(singletonList(draftWithNullSku))
                .toCompletableFuture()
                .join();
<<<<<<< HEAD
        verifyStatistics(stats, 1, 1, 0, 0);
=======
        assertThat(stats.getProcessed()).isEqualTo(1);
        assertThat(stats.getFailed()).isEqualTo(1);
        assertThat(stats.getCreated()).isEqualTo(0);
        assertThat(stats.getUpdated()).isEqualTo(0);
        assertThat(errorCallBackMessages).hasSize(1);
        assertThat(errorCallBackMessages.get(0)).isEqualTo("Failed to process inventory entry without sku.");
        assertThat(errorCallBackExceptions).hasSize(1);
        assertThat(errorCallBackExceptions.get(0)).isEqualTo(null);
>>>>>>> 2b03cf08
    }

    @Test
    public void sync_WithDraftsWithEmptySku_ShouldNotSync() {
        final InventoryEntryDraft draftWithEmptySku = InventoryEntryDraft.of("", 12);
        final InventorySync inventorySync = getInventorySync(30, false);
        final InventorySyncStatistics stats = inventorySync.sync(singletonList(draftWithEmptySku))
                .toCompletableFuture()
                .join();
<<<<<<< HEAD
        verifyStatistics(stats, 1, 1, 0, 0);
    }

    @Test
    public void sync_WithExceptionWhenFetchingAllChannels_ShouldNotProcessAnything() {
        final InventorySyncOptions options = getInventorySyncOptions(30, false);
        final InventoryService service = getMockInventoryService(existingSupplyChannels, existingInventories,
                getMockSupplyChannel(REF_3, KEY_3), mock(InventoryEntry.class), mock(InventoryEntry.class));
        when(service.fetchAllSupplyChannels()).thenReturn(exceptionallyCompletedFuture(new SphereException()));
        final InventorySync inventorySync = new InventorySync(options, service, mock(TypeService.class));
        final InventorySyncStatistics stats = inventorySync.sync(drafts)
                .toCompletableFuture()
                .join();
        verifyStatistics(stats, 0, 0, 0, 0);
    }

    @Test
    public void sync_WithExceptionWhenFetchingExistingInventoriesBatch_ShouldNotProcessThatBatch() {
        final InventorySyncOptions options = getInventorySyncOptions(1, false);
        final InventoryService service = getMockInventoryService(existingSupplyChannels, existingInventories,
                getMockSupplyChannel(REF_3, KEY_3), mock(InventoryEntry.class), mock(InventoryEntry.class));
        when(service.fetchInventoryEntriesBySkus(singleton(SKU_1))).thenReturn(exceptionallyCompletedFuture(
            new SphereException()));
        final InventorySync inventorySync = new InventorySync(options, service, mock(TypeService.class));
        final InventorySyncStatistics stats = inventorySync.sync(drafts)
                .toCompletableFuture()
                .join();
        verifyStatistics(stats, 6, 0, 3, 3);
=======
        assertThat(stats.getProcessed()).isEqualTo(1);
        assertThat(stats.getFailed()).isEqualTo(1);
        assertThat(stats.getCreated()).isEqualTo(0);
        assertThat(stats.getUpdated()).isEqualTo(0);
        assertThat(errorCallBackMessages).hasSize(1);
        assertThat(errorCallBackMessages.get(0)).isEqualTo("Failed to process inventory entry without sku.");
        assertThat(errorCallBackExceptions).hasSize(1);
        assertThat(errorCallBackExceptions.get(0)).isEqualTo(null);
    }

    @Test
    public void sync_WithExceptionWhenFetchingExistingInventoriesBatch_ShouldProcessThatBatch() {
        final InventorySyncOptions options = getInventorySyncOptions(1, false, true);

        final InventoryService inventoryService = getMockInventoryService(existingInventories,
            mock(InventoryEntry.class), mock(InventoryEntry.class));

        final ChannelService channelService = getMockChannelService(getMockSupplyChannel(REF_3, KEY_3));
        when(inventoryService.fetchInventoryEntriesBySkus(singleton(SKU_1)))
            .thenReturn(getCompletionStageWithException());

        final InventorySync inventorySync = new InventorySync(options, inventoryService, channelService,
            mock(TypeService.class));

        final InventorySyncStatistics stats = inventorySync.sync(drafts)
                .toCompletableFuture()
                .join();

        assertThat(stats).isNotNull();
        assertThat(stats.getProcessed()).isEqualTo(9);
        assertThat(stats.getFailed()).isEqualTo(3);
        assertThat(stats.getCreated()).isEqualTo(5);
        assertThat(stats.getUpdated()).isEqualTo(1);
        assertThat(errorCallBackMessages).hasSize(3);
        assertThat(errorCallBackExceptions).hasSize(3);
>>>>>>> 2b03cf08
    }

    @Test
    public void sync_WithExceptionWhenCreatingOrUpdatingEntries_ShouldNotSync() {
<<<<<<< HEAD
        final InventorySyncOptions options = getInventorySyncOptions(3, false);
        final InventoryService service = getMockInventoryService(existingSupplyChannels, existingInventories,
                getMockSupplyChannel(REF_3, KEY_3), mock(InventoryEntry.class), mock(InventoryEntry.class));
        when(service.createInventoryEntry(any())).thenReturn(exceptionallyCompletedFuture(new SphereException()));
        when(service.updateInventoryEntry(any(), any())).thenReturn(exceptionallyCompletedFuture(
            new SphereException()));
        final InventorySync inventorySync = new InventorySync(options, service, mock(TypeService.class));
        final InventorySyncStatistics stats = inventorySync.sync(drafts)
                .toCompletableFuture()
                .join();
        verifyStatistics(stats, 9, 6, 0, 0);
    }

    @Test
    public void sync_WithExceptionWhenCreatingNewSupplyChannel_ShouldTriggerErrorCallbackAndIncrementFailed() {
        final List<String> callbackMessages = new ArrayList<>();
        final List<Throwable> callbackThrowables = new ArrayList<>();
        final BiConsumer<String, Throwable> collectingErrorCallback = (msg, throwable) -> {
            callbackMessages.add(msg);
            if (throwable != null) {
                callbackThrowables.add(throwable);
            }
        };

        final InventorySyncOptions options = InventorySyncOptionsBuilder.of(mock(SphereClient.class))
            .ensureChannels(true)
            .setErrorCallBack(collectingErrorCallback)
            .build();
        final InventoryService service = getMockInventoryService(existingSupplyChannels, existingInventories,
            getMockSupplyChannel(REF_3, KEY_3), mock(InventoryEntry.class), mock(InventoryEntry.class));
        when(service.createSupplyChannel(any())).thenReturn(exceptionallyCompletedFuture(new SphereException()));
=======
        final InventorySyncOptions options = getInventorySyncOptions(3, false, true);
        final InventoryService inventoryService = getMockInventoryService(existingInventories,
            mock(InventoryEntry.class), mock(InventoryEntry.class));
        when(inventoryService.createInventoryEntry(any())).thenReturn(getCompletionStageWithException());
        when(inventoryService.updateInventoryEntry(any(), any())).thenReturn(getCompletionStageWithException());

        final ChannelService channelService = getMockChannelService(getMockSupplyChannel(REF_2, KEY_2));

        final InventorySync inventorySync = new InventorySync(options, inventoryService, channelService,
            mock(TypeService.class));
        final InventorySyncStatistics stats = inventorySync.sync(drafts)
                .toCompletableFuture()
                .join();
        assertThat(stats).isNotNull();
        assertThat(stats.getProcessed()).isEqualTo(9);
        assertThat(stats.getFailed()).isEqualTo(6);
        assertThat(stats.getCreated()).isEqualTo(0);
        assertThat(stats.getUpdated()).isEqualTo(0);
        assertThat(errorCallBackMessages).hasSize(6);
        assertThat(errorCallBackExceptions).hasSize(6);
    }

    @Test
    public void sync_WithExceptionWhenUpdatingEntries_ShouldNotSync() {
        final InventorySyncOptions options = getInventorySyncOptions(3, false, true);
        final InventoryService inventoryService = getMockInventoryService(existingInventories,
            mock(InventoryEntry.class), mock(InventoryEntry.class));
        when(inventoryService.updateInventoryEntry(any(), any())).thenReturn(getCompletionStageWithException());

        final ChannelService channelService = getMockChannelService(getMockSupplyChannel(REF_1, KEY_1));

        final InventorySync inventorySync = new InventorySync(options, inventoryService, channelService,
            mock(TypeService.class));

        final InventoryEntryDraft inventoryEntryDraft = InventoryEntryDraftBuilder
            .of(SKU_1, QUANTITY_2, DATE_1, RESTOCKABLE_1, Channel.referenceOfId(REF_1)).build();

        final InventorySyncStatistics stats = inventorySync.sync(Collections.singletonList(inventoryEntryDraft))
                                                           .toCompletableFuture()
                                                           .join();
        assertThat(stats).isNotNull();
        assertThat(stats.getProcessed()).isEqualTo(1);
        assertThat(stats.getFailed()).isEqualTo(1);
        assertThat(stats.getCreated()).isEqualTo(0);
        assertThat(stats.getUpdated()).isEqualTo(0);
        assertThat(errorCallBackMessages).hasSize(1);
        assertThat(errorCallBackExceptions).hasSize(1);
        assertThat(errorCallBackMessages.get(0)).isEqualTo(
            format("Failed to update inventory entry of sku '%s' and supply channel id '%s'.", SKU_1, REF_1));
        assertThat(errorCallBackExceptions.get(0)).isExactlyInstanceOf(CompletionException.class);
        assertThat(errorCallBackExceptions.get(0).getCause()).isExactlyInstanceOf(RuntimeException.class);
    }

    @Test
    public void sync_WithExceptionWhenCreatingEntries_ShouldNotSync() {
        final InventorySyncOptions options = getInventorySyncOptions(3, false, true);
        final InventoryService inventoryService = getMockInventoryService(existingInventories,
            mock(InventoryEntry.class), mock(InventoryEntry.class));
        when(inventoryService.createInventoryEntry(any())).thenReturn(getCompletionStageWithException());

        final ChannelService channelService = getMockChannelService(getMockSupplyChannel(REF_1, KEY_1));

        final InventorySync inventorySync = new InventorySync(options, inventoryService, channelService,
            mock(TypeService.class));

        final InventoryEntryDraft inventoryEntryDraft = InventoryEntryDraftBuilder
            .of(SKU_3, QUANTITY_2, DATE_1, RESTOCKABLE_1, Channel.referenceOfId(REF_1)).build();

        final InventorySyncStatistics stats = inventorySync.sync(Collections.singletonList(inventoryEntryDraft))
                                                           .toCompletableFuture()
                                                           .join();
        assertThat(stats).isNotNull();
        assertThat(stats.getProcessed()).isEqualTo(1);
        assertThat(stats.getFailed()).isEqualTo(1);
        assertThat(stats.getCreated()).isEqualTo(0);
        assertThat(stats.getUpdated()).isEqualTo(0);
        assertThat(errorCallBackMessages).hasSize(1);
        assertThat(errorCallBackExceptions).hasSize(1);
        assertThat(errorCallBackMessages.get(0)).isEqualTo(
            format("Failed to create inventory entry of sku '%s' and supply channel id '%s'.", SKU_3, REF_1));
        assertThat(errorCallBackExceptions.get(0)).isExactlyInstanceOf(CompletionException.class);
        assertThat(errorCallBackExceptions.get(0).getCause()).isExactlyInstanceOf(RuntimeException.class);
    }

    @Test
    public void sync_WithExistingInventoryEntryButWithEmptyCustomTypeReference_ShouldFailSync() {
        final InventorySyncOptions options = getInventorySyncOptions(3, false, true);
        final InventoryService inventoryService = getMockInventoryService(existingInventories,
            mock(InventoryEntry.class), mock(InventoryEntry.class));

        final ChannelService channelService = mock(ChannelService.class);
        when(channelService.fetchCachedChannelId(anyString()))
            .thenReturn(completedFuture(Optional.of(REF_2)));
        final InventorySync inventorySync = new InventorySync(options, inventoryService, channelService,
            mock(TypeService.class));

        final List<InventoryEntryDraft> newDrafts = new ArrayList<>();
        final InventoryEntryDraft draftWithNullCustomTypeId =
            InventoryEntryDraft.of(SKU_1, QUANTITY_1, DATE_1, RESTOCKABLE_1, null)
                               .withCustom(CustomFieldsDraft.ofTypeIdAndJson("", new HashMap<>()));
        newDrafts.add(draftWithNullCustomTypeId);

        inventorySync.sync(newDrafts);
        assertThat(inventorySync.getStatistics().getCreated()).isEqualTo(0);
        assertThat(inventorySync.getStatistics().getFailed()).isEqualTo(1);
        assertThat(inventorySync.getStatistics().getUpdated()).isEqualTo(0);
        assertThat(inventorySync.getStatistics().getProcessed()).isEqualTo(1);
        assertThat(inventorySync.getStatistics().getReportMessage()).isEqualTo(
            "Summary: 1 inventory entries were processed in total "
                + "(0 created, 0 updated and 1 failed to sync).");
        assertThat(errorCallBackMessages).isNotEmpty();
        assertThat(errorCallBackMessages.get(0)).contains(format("Failed to resolve custom type reference on"
            + " InventoryEntryDraft with sku:'%s'. Reason:"
            + " %s: Reference 'id' field value is"
            + " blank (null/empty).", SKU_1, ReferenceResolutionException.class.getCanonicalName()));
        assertThat(errorCallBackExceptions).isNotEmpty();
        assertThat(errorCallBackExceptions.get(0)).isExactlyInstanceOf(CompletionException.class);
        assertThat(errorCallBackExceptions.get(0).getCause()).isExactlyInstanceOf(ReferenceResolutionException.class);
    }

    @Test
    public void sync_WithNotAllowedUuidCustomTypeKey_ShouldFailSync() {
        final InventorySyncOptions options = getInventorySyncOptions(3, false, false);
        final InventoryService inventoryService = getMockInventoryService(existingInventories,
            mock(InventoryEntry.class), mock(InventoryEntry.class));

        final ChannelService channelService = mock(ChannelService.class);
        when(channelService.fetchCachedChannelId(anyString()))
            .thenReturn(completedFuture(Optional.of(REF_2)));
        final InventorySync inventorySync = new InventorySync(options, inventoryService, channelService,
            mock(TypeService.class));

        final String uuidCustomTypeKey = UUID.randomUUID().toString();
        final List<InventoryEntryDraft> newDrafts = new ArrayList<>();
        final InventoryEntryDraft draftWithNullCustomTypeId =
            InventoryEntryDraft.of(SKU_1, QUANTITY_1, DATE_1, RESTOCKABLE_1, null)
                               .withCustom(CustomFieldsDraft.ofTypeIdAndJson(uuidCustomTypeKey, new HashMap<>()));
        newDrafts.add(draftWithNullCustomTypeId);

        inventorySync.sync(newDrafts);
        assertThat(inventorySync.getStatistics().getCreated()).isEqualTo(0);
        assertThat(inventorySync.getStatistics().getFailed()).isEqualTo(1);
        assertThat(inventorySync.getStatistics().getUpdated()).isEqualTo(0);
        assertThat(inventorySync.getStatistics().getProcessed()).isEqualTo(1);
        assertThat(inventorySync.getStatistics().getReportMessage()).isEqualTo(
            "Summary: 1 inventory entries were processed in total "
                + "(0 created, 0 updated and 1 failed to sync).");
        assertThat(errorCallBackMessages).isNotEmpty();
        assertThat(errorCallBackMessages.get(0)).contains(format("Failed to resolve custom type reference on"
            + " InventoryEntryDraft with sku:'%s'. Reason:"
            + " %s: Found a UUID in the id field."
            + " Expecting a key without a UUID value. If you want to allow UUID values for reference keys, please use"
            + " the setAllowUuidKeys(true) option in the sync options.", SKU_1,
            ReferenceResolutionException.class.getCanonicalName()));
        assertThat(errorCallBackExceptions).isNotEmpty();
        assertThat(errorCallBackExceptions.get(0)).isExactlyInstanceOf(CompletionException.class);
        assertThat(errorCallBackExceptions.get(0).getCause()).isExactlyInstanceOf(ReferenceResolutionException.class);
    }

    @Test
    public void sync_WithAllowedUuidCustomTypeKey_ShouldSync() {
        final InventorySyncOptions options = getInventorySyncOptions(3, false, true);
        final InventoryService inventoryService = getMockInventoryService(existingInventories,
            mock(InventoryEntry.class), mock(InventoryEntry.class));
        when(inventoryService.fetchInventoryEntriesBySkus(any())).thenReturn(completedFuture(existingInventories));

        final ChannelService channelService = mock(ChannelService.class);
        when(channelService.fetchCachedChannelId(anyString()))
            .thenReturn(completedFuture(Optional.of(REF_2)));

        final TypeService mockTypeService = mock(TypeService.class);
        when(mockTypeService.fetchCachedTypeId(anyString()))
            .thenReturn(CompletableFuture.completedFuture(Optional.of("key")));
        final InventorySync inventorySync = new InventorySync(options, inventoryService, channelService,
            mockTypeService);

        final String uuidCustomTypeKey = UUID.randomUUID().toString();
        final List<InventoryEntryDraft> newDrafts = new ArrayList<>();
        final InventoryEntryDraft draftWithNullCustomTypeId =
            InventoryEntryDraft.of(SKU_1, QUANTITY_1, DATE_1, RESTOCKABLE_1, null)
                               .withCustom(CustomFieldsDraft.ofTypeIdAndJson(uuidCustomTypeKey, new HashMap<>()));
        newDrafts.add(draftWithNullCustomTypeId);

        inventorySync.sync(newDrafts);
        assertThat(inventorySync.getStatistics().getCreated()).isEqualTo(0);
        assertThat(inventorySync.getStatistics().getFailed()).isEqualTo(0);
        assertThat(inventorySync.getStatistics().getUpdated()).isEqualTo(1);
        assertThat(inventorySync.getStatistics().getProcessed()).isEqualTo(1);
        assertThat(inventorySync.getStatistics().getReportMessage()).isEqualTo(
            "Summary: 1 inventory entries were processed in total "
                + "(0 created, 1 updated and 0 failed to sync).");
    }

    @Test
    public void syncDrafts_WithNewSupplyChannelAndEnsure_ShouldSync() {
        final InventorySyncOptions options = getInventorySyncOptions(3, true, false);

        final InventoryService inventoryService = getMockInventoryService(existingInventories,
            mock(InventoryEntry.class), mock(InventoryEntry.class));

        final ChannelService channelService = getMockChannelService(getMockSupplyChannel(REF_3, KEY_3));
        when(channelService.fetchCachedChannelId(anyString()))
            .thenReturn(CompletableFuture.completedFuture(Optional.empty()));

>>>>>>> 2b03cf08
        final InventoryEntryDraft newInventoryDraft = InventoryEntryDraft
            .of(SKU_1, QUANTITY_1, DATE_1, RESTOCKABLE_1, Channel.referenceOfId(KEY_3));
        final InventorySync inventorySync = new InventorySync(options, inventoryService, channelService,
            mock(TypeService.class));

        final InventorySyncStatistics stats = inventorySync.sync(singletonList(newInventoryDraft))
<<<<<<< HEAD
            .toCompletableFuture()
            .join();
        verifyStatistics(stats, 1, 1, 0, 0);
        assertThat(callbackMessages.get(0)).isEqualTo(format("Failed to create new supply channel of key '%s'.",
            KEY_3));
        assertThat(callbackThrowables.get(0)).isExactlyInstanceOf(CompletionException.class);
    }

    @Test
    public void sync_WithNullInInputList_ShouldIncrementFailedStatistics() {
        final InventoryService service = getMockInventoryService(existingSupplyChannels, existingInventories,
            getMockSupplyChannel(REF_3, KEY_3), mock(InventoryEntry.class), mock(InventoryEntry.class));
        final InventorySyncOptions options = getInventorySyncOptions(3, false);
        final InventorySync inventorySync = new InventorySync(options, service, mock(TypeService.class));
=======
                                                           .toCompletableFuture()
                                                           .join();
        assertThat(stats).isNotNull();
        assertThat(stats.getProcessed()).isEqualTo(1);
        assertThat(stats.getFailed()).isEqualTo(0);
        assertThat(stats.getCreated()).isEqualTo(1);
        assertThat(stats.getUpdated()).isEqualTo(0);
        assertThat(errorCallBackMessages).isEmpty();
        assertThat(errorCallBackExceptions).isEmpty();
    }

    @Test
    public void syncDrafts_WithExceptionWhenCreatingNewSupplyChannel_ShouldTriggerErrorCallbackAndIncrementFailed() {
        final InventorySyncOptions options = getInventorySyncOptions(3, true, false);
>>>>>>> 2b03cf08

        final InventoryService inventoryService = getMockInventoryService(existingInventories,
            mock(InventoryEntry.class), mock(InventoryEntry.class));

        final ChannelService channelService = getMockChannelService(getMockSupplyChannel(REF_3, KEY_3));
        when(channelService.fetchCachedChannelId(anyString()))
            .thenReturn(CompletableFuture.completedFuture(Optional.empty()));
        when(channelService.createAndCacheChannel(anyString())).thenReturn(failed(new SphereException()));

        final InventoryEntryDraft newInventoryDraft = InventoryEntryDraft
            .of(SKU_1, QUANTITY_1, DATE_1, RESTOCKABLE_1, Channel.referenceOfId(KEY_3));
        final InventorySync inventorySync = new InventorySync(options, inventoryService, channelService,
            mock(TypeService.class));

        final InventorySyncStatistics stats = inventorySync.sync(singletonList(newInventoryDraft))
            .toCompletableFuture()
            .join();
<<<<<<< HEAD
        verifyStatistics(stats, 1, 1, 0, 0);
    }

    @Test
    public void sync_WithChannelNotPresentInMap_ShouldIncrementFailedStatistics() {
        final InventorySyncOptions options = getInventorySyncOptions(30, false);
        final Channel oldChannel = getMockSupplyChannel(REF_1, KEY_1);
        final Reference<Channel> oldChannelReference = Channel.referenceOfId(REF_1).filled(oldChannel);
        final List<InventoryEntry> oldInventories = singletonList(
            getMockInventoryEntry(SKU_1, QUANTITY_1, RESTOCKABLE_1, DATE_1, oldChannelReference, null));
        final InventoryService service = getMockInventoryService(emptyList(), oldInventories,
            getMockSupplyChannel(REF_2, KEY_2), mock(InventoryEntry.class), mock(InventoryEntry.class));
        final InventoryEntryDraft newInventoryDraft = InventoryEntryDraft
            .of(SKU_1, QUANTITY_1, DATE_1, RESTOCKABLE_1, Channel.referenceOfId(KEY_1));
        final InventorySync inventorySync = new InventorySync(options, service, mock(TypeService.class));
=======
        assertThat(stats).isNotNull();
        assertThat(stats.getProcessed()).isEqualTo(1);
        assertThat(stats.getFailed()).isEqualTo(1);
        assertThat(stats.getCreated()).isEqualTo(0);
        assertThat(stats.getUpdated()).isEqualTo(0);
        assertThat(errorCallBackMessages).isNotEmpty();
        assertThat(errorCallBackMessages.get(0)).contains(format("Failed to resolve supply channel reference on"
                + " InventoryEntryDraft with sku:'%s'.", SKU_1));
        assertThat(errorCallBackExceptions).isNotEmpty();
        assertThat(errorCallBackExceptions.get(0)).isExactlyInstanceOf(CompletionException.class);
        assertThat(errorCallBackExceptions.get(0).getCause()).isExactlyInstanceOf(SphereException.class);
    }

    @Test
    public void syncDrafts_WithNullInInputList_ShouldIncrementFailedStatistics() {
        final InventoryService inventoryService = getMockInventoryService(existingInventories,
            mock(InventoryEntry.class), mock(InventoryEntry.class));
>>>>>>> 2b03cf08

        final ChannelService channelService = getMockChannelService(getMockSupplyChannel(REF_3, KEY_3));
        final InventorySyncOptions options = getInventorySyncOptions(3, false, false);

        final InventorySync inventorySync = new InventorySync(options, inventoryService, channelService,
            mock(TypeService.class));

        final InventorySyncStatistics stats = inventorySync.sync(singletonList(null))
            .toCompletableFuture()
            .join();
<<<<<<< HEAD
        verifyStatistics(stats, 1, 1, 0, 0);
    }

    @Test
    public void sync_With409ErrorDuringUpdate_ShouldRetryUpdate() {
        final InventoryEntry oldInventory =
            getMockInventoryEntry(SKU_1, QUANTITY_1, RESTOCKABLE_1, DATE_1, null, null);
        final InventoryEntry oldInventoryUpdated =
            getMockInventoryEntry(SKU_1, QUANTITY_1, RESTOCKABLE_2, DATE_1, null, null);
        final InventoryEntryDraft newEntry = InventoryEntryDraft.of(SKU_1, QUANTITY_2, DATE_1, RESTOCKABLE_1,null);

        final InventorySyncOptions options = getInventorySyncOptions(1, false);
        final InventoryService service = getMockInventoryService(emptyList(), singletonList(oldInventory),
            getMockSupplyChannel(REF_3, KEY_3), mock(InventoryEntry.class), mock(InventoryEntry.class));
        when(service.fetchInventoryEntry(SKU_1, null))
            .thenReturn(completedFuture(Optional.of(oldInventoryUpdated)));
        when(service.updateInventoryEntry(eq(oldInventory), any()))
            .thenReturn(exceptionallyCompletedFuture(new ConcurrentModificationException()));
        when(service.updateInventoryEntry(eq(oldInventoryUpdated), any()))
            .thenReturn(completedFuture(mock(InventoryEntry.class)));

        final InventorySync inventorySync = new InventorySync(options, service, mock(TypeService.class));
        final InventorySyncStatistics stats = inventorySync.sync(singletonList(newEntry)).toCompletableFuture()
            .join();

        verifyStatistics(stats, 1, 0, 0, 1);
        verify(service, times(1)).fetchInventoryEntry(eq(SKU_1), any());
        verify(service, times(2)).updateInventoryEntry(any(), any());
        verify(service, times(1)).updateInventoryEntry(eq(oldInventory), any());
        verify(service, times(1)).updateInventoryEntry(eq(oldInventoryUpdated), any());
    }

    @Test
    public void sync_With409ErrorDuringUpdateAndThenOtherErrorDuringRetry_ShouldFail() {
        final InventoryEntry oldInventory =
            getMockInventoryEntry(SKU_1, QUANTITY_1, RESTOCKABLE_1, DATE_1, null, null);
        final InventoryEntry oldInventoryUpdated =
            getMockInventoryEntry(SKU_1, QUANTITY_1, RESTOCKABLE_2, DATE_1, null, null);
        final InventoryEntryDraft newEntry = InventoryEntryDraft.of(SKU_1, QUANTITY_2, DATE_1, RESTOCKABLE_1,null);

        final InventorySyncOptions options = getInventorySyncOptions(1, false);
        final InventoryService service = getMockInventoryService(emptyList(), singletonList(oldInventory),
            getMockSupplyChannel(REF_3, KEY_3), mock(InventoryEntry.class), mock(InventoryEntry.class));
        when(service.fetchInventoryEntry(SKU_1, null))
            .thenReturn(completedFuture(Optional.of(oldInventoryUpdated)));
        when(service.updateInventoryEntry(eq(oldInventory), any()))
            .thenReturn(exceptionallyCompletedFuture(new ConcurrentModificationException()));
        when(service.updateInventoryEntry(eq(oldInventoryUpdated), any()))
            .thenReturn(exceptionallyCompletedFuture(new NotFoundException()));

        final InventorySync inventorySync = new InventorySync(options, service, mock(TypeService.class));
        final InventorySyncStatistics stats = inventorySync.sync(singletonList(newEntry)).toCompletableFuture()
            .join();

        verifyStatistics(stats, 1, 1, 0, 0);
        verify(service, times(1)).fetchInventoryEntry(eq(SKU_1), any());
        verify(service, times(2)).updateInventoryEntry(any(), any());
        verify(service, times(1)).updateInventoryEntry(eq(oldInventory), any());
        verify(service, times(1)).updateInventoryEntry(eq(oldInventoryUpdated), any());
    }

    @Test
    public void sync_With409ErrorDuringUpdateAndThenNotFoundLatestVersion_ShouldFail() {
        final InventoryEntry oldInventory =
            getMockInventoryEntry(SKU_1, QUANTITY_1, RESTOCKABLE_1, DATE_1, null, null);
        final InventoryEntryDraft newEntry = InventoryEntryDraft.of(SKU_1, QUANTITY_2, DATE_1, RESTOCKABLE_1,null);

        final InventorySyncOptions options = getInventorySyncOptions(1, false);
        final InventoryService service = getMockInventoryService(emptyList(), singletonList(oldInventory),
            getMockSupplyChannel(REF_3, KEY_3), mock(InventoryEntry.class), mock(InventoryEntry.class));
        when(service.fetchInventoryEntry(SKU_1, null))
            .thenReturn(completedFuture(Optional.empty()));
        when(service.updateInventoryEntry(eq(oldInventory), any()))
            .thenReturn(exceptionallyCompletedFuture(new ConcurrentModificationException()));

        final InventorySync inventorySync = new InventorySync(options, service, mock(TypeService.class));
        final InventorySyncStatistics stats = inventorySync.sync(singletonList(newEntry)).toCompletableFuture()
            .join();

        verifyStatistics(stats, 1, 1, 0, 0);
        verify(service, times(1)).fetchInventoryEntry(eq(SKU_1), any());
        verify(service, times(1)).updateInventoryEntry(any(), any());
        verify(service, times(1)).updateInventoryEntry(eq(oldInventory), any());
    }

    @Test
    public void sync_WithConstant409ErrorDuringUpdate_ShouldEventuallyFail() {
        final InventoryEntry oldInventory =
            getMockInventoryEntry(SKU_1, QUANTITY_1, RESTOCKABLE_1, DATE_1, null, null);
        final InventoryEntry oldInventoryUpdated =
            getMockInventoryEntry(SKU_1, QUANTITY_1, RESTOCKABLE_2, DATE_1, null, null);
        final InventoryEntryDraft newEntry = InventoryEntryDraft.of(SKU_1, QUANTITY_2, DATE_1, RESTOCKABLE_1,null);

        final InventorySyncOptions options = getInventorySyncOptions(1, false);
        final InventoryService service = getMockInventoryService(emptyList(), singletonList(oldInventory),
            getMockSupplyChannel(REF_3, KEY_3), mock(InventoryEntry.class), mock(InventoryEntry.class));
        when(service.fetchInventoryEntry(SKU_1, null))
            .thenReturn(completedFuture(Optional.of(oldInventoryUpdated)));
        when(service.updateInventoryEntry(any(), any()))
            .thenReturn(exceptionallyCompletedFuture(new ConcurrentModificationException()));

        final InventorySync inventorySync = new InventorySync(options, service, mock(TypeService.class));
        final InventorySyncStatistics stats = inventorySync.sync(singletonList(newEntry)).toCompletableFuture()
            .join();

        verifyStatistics(stats, 1, 1, 0, 0);
        verify(service, times(ATTEMPTS_ON_409_LIMIT)).fetchInventoryEntry(eq(SKU_1), any());
        verify(service, times(ATTEMPTS_ON_409_LIMIT + 1)).updateInventoryEntry(any(), any());
=======
        assertThat(stats).isNotNull();
        assertThat(stats.getProcessed()).isEqualTo(1);
        assertThat(stats.getFailed()).isEqualTo(1);
        assertThat(stats.getCreated()).isEqualTo(0);
        assertThat(stats.getUpdated()).isEqualTo(0);
        assertThat(errorCallBackMessages).isNotEmpty();
        assertThat(errorCallBackMessages.get(0)).isEqualTo("Failed to process null inventory draft.");
        assertThat(errorCallBackExceptions).isNotEmpty();
        assertThat(errorCallBackExceptions.get(0)).isEqualTo(null);
>>>>>>> 2b03cf08
    }

    private InventorySync getInventorySync(int batchSize, boolean ensureChannels) {
        final InventorySyncOptions options = getInventorySyncOptions(batchSize, ensureChannels, true);
        final InventoryService inventoryService = getMockInventoryService(existingInventories,
            mock(InventoryEntry.class), mock(InventoryEntry.class));
        final ChannelService channelService = getMockChannelService(getMockSupplyChannel(REF_2, KEY_2));
        return new InventorySync(options, inventoryService, channelService, mock(TypeService.class));
    }

    private InventorySyncOptions getInventorySyncOptions(int batchSize, boolean ensureChannels, boolean allowUuid) {
        return InventorySyncOptionsBuilder.of(mock(SphereClient.class))
                                          .setBatchSize(batchSize)
                                          .ensureChannels(ensureChannels)
                                          .setAllowUuidKeys(allowUuid)
                                          .setErrorCallBack((callBackError, exception) -> {
                                              errorCallBackMessages.add(callBackError);
                                              errorCallBackExceptions.add(exception);
                                          })
                                          .build();
    }

    private void verifyStatistics(final InventorySyncStatistics statistics, final int expectedProcessed,
                                  final int expectedFailed, final int expectedCreated, final int expectedUpdated) {
        assertThat(statistics).isNotNull();
        assertThat(statistics.getProcessed()).isEqualTo(expectedProcessed);
        assertThat(statistics.getFailed()).isEqualTo(expectedFailed);
        assertThat(statistics.getCreated()).isEqualTo(expectedCreated);
        assertThat(statistics.getUpdated()).isEqualTo(expectedUpdated);
    }
}<|MERGE_RESOLUTION|>--- conflicted
+++ resolved
@@ -14,10 +14,7 @@
 import io.sphere.sdk.inventory.InventoryEntryDraftBuilder;
 import io.sphere.sdk.models.Reference;
 import io.sphere.sdk.models.SphereException;
-<<<<<<< HEAD
-=======
 import io.sphere.sdk.types.CustomFieldsDraft;
->>>>>>> 2b03cf08
 import org.junit.Before;
 import org.junit.Test;
 
@@ -28,27 +25,17 @@
 import java.util.HashMap;
 import java.util.List;
 import java.util.Optional;
-<<<<<<< HEAD
-=======
 import java.util.UUID;
 import java.util.concurrent.CompletableFuture;
->>>>>>> 2b03cf08
 import java.util.concurrent.CompletionException;
 
-<<<<<<< HEAD
 import static com.commercetools.sync.inventories.InventorySync.ATTEMPTS_ON_409_LIMIT;
+import static com.commercetools.sync.inventories.InventorySyncMockUtils.getMockChannelService;
 import static com.commercetools.sync.inventories.InventorySyncMockUtils.getMockInventoryEntry;
 import static com.commercetools.sync.inventories.InventorySyncMockUtils.getMockInventoryService;
 import static com.commercetools.sync.inventories.InventorySyncMockUtils.getMockSupplyChannel;
 import static io.sphere.sdk.utils.CompletableFutureUtils.exceptionallyCompletedFuture;
-=======
-import static com.commercetools.sync.inventories.InventorySyncMockUtils.getCompletionStageWithException;
-import static com.commercetools.sync.inventories.InventorySyncMockUtils.getMockChannelService;
-import static com.commercetools.sync.inventories.InventorySyncMockUtils.getMockInventoryEntry;
-import static com.commercetools.sync.inventories.InventorySyncMockUtils.getMockInventoryService;
-import static com.commercetools.sync.inventories.InventorySyncMockUtils.getMockSupplyChannel;
 import static io.sphere.sdk.utils.CompletableFutureUtils.failed;
->>>>>>> 2b03cf08
 import static java.lang.String.format;
 import static java.util.Arrays.asList;
 import static java.util.Collections.emptyList;
@@ -56,13 +43,9 @@
 import static java.util.Collections.singletonList;
 import static java.util.concurrent.CompletableFuture.completedFuture;
 import static org.assertj.core.api.Assertions.assertThat;
-<<<<<<< HEAD
-import static org.mockito.Matchers.any;
-import static org.mockito.Matchers.eq;
-=======
 import static org.mockito.ArgumentMatchers.any;
 import static org.mockito.ArgumentMatchers.anyString;
->>>>>>> 2b03cf08
+import static org.mockito.ArgumentMatchers.eq;
 import static org.mockito.Mockito.mock;
 import static org.mockito.Mockito.times;
 import static org.mockito.Mockito.verify;
@@ -140,26 +123,9 @@
                 .toCompletableFuture()
                 .join();
         final InventorySyncStatistics stats = inventorySync.getStatistics();
-<<<<<<< HEAD
         verifyStatistics(stats, 9, 0, 3, 3);
-    }
-
-    @Test
-    public void sync_ShouldReturnProperStatistics() {
-        final InventorySync inventorySync = getInventorySync(30, false);
-        final InventorySyncStatistics stats = inventorySync.sync(drafts)
-                .toCompletableFuture()
-                .join();
-        verifyStatistics(stats, 9, 0, 3, 3);
-=======
-        assertThat(stats).isNotNull();
-        assertThat(stats.getProcessed()).isEqualTo(9);
-        assertThat(stats.getFailed()).isEqualTo(0);
-        assertThat(stats.getCreated()).isEqualTo(3);
-        assertThat(stats.getUpdated()).isEqualTo(3);
         assertThat(errorCallBackMessages).hasSize(0);
         assertThat(errorCallBackExceptions).hasSize(0);
->>>>>>> 2b03cf08
     }
 
     @Test
@@ -168,17 +134,9 @@
         final InventorySyncStatistics stats = inventorySync.sync(emptyList())
                 .toCompletableFuture()
                 .join();
-<<<<<<< HEAD
         verifyStatistics(stats, 0, 0, 0, 0);
-=======
-        assertThat(stats).isNotNull();
-        assertThat(stats.getProcessed()).isEqualTo(0);
-        assertThat(stats.getFailed()).isEqualTo(0);
-        assertThat(stats.getCreated()).isEqualTo(0);
-        assertThat(stats.getUpdated()).isEqualTo(0);
         assertThat(errorCallBackMessages).hasSize(0);
         assertThat(errorCallBackExceptions).hasSize(0);
->>>>>>> 2b03cf08
     }
 
     @Test
@@ -189,16 +147,9 @@
         final InventorySyncStatistics stats = inventorySync.sync(singletonList(draftWithNewChannel))
                 .toCompletableFuture()
                 .join();
-<<<<<<< HEAD
         verifyStatistics(stats, 1, 0, 1, 0);
-=======
-        assertThat(stats.getProcessed()).isEqualTo(1);
-        assertThat(stats.getCreated()).isEqualTo(1);
-        assertThat(stats.getFailed()).isEqualTo(0);
-        assertThat(stats.getUpdated()).isEqualTo(0);
         assertThat(errorCallBackMessages).hasSize(0);
         assertThat(errorCallBackExceptions).hasSize(0);
->>>>>>> 2b03cf08
     }
 
     @Test
@@ -219,13 +170,7 @@
         final InventorySyncStatistics stats = inventorySync.sync(singletonList(draftWithNewChannel))
                 .toCompletableFuture()
                 .join();
-<<<<<<< HEAD
-        verifyStatistics(stats, 1, 1, 0, 0);
-=======
-        assertThat(stats.getProcessed()).isEqualTo(1);
-        assertThat(stats.getFailed()).isEqualTo(1);
-        assertThat(stats.getCreated()).isEqualTo(0);
-        assertThat(stats.getUpdated()).isEqualTo(0);
+        verifyStatistics(stats, 1, 1, 0, 0);
         assertThat(errorCallBackMessages).hasSize(1);
         assertThat(errorCallBackMessages.get(0)).isEqualTo(format("Failed to resolve supply channel reference on"
             + " InventoryEntryDraft with sku:'%s'. Reason: %s: Channel with key '%s' does not exist.", SKU_3,
@@ -253,10 +198,7 @@
         final InventorySyncStatistics stats = inventorySync.sync(singletonList(draftWithNewChannel))
                                                            .toCompletableFuture()
                                                            .join();
-        assertThat(stats.getProcessed()).isEqualTo(1);
-        assertThat(stats.getFailed()).isEqualTo(1);
-        assertThat(stats.getCreated()).isEqualTo(0);
-        assertThat(stats.getUpdated()).isEqualTo(0);
+        verifyStatistics(stats, 1, 1, 0, 0);
         assertThat(errorCallBackMessages).hasSize(1);
         assertThat(errorCallBackMessages.get(0)).isEqualTo(format("Failed to resolve supply channel reference on "
             + "InventoryEntryDraft with sku:'%s'. Reason: "
@@ -267,7 +209,6 @@
         assertThat(errorCallBackExceptions).hasSize(1);
         assertThat(errorCallBackExceptions.get(0)).isExactlyInstanceOf(CompletionException.class);
         assertThat(errorCallBackExceptions.get(0).getCause()).isExactlyInstanceOf(ReferenceResolutionException.class);
->>>>>>> 2b03cf08
     }
 
     @Test
@@ -277,18 +218,11 @@
         final InventorySyncStatistics stats = inventorySync.sync(singletonList(draftWithNullSku))
                 .toCompletableFuture()
                 .join();
-<<<<<<< HEAD
-        verifyStatistics(stats, 1, 1, 0, 0);
-=======
-        assertThat(stats.getProcessed()).isEqualTo(1);
-        assertThat(stats.getFailed()).isEqualTo(1);
-        assertThat(stats.getCreated()).isEqualTo(0);
-        assertThat(stats.getUpdated()).isEqualTo(0);
+        verifyStatistics(stats, 1, 1, 0, 0);
         assertThat(errorCallBackMessages).hasSize(1);
         assertThat(errorCallBackMessages.get(0)).isEqualTo("Failed to process inventory entry without sku.");
         assertThat(errorCallBackExceptions).hasSize(1);
         assertThat(errorCallBackExceptions.get(0)).isEqualTo(null);
->>>>>>> 2b03cf08
     }
 
     @Test
@@ -298,40 +232,7 @@
         final InventorySyncStatistics stats = inventorySync.sync(singletonList(draftWithEmptySku))
                 .toCompletableFuture()
                 .join();
-<<<<<<< HEAD
-        verifyStatistics(stats, 1, 1, 0, 0);
-    }
-
-    @Test
-    public void sync_WithExceptionWhenFetchingAllChannels_ShouldNotProcessAnything() {
-        final InventorySyncOptions options = getInventorySyncOptions(30, false);
-        final InventoryService service = getMockInventoryService(existingSupplyChannels, existingInventories,
-                getMockSupplyChannel(REF_3, KEY_3), mock(InventoryEntry.class), mock(InventoryEntry.class));
-        when(service.fetchAllSupplyChannels()).thenReturn(exceptionallyCompletedFuture(new SphereException()));
-        final InventorySync inventorySync = new InventorySync(options, service, mock(TypeService.class));
-        final InventorySyncStatistics stats = inventorySync.sync(drafts)
-                .toCompletableFuture()
-                .join();
-        verifyStatistics(stats, 0, 0, 0, 0);
-    }
-
-    @Test
-    public void sync_WithExceptionWhenFetchingExistingInventoriesBatch_ShouldNotProcessThatBatch() {
-        final InventorySyncOptions options = getInventorySyncOptions(1, false);
-        final InventoryService service = getMockInventoryService(existingSupplyChannels, existingInventories,
-                getMockSupplyChannel(REF_3, KEY_3), mock(InventoryEntry.class), mock(InventoryEntry.class));
-        when(service.fetchInventoryEntriesBySkus(singleton(SKU_1))).thenReturn(exceptionallyCompletedFuture(
-            new SphereException()));
-        final InventorySync inventorySync = new InventorySync(options, service, mock(TypeService.class));
-        final InventorySyncStatistics stats = inventorySync.sync(drafts)
-                .toCompletableFuture()
-                .join();
-        verifyStatistics(stats, 6, 0, 3, 3);
-=======
-        assertThat(stats.getProcessed()).isEqualTo(1);
-        assertThat(stats.getFailed()).isEqualTo(1);
-        assertThat(stats.getCreated()).isEqualTo(0);
-        assertThat(stats.getUpdated()).isEqualTo(0);
+        verifyStatistics(stats, 1, 1, 0, 0);
         assertThat(errorCallBackMessages).hasSize(1);
         assertThat(errorCallBackMessages.get(0)).isEqualTo("Failed to process inventory entry without sku.");
         assertThat(errorCallBackExceptions).hasSize(1);
@@ -347,7 +248,7 @@
 
         final ChannelService channelService = getMockChannelService(getMockSupplyChannel(REF_3, KEY_3));
         when(inventoryService.fetchInventoryEntriesBySkus(singleton(SKU_1)))
-            .thenReturn(getCompletionStageWithException());
+            .thenReturn(exceptionallyCompletedFuture(new SphereException()));
 
         final InventorySync inventorySync = new InventorySync(options, inventoryService, channelService,
             mock(TypeService.class));
@@ -356,69 +257,29 @@
                 .toCompletableFuture()
                 .join();
 
-        assertThat(stats).isNotNull();
-        assertThat(stats.getProcessed()).isEqualTo(9);
-        assertThat(stats.getFailed()).isEqualTo(3);
-        assertThat(stats.getCreated()).isEqualTo(5);
-        assertThat(stats.getUpdated()).isEqualTo(1);
+        verifyStatistics(stats, 9, 3, 5, 1);
         assertThat(errorCallBackMessages).hasSize(3);
         assertThat(errorCallBackExceptions).hasSize(3);
->>>>>>> 2b03cf08
     }
 
     @Test
     public void sync_WithExceptionWhenCreatingOrUpdatingEntries_ShouldNotSync() {
-<<<<<<< HEAD
-        final InventorySyncOptions options = getInventorySyncOptions(3, false);
-        final InventoryService service = getMockInventoryService(existingSupplyChannels, existingInventories,
-                getMockSupplyChannel(REF_3, KEY_3), mock(InventoryEntry.class), mock(InventoryEntry.class));
-        when(service.createInventoryEntry(any())).thenReturn(exceptionallyCompletedFuture(new SphereException()));
-        when(service.updateInventoryEntry(any(), any())).thenReturn(exceptionallyCompletedFuture(
-            new SphereException()));
-        final InventorySync inventorySync = new InventorySync(options, service, mock(TypeService.class));
+        final InventorySyncOptions options = getInventorySyncOptions(3, false, true);
+        final InventoryService inventoryService = getMockInventoryService(existingInventories,
+            mock(InventoryEntry.class), mock(InventoryEntry.class));
+        when(inventoryService.createInventoryEntry(any())).thenReturn(
+            exceptionallyCompletedFuture(new SphereException()));
+        when(inventoryService.updateInventoryEntry(any(), any())).thenReturn(
+            exceptionallyCompletedFuture(new SphereException()));
+
+        final ChannelService channelService = getMockChannelService(getMockSupplyChannel(REF_2, KEY_2));
+
+        final InventorySync inventorySync = new InventorySync(options, inventoryService, channelService,
+            mock(TypeService.class));
         final InventorySyncStatistics stats = inventorySync.sync(drafts)
                 .toCompletableFuture()
                 .join();
         verifyStatistics(stats, 9, 6, 0, 0);
-    }
-
-    @Test
-    public void sync_WithExceptionWhenCreatingNewSupplyChannel_ShouldTriggerErrorCallbackAndIncrementFailed() {
-        final List<String> callbackMessages = new ArrayList<>();
-        final List<Throwable> callbackThrowables = new ArrayList<>();
-        final BiConsumer<String, Throwable> collectingErrorCallback = (msg, throwable) -> {
-            callbackMessages.add(msg);
-            if (throwable != null) {
-                callbackThrowables.add(throwable);
-            }
-        };
-
-        final InventorySyncOptions options = InventorySyncOptionsBuilder.of(mock(SphereClient.class))
-            .ensureChannels(true)
-            .setErrorCallBack(collectingErrorCallback)
-            .build();
-        final InventoryService service = getMockInventoryService(existingSupplyChannels, existingInventories,
-            getMockSupplyChannel(REF_3, KEY_3), mock(InventoryEntry.class), mock(InventoryEntry.class));
-        when(service.createSupplyChannel(any())).thenReturn(exceptionallyCompletedFuture(new SphereException()));
-=======
-        final InventorySyncOptions options = getInventorySyncOptions(3, false, true);
-        final InventoryService inventoryService = getMockInventoryService(existingInventories,
-            mock(InventoryEntry.class), mock(InventoryEntry.class));
-        when(inventoryService.createInventoryEntry(any())).thenReturn(getCompletionStageWithException());
-        when(inventoryService.updateInventoryEntry(any(), any())).thenReturn(getCompletionStageWithException());
-
-        final ChannelService channelService = getMockChannelService(getMockSupplyChannel(REF_2, KEY_2));
-
-        final InventorySync inventorySync = new InventorySync(options, inventoryService, channelService,
-            mock(TypeService.class));
-        final InventorySyncStatistics stats = inventorySync.sync(drafts)
-                .toCompletableFuture()
-                .join();
-        assertThat(stats).isNotNull();
-        assertThat(stats.getProcessed()).isEqualTo(9);
-        assertThat(stats.getFailed()).isEqualTo(6);
-        assertThat(stats.getCreated()).isEqualTo(0);
-        assertThat(stats.getUpdated()).isEqualTo(0);
         assertThat(errorCallBackMessages).hasSize(6);
         assertThat(errorCallBackExceptions).hasSize(6);
     }
@@ -428,7 +289,8 @@
         final InventorySyncOptions options = getInventorySyncOptions(3, false, true);
         final InventoryService inventoryService = getMockInventoryService(existingInventories,
             mock(InventoryEntry.class), mock(InventoryEntry.class));
-        when(inventoryService.updateInventoryEntry(any(), any())).thenReturn(getCompletionStageWithException());
+        when(inventoryService.updateInventoryEntry(any(), any())).thenReturn(
+            exceptionallyCompletedFuture(new SphereException()));
 
         final ChannelService channelService = getMockChannelService(getMockSupplyChannel(REF_1, KEY_1));
 
@@ -441,17 +303,12 @@
         final InventorySyncStatistics stats = inventorySync.sync(Collections.singletonList(inventoryEntryDraft))
                                                            .toCompletableFuture()
                                                            .join();
-        assertThat(stats).isNotNull();
-        assertThat(stats.getProcessed()).isEqualTo(1);
-        assertThat(stats.getFailed()).isEqualTo(1);
-        assertThat(stats.getCreated()).isEqualTo(0);
-        assertThat(stats.getUpdated()).isEqualTo(0);
+        verifyStatistics(stats, 1, 1, 0, 0);
         assertThat(errorCallBackMessages).hasSize(1);
         assertThat(errorCallBackExceptions).hasSize(1);
         assertThat(errorCallBackMessages.get(0)).isEqualTo(
             format("Failed to update inventory entry of sku '%s' and supply channel id '%s'.", SKU_1, REF_1));
-        assertThat(errorCallBackExceptions.get(0)).isExactlyInstanceOf(CompletionException.class);
-        assertThat(errorCallBackExceptions.get(0).getCause()).isExactlyInstanceOf(RuntimeException.class);
+        assertThat(errorCallBackExceptions.get(0)).isExactlyInstanceOf(SphereException.class);
     }
 
     @Test
@@ -459,7 +316,8 @@
         final InventorySyncOptions options = getInventorySyncOptions(3, false, true);
         final InventoryService inventoryService = getMockInventoryService(existingInventories,
             mock(InventoryEntry.class), mock(InventoryEntry.class));
-        when(inventoryService.createInventoryEntry(any())).thenReturn(getCompletionStageWithException());
+        when(inventoryService.createInventoryEntry(any())).thenReturn(
+            exceptionallyCompletedFuture(new SphereException()));
 
         final ChannelService channelService = getMockChannelService(getMockSupplyChannel(REF_1, KEY_1));
 
@@ -472,17 +330,13 @@
         final InventorySyncStatistics stats = inventorySync.sync(Collections.singletonList(inventoryEntryDraft))
                                                            .toCompletableFuture()
                                                            .join();
-        assertThat(stats).isNotNull();
-        assertThat(stats.getProcessed()).isEqualTo(1);
-        assertThat(stats.getFailed()).isEqualTo(1);
-        assertThat(stats.getCreated()).isEqualTo(0);
-        assertThat(stats.getUpdated()).isEqualTo(0);
+        verifyStatistics(stats, 1, 1, 0, 0);
         assertThat(errorCallBackMessages).hasSize(1);
         assertThat(errorCallBackExceptions).hasSize(1);
         assertThat(errorCallBackMessages.get(0)).isEqualTo(
             format("Failed to create inventory entry of sku '%s' and supply channel id '%s'.", SKU_3, REF_1));
         assertThat(errorCallBackExceptions.get(0)).isExactlyInstanceOf(CompletionException.class);
-        assertThat(errorCallBackExceptions.get(0).getCause()).isExactlyInstanceOf(RuntimeException.class);
+        assertThat(errorCallBackExceptions.get(0).getCause()).isExactlyInstanceOf(SphereException.class);
     }
 
     @Test
@@ -504,10 +358,7 @@
         newDrafts.add(draftWithNullCustomTypeId);
 
         inventorySync.sync(newDrafts);
-        assertThat(inventorySync.getStatistics().getCreated()).isEqualTo(0);
-        assertThat(inventorySync.getStatistics().getFailed()).isEqualTo(1);
-        assertThat(inventorySync.getStatistics().getUpdated()).isEqualTo(0);
-        assertThat(inventorySync.getStatistics().getProcessed()).isEqualTo(1);
+        verifyStatistics(inventorySync.getStatistics(), 1, 1, 0, 0);
         assertThat(inventorySync.getStatistics().getReportMessage()).isEqualTo(
             "Summary: 1 inventory entries were processed in total "
                 + "(0 created, 0 updated and 1 failed to sync).");
@@ -541,10 +392,7 @@
         newDrafts.add(draftWithNullCustomTypeId);
 
         inventorySync.sync(newDrafts);
-        assertThat(inventorySync.getStatistics().getCreated()).isEqualTo(0);
-        assertThat(inventorySync.getStatistics().getFailed()).isEqualTo(1);
-        assertThat(inventorySync.getStatistics().getUpdated()).isEqualTo(0);
-        assertThat(inventorySync.getStatistics().getProcessed()).isEqualTo(1);
+        verifyStatistics(inventorySync.getStatistics(), 1, 1, 0, 0);
         assertThat(inventorySync.getStatistics().getReportMessage()).isEqualTo(
             "Summary: 1 inventory entries were processed in total "
                 + "(0 created, 0 updated and 1 failed to sync).");
@@ -585,17 +433,14 @@
         newDrafts.add(draftWithNullCustomTypeId);
 
         inventorySync.sync(newDrafts);
-        assertThat(inventorySync.getStatistics().getCreated()).isEqualTo(0);
-        assertThat(inventorySync.getStatistics().getFailed()).isEqualTo(0);
-        assertThat(inventorySync.getStatistics().getUpdated()).isEqualTo(1);
-        assertThat(inventorySync.getStatistics().getProcessed()).isEqualTo(1);
+        verifyStatistics(inventorySync.getStatistics(), 1, 0, 0, 1);
         assertThat(inventorySync.getStatistics().getReportMessage()).isEqualTo(
             "Summary: 1 inventory entries were processed in total "
                 + "(0 created, 1 updated and 0 failed to sync).");
     }
 
     @Test
-    public void syncDrafts_WithNewSupplyChannelAndEnsure_ShouldSync() {
+    public void sync_WithNewSupplyChannelAndEnsure_ShouldSync() {
         final InventorySyncOptions options = getInventorySyncOptions(3, true, false);
 
         final InventoryService inventoryService = getMockInventoryService(existingInventories,
@@ -605,44 +450,22 @@
         when(channelService.fetchCachedChannelId(anyString()))
             .thenReturn(CompletableFuture.completedFuture(Optional.empty()));
 
->>>>>>> 2b03cf08
         final InventoryEntryDraft newInventoryDraft = InventoryEntryDraft
             .of(SKU_1, QUANTITY_1, DATE_1, RESTOCKABLE_1, Channel.referenceOfId(KEY_3));
         final InventorySync inventorySync = new InventorySync(options, inventoryService, channelService,
             mock(TypeService.class));
 
         final InventorySyncStatistics stats = inventorySync.sync(singletonList(newInventoryDraft))
-<<<<<<< HEAD
-            .toCompletableFuture()
-            .join();
-        verifyStatistics(stats, 1, 1, 0, 0);
-        assertThat(callbackMessages.get(0)).isEqualTo(format("Failed to create new supply channel of key '%s'.",
-            KEY_3));
-        assertThat(callbackThrowables.get(0)).isExactlyInstanceOf(CompletionException.class);
-    }
-
-    @Test
-    public void sync_WithNullInInputList_ShouldIncrementFailedStatistics() {
-        final InventoryService service = getMockInventoryService(existingSupplyChannels, existingInventories,
-            getMockSupplyChannel(REF_3, KEY_3), mock(InventoryEntry.class), mock(InventoryEntry.class));
-        final InventorySyncOptions options = getInventorySyncOptions(3, false);
-        final InventorySync inventorySync = new InventorySync(options, service, mock(TypeService.class));
-=======
                                                            .toCompletableFuture()
                                                            .join();
-        assertThat(stats).isNotNull();
-        assertThat(stats.getProcessed()).isEqualTo(1);
-        assertThat(stats.getFailed()).isEqualTo(0);
-        assertThat(stats.getCreated()).isEqualTo(1);
-        assertThat(stats.getUpdated()).isEqualTo(0);
+        verifyStatistics(stats, 1, 0, 1, 0);
         assertThat(errorCallBackMessages).isEmpty();
         assertThat(errorCallBackExceptions).isEmpty();
     }
 
     @Test
-    public void syncDrafts_WithExceptionWhenCreatingNewSupplyChannel_ShouldTriggerErrorCallbackAndIncrementFailed() {
+    public void sync_WithExceptionWhenCreatingNewSupplyChannel_ShouldTriggerErrorCallbackAndIncrementFailed() {
         final InventorySyncOptions options = getInventorySyncOptions(3, true, false);
->>>>>>> 2b03cf08
 
         final InventoryService inventoryService = getMockInventoryService(existingInventories,
             mock(InventoryEntry.class), mock(InventoryEntry.class));
@@ -660,28 +483,7 @@
         final InventorySyncStatistics stats = inventorySync.sync(singletonList(newInventoryDraft))
             .toCompletableFuture()
             .join();
-<<<<<<< HEAD
-        verifyStatistics(stats, 1, 1, 0, 0);
-    }
-
-    @Test
-    public void sync_WithChannelNotPresentInMap_ShouldIncrementFailedStatistics() {
-        final InventorySyncOptions options = getInventorySyncOptions(30, false);
-        final Channel oldChannel = getMockSupplyChannel(REF_1, KEY_1);
-        final Reference<Channel> oldChannelReference = Channel.referenceOfId(REF_1).filled(oldChannel);
-        final List<InventoryEntry> oldInventories = singletonList(
-            getMockInventoryEntry(SKU_1, QUANTITY_1, RESTOCKABLE_1, DATE_1, oldChannelReference, null));
-        final InventoryService service = getMockInventoryService(emptyList(), oldInventories,
-            getMockSupplyChannel(REF_2, KEY_2), mock(InventoryEntry.class), mock(InventoryEntry.class));
-        final InventoryEntryDraft newInventoryDraft = InventoryEntryDraft
-            .of(SKU_1, QUANTITY_1, DATE_1, RESTOCKABLE_1, Channel.referenceOfId(KEY_1));
-        final InventorySync inventorySync = new InventorySync(options, service, mock(TypeService.class));
-=======
-        assertThat(stats).isNotNull();
-        assertThat(stats.getProcessed()).isEqualTo(1);
-        assertThat(stats.getFailed()).isEqualTo(1);
-        assertThat(stats.getCreated()).isEqualTo(0);
-        assertThat(stats.getUpdated()).isEqualTo(0);
+        verifyStatistics(stats, 1, 1, 0, 0);
         assertThat(errorCallBackMessages).isNotEmpty();
         assertThat(errorCallBackMessages.get(0)).contains(format("Failed to resolve supply channel reference on"
                 + " InventoryEntryDraft with sku:'%s'.", SKU_1));
@@ -691,10 +493,9 @@
     }
 
     @Test
-    public void syncDrafts_WithNullInInputList_ShouldIncrementFailedStatistics() {
-        final InventoryService inventoryService = getMockInventoryService(existingInventories,
-            mock(InventoryEntry.class), mock(InventoryEntry.class));
->>>>>>> 2b03cf08
+    public void sync_WithNullInInputList_ShouldIncrementFailedStatistics() {
+        final InventoryService inventoryService = getMockInventoryService(existingInventories,
+            mock(InventoryEntry.class), mock(InventoryEntry.class));
 
         final ChannelService channelService = getMockChannelService(getMockSupplyChannel(REF_3, KEY_3));
         final InventorySyncOptions options = getInventorySyncOptions(3, false, false);
@@ -705,8 +506,11 @@
         final InventorySyncStatistics stats = inventorySync.sync(singletonList(null))
             .toCompletableFuture()
             .join();
-<<<<<<< HEAD
-        verifyStatistics(stats, 1, 1, 0, 0);
+        verifyStatistics(stats, 1, 1, 0, 0);
+        assertThat(errorCallBackMessages).isNotEmpty();
+        assertThat(errorCallBackMessages.get(0)).isEqualTo("Failed to process null inventory draft.");
+        assertThat(errorCallBackExceptions).isNotEmpty();
+        assertThat(errorCallBackExceptions.get(0)).isEqualTo(null);
     }
 
     @Test
@@ -715,11 +519,11 @@
             getMockInventoryEntry(SKU_1, QUANTITY_1, RESTOCKABLE_1, DATE_1, null, null);
         final InventoryEntry oldInventoryUpdated =
             getMockInventoryEntry(SKU_1, QUANTITY_1, RESTOCKABLE_2, DATE_1, null, null);
-        final InventoryEntryDraft newEntry = InventoryEntryDraft.of(SKU_1, QUANTITY_2, DATE_1, RESTOCKABLE_1,null);
-
-        final InventorySyncOptions options = getInventorySyncOptions(1, false);
-        final InventoryService service = getMockInventoryService(emptyList(), singletonList(oldInventory),
-            getMockSupplyChannel(REF_3, KEY_3), mock(InventoryEntry.class), mock(InventoryEntry.class));
+        final InventoryEntryDraft newEntry = InventoryEntryDraft.of(SKU_1, QUANTITY_2, DATE_1, RESTOCKABLE_1, null);
+
+        final InventorySyncOptions options = getInventorySyncOptions(1, false, false);
+        final InventoryService service = getMockInventoryService(singletonList(oldInventory),
+            mock(InventoryEntry.class), mock(InventoryEntry.class));
         when(service.fetchInventoryEntry(SKU_1, null))
             .thenReturn(completedFuture(Optional.of(oldInventoryUpdated)));
         when(service.updateInventoryEntry(eq(oldInventory), any()))
@@ -727,7 +531,8 @@
         when(service.updateInventoryEntry(eq(oldInventoryUpdated), any()))
             .thenReturn(completedFuture(mock(InventoryEntry.class)));
 
-        final InventorySync inventorySync = new InventorySync(options, service, mock(TypeService.class));
+        final InventorySync inventorySync = new InventorySync(options, service, mock(ChannelService.class),
+            mock(TypeService.class));
         final InventorySyncStatistics stats = inventorySync.sync(singletonList(newEntry)).toCompletableFuture()
             .join();
 
@@ -744,11 +549,11 @@
             getMockInventoryEntry(SKU_1, QUANTITY_1, RESTOCKABLE_1, DATE_1, null, null);
         final InventoryEntry oldInventoryUpdated =
             getMockInventoryEntry(SKU_1, QUANTITY_1, RESTOCKABLE_2, DATE_1, null, null);
-        final InventoryEntryDraft newEntry = InventoryEntryDraft.of(SKU_1, QUANTITY_2, DATE_1, RESTOCKABLE_1,null);
-
-        final InventorySyncOptions options = getInventorySyncOptions(1, false);
-        final InventoryService service = getMockInventoryService(emptyList(), singletonList(oldInventory),
-            getMockSupplyChannel(REF_3, KEY_3), mock(InventoryEntry.class), mock(InventoryEntry.class));
+        final InventoryEntryDraft newEntry = InventoryEntryDraft.of(SKU_1, QUANTITY_2, DATE_1, RESTOCKABLE_1, null);
+
+        final InventorySyncOptions options = getInventorySyncOptions(1, false, false);
+        final InventoryService service = getMockInventoryService(singletonList(oldInventory),
+            mock(InventoryEntry.class), mock(InventoryEntry.class));
         when(service.fetchInventoryEntry(SKU_1, null))
             .thenReturn(completedFuture(Optional.of(oldInventoryUpdated)));
         when(service.updateInventoryEntry(eq(oldInventory), any()))
@@ -756,7 +561,8 @@
         when(service.updateInventoryEntry(eq(oldInventoryUpdated), any()))
             .thenReturn(exceptionallyCompletedFuture(new NotFoundException()));
 
-        final InventorySync inventorySync = new InventorySync(options, service, mock(TypeService.class));
+        final InventorySync inventorySync = new InventorySync(options, service, mock(ChannelService.class),
+            mock(TypeService.class));
         final InventorySyncStatistics stats = inventorySync.sync(singletonList(newEntry)).toCompletableFuture()
             .join();
 
@@ -771,17 +577,18 @@
     public void sync_With409ErrorDuringUpdateAndThenNotFoundLatestVersion_ShouldFail() {
         final InventoryEntry oldInventory =
             getMockInventoryEntry(SKU_1, QUANTITY_1, RESTOCKABLE_1, DATE_1, null, null);
-        final InventoryEntryDraft newEntry = InventoryEntryDraft.of(SKU_1, QUANTITY_2, DATE_1, RESTOCKABLE_1,null);
-
-        final InventorySyncOptions options = getInventorySyncOptions(1, false);
-        final InventoryService service = getMockInventoryService(emptyList(), singletonList(oldInventory),
-            getMockSupplyChannel(REF_3, KEY_3), mock(InventoryEntry.class), mock(InventoryEntry.class));
+        final InventoryEntryDraft newEntry = InventoryEntryDraft.of(SKU_1, QUANTITY_2, DATE_1, RESTOCKABLE_1, null);
+
+        final InventorySyncOptions options = getInventorySyncOptions(1, false, false);
+        final InventoryService service = getMockInventoryService(singletonList(oldInventory),
+            mock(InventoryEntry.class), mock(InventoryEntry.class));
         when(service.fetchInventoryEntry(SKU_1, null))
             .thenReturn(completedFuture(Optional.empty()));
         when(service.updateInventoryEntry(eq(oldInventory), any()))
             .thenReturn(exceptionallyCompletedFuture(new ConcurrentModificationException()));
 
-        final InventorySync inventorySync = new InventorySync(options, service, mock(TypeService.class));
+        final InventorySync inventorySync = new InventorySync(options, service, mock(ChannelService.class),
+            mock(TypeService.class));
         final InventorySyncStatistics stats = inventorySync.sync(singletonList(newEntry)).toCompletableFuture()
             .join();
 
@@ -797,34 +604,33 @@
             getMockInventoryEntry(SKU_1, QUANTITY_1, RESTOCKABLE_1, DATE_1, null, null);
         final InventoryEntry oldInventoryUpdated =
             getMockInventoryEntry(SKU_1, QUANTITY_1, RESTOCKABLE_2, DATE_1, null, null);
-        final InventoryEntryDraft newEntry = InventoryEntryDraft.of(SKU_1, QUANTITY_2, DATE_1, RESTOCKABLE_1,null);
-
-        final InventorySyncOptions options = getInventorySyncOptions(1, false);
-        final InventoryService service = getMockInventoryService(emptyList(), singletonList(oldInventory),
-            getMockSupplyChannel(REF_3, KEY_3), mock(InventoryEntry.class), mock(InventoryEntry.class));
+        final InventoryEntryDraft newEntry = InventoryEntryDraft.of(SKU_1, QUANTITY_2, DATE_1, RESTOCKABLE_1, null);
+
+        final InventorySyncOptions options = getInventorySyncOptions(1, false, false);
+        final InventoryService service = getMockInventoryService(singletonList(oldInventory),
+            mock(InventoryEntry.class), mock(InventoryEntry.class));
         when(service.fetchInventoryEntry(SKU_1, null))
             .thenReturn(completedFuture(Optional.of(oldInventoryUpdated)));
         when(service.updateInventoryEntry(any(), any()))
             .thenReturn(exceptionallyCompletedFuture(new ConcurrentModificationException()));
 
-        final InventorySync inventorySync = new InventorySync(options, service, mock(TypeService.class));
+        final InventorySync inventorySync = new InventorySync(options, service, mock(ChannelService.class),
+            mock(TypeService.class));
         final InventorySyncStatistics stats = inventorySync.sync(singletonList(newEntry)).toCompletableFuture()
             .join();
 
         verifyStatistics(stats, 1, 1, 0, 0);
         verify(service, times(ATTEMPTS_ON_409_LIMIT)).fetchInventoryEntry(eq(SKU_1), any());
         verify(service, times(ATTEMPTS_ON_409_LIMIT + 1)).updateInventoryEntry(any(), any());
-=======
-        assertThat(stats).isNotNull();
-        assertThat(stats.getProcessed()).isEqualTo(1);
-        assertThat(stats.getFailed()).isEqualTo(1);
-        assertThat(stats.getCreated()).isEqualTo(0);
-        assertThat(stats.getUpdated()).isEqualTo(0);
-        assertThat(errorCallBackMessages).isNotEmpty();
-        assertThat(errorCallBackMessages.get(0)).isEqualTo("Failed to process null inventory draft.");
-        assertThat(errorCallBackExceptions).isNotEmpty();
-        assertThat(errorCallBackExceptions.get(0)).isEqualTo(null);
->>>>>>> 2b03cf08
+    }
+
+    private void verifyStatistics(final InventorySyncStatistics statistics, final int expectedProcessed,
+                                  final int expectedFailed, final int expectedCreated, final int expectedUpdated) {
+        assertThat(statistics).isNotNull();
+        assertThat(statistics.getProcessed()).isEqualTo(expectedProcessed);
+        assertThat(statistics.getFailed()).isEqualTo(expectedFailed);
+        assertThat(statistics.getCreated()).isEqualTo(expectedCreated);
+        assertThat(statistics.getUpdated()).isEqualTo(expectedUpdated);
     }
 
     private InventorySync getInventorySync(int batchSize, boolean ensureChannels) {
@@ -846,13 +652,4 @@
                                           })
                                           .build();
     }
-
-    private void verifyStatistics(final InventorySyncStatistics statistics, final int expectedProcessed,
-                                  final int expectedFailed, final int expectedCreated, final int expectedUpdated) {
-        assertThat(statistics).isNotNull();
-        assertThat(statistics.getProcessed()).isEqualTo(expectedProcessed);
-        assertThat(statistics.getFailed()).isEqualTo(expectedFailed);
-        assertThat(statistics.getCreated()).isEqualTo(expectedCreated);
-        assertThat(statistics.getUpdated()).isEqualTo(expectedUpdated);
-    }
 }