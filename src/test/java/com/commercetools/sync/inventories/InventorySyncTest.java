--- conflicted
+++ resolved
@@ -22,15 +22,10 @@
 import java.util.Collections;
 import java.util.HashMap;
 import java.util.List;
-<<<<<<< HEAD
-import java.util.concurrent.CompletionException;
-import java.util.function.BiConsumer;
-=======
 import java.util.Optional;
 import java.util.UUID;
 import java.util.concurrent.CompletableFuture;
 import java.util.concurrent.CompletionException;
->>>>>>> 6d4bbb86
 
 import static com.commercetools.sync.inventories.InventorySyncMockUtils.getCompletionStageWithException;
 import static com.commercetools.sync.inventories.InventorySyncMockUtils.getMockChannelService;
@@ -314,25 +309,6 @@
     }
 
     @Test
-<<<<<<< HEAD
-    public void syncDrafts_WithExceptionWhenCreatingNewSupplyChannel_ShouldTriggerErrorCallbackAndIncrementFailed() {
-        final List<String> callbackMessages = new ArrayList<>();
-        final List<Throwable> callbackThrowables = new ArrayList<>();
-        final BiConsumer<String, Throwable> collectingErrorCallback = (msg, throwable) -> {
-            callbackMessages.add(msg);
-            if (throwable != null) {
-                callbackThrowables.add(throwable);
-            }
-        };
-
-        final InventorySyncOptions options = InventorySyncOptionsBuilder.of(mock(SphereClient.class))
-            .ensureChannels(true)
-            .setErrorCallBack(collectingErrorCallback)
-            .build();
-        final InventoryService service = getMockInventoryService(existingSupplyChannels, existingInventories,
-            getMockSupplyChannel(REF_3, KEY_3), mock(InventoryEntry.class), mock(InventoryEntry.class));
-        when(service.createSupplyChannel(any())).thenReturn(getCompletionStageWithException());
-=======
     public void sync_WithExceptionWhenUpdatingEntries_ShouldNotSync() {
         final InventorySyncOptions options = getInventorySyncOptions(3, false, true);
         final InventoryService inventoryService = getMockInventoryService(existingInventories,
@@ -514,7 +490,6 @@
         when(channelService.fetchCachedChannelId(anyString()))
             .thenReturn(CompletableFuture.completedFuture(Optional.empty()));
 
->>>>>>> 6d4bbb86
         final InventoryEntryDraft newInventoryDraft = InventoryEntryDraft
             .of(SKU_1, QUANTITY_1, DATE_1, RESTOCKABLE_1, Channel.referenceOfId(KEY_3));
         final InventorySync inventorySync = new InventorySync(options, inventoryService, channelService,
@@ -528,14 +503,8 @@
         assertThat(stats.getFailed()).isEqualTo(0);
         assertThat(stats.getCreated()).isEqualTo(1);
         assertThat(stats.getUpdated()).isEqualTo(0);
-<<<<<<< HEAD
-        assertThat(callbackMessages.get(0)).isEqualTo(format("Failed to create new supply channel of key '%s'.",
-            KEY_3));
-        assertThat(callbackThrowables.get(0)).isExactlyInstanceOf(CompletionException.class);
-=======
         assertThat(errorCallBackMessages).isEmpty();
         assertThat(errorCallBackExceptions).isEmpty();
->>>>>>> 6d4bbb86
     }
 
     @Test
