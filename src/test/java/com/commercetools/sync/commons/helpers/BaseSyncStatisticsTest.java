--- conflicted
+++ resolved
@@ -1,22 +1,9 @@
 package com.commercetools.sync.commons.helpers;
 
-<<<<<<< HEAD
 import com.commercetools.sync.categories.helpers.CategorySyncStatisticsBuilder;
 import org.junit.Before;
 import org.junit.Test;
 
-=======
-import com.commercetools.sync.categories.helpers.CategorySyncStatistics;
-import com.fasterxml.jackson.core.JsonProcessingException;
-import io.netty.util.internal.StringUtil;
-import org.junit.Before;
-import org.junit.Test;
-
-import java.util.concurrent.TimeUnit;
-
-import static com.commercetools.sync.commons.MockUtils.getStatisticsAsJsonString;
-import static java.lang.String.format;
->>>>>>> 6d4bbb86
 import static org.assertj.core.api.Assertions.assertThat;
 
 public class BaseSyncStatisticsTest {
@@ -34,21 +21,15 @@
     }
 
     @Test
-<<<<<<< HEAD
-    public void incrementUpdated_ShouldIncrementUpdatedValue() {
+    public void incrementUpdated_WithNoSpecifiedTimes_ShouldIncrementUpdatedValue() {
         baseSyncStatisticsBuilder.incrementUpdated();
         assertThat(baseSyncStatisticsBuilder.build().getUpdated()).isEqualTo(1);
-=======
-    public void incrementUpdated_WithNoSpecifiedTimes_ShouldIncrementUpdatedValue() {
-        baseSyncStatistics.incrementUpdated();
-        assertThat(baseSyncStatistics.getUpdated()).isEqualTo(1);
->>>>>>> 6d4bbb86
     }
 
     @Test
     public void incrementUpdated_WithSpecifiedTimes_ShouldIncrementUpdatedValue() {
-        baseSyncStatistics.incrementUpdated(5);
-        assertThat(baseSyncStatistics.getUpdated()).isEqualTo(5);
+        baseSyncStatisticsBuilder.incrementUpdated(5);
+        assertThat(baseSyncStatisticsBuilder.build().getUpdated()).isEqualTo(5);
     }
 
     @Test
@@ -57,10 +38,15 @@
     }
 
     @Test
-<<<<<<< HEAD
-    public void incrementCreated_ShouldIncrementCreatedValue() {
+    public void incrementCreated_WithNoSpecifiedTimes_ShouldIncrementCreatedValue() {
         baseSyncStatisticsBuilder.incrementCreated();
         assertThat(baseSyncStatisticsBuilder.build().getCreated()).isEqualTo(1);
+    }
+
+    @Test
+    public void incrementCreated_WithSpecifiedTimes_ShouldIncrementCreatedValue() {
+        baseSyncStatisticsBuilder.incrementCreated(2);
+        assertThat(baseSyncStatisticsBuilder.build().getCreated()).isEqualTo(2);
     }
 
     @Test
@@ -69,20 +55,15 @@
     }
 
     @Test
-    public void incrementUpToDate_ShouldIncrementUpToDateValue() {
+    public void incrementUpToDate_WithNoSpecifiedTimes_ShouldIncrementUpToDateValue() {
         baseSyncStatisticsBuilder.incrementUpToDate();
         assertThat(baseSyncStatisticsBuilder.build().getUpToDate()).isEqualTo(1);
-=======
-    public void incrementCreated_WithNoSpecifiedTimes_ShouldIncrementCreatedValue() {
-        baseSyncStatistics.incrementCreated();
-        assertThat(baseSyncStatistics.getCreated()).isEqualTo(1);
->>>>>>> 6d4bbb86
     }
 
     @Test
-    public void incrementCreated_WithSpecifiedTimes_ShouldIncrementCreatedValue() {
-        baseSyncStatistics.incrementCreated(2);
-        assertThat(baseSyncStatistics.getCreated()).isEqualTo(2);
+    public void incrementUpToDate_WithSpecifiedTimes_ShouldIncrementUpToDateValue() {
+        baseSyncStatisticsBuilder.incrementUpToDate(5);
+        assertThat(baseSyncStatisticsBuilder.build().getUpToDate()).isEqualTo(5);
     }
 
     @Test
@@ -91,24 +72,12 @@
     }
 
     @Test
-<<<<<<< HEAD
     public void getProcessed_WithOtherStatsIncremented_ShouldReturnSumOfOtherValues() {
         baseSyncStatisticsBuilder.incrementCreated();
         baseSyncStatisticsBuilder.incrementUpdated();
         baseSyncStatisticsBuilder.incrementUpToDate();
         baseSyncStatisticsBuilder.incrementFailed();
         assertThat(baseSyncStatisticsBuilder.build().getProcessed()).isEqualTo(4);
-=======
-    public void incrementProcessed_WithNoSpecifiedTimes_ShouldIncrementProcessedValue() {
-        baseSyncStatistics.incrementProcessed();
-        assertThat(baseSyncStatistics.getProcessed()).isEqualTo(1);
->>>>>>> 6d4bbb86
-    }
-
-    @Test
-    public void incrementProcessed_WithSpecifiedTimes_ShouldIncrementProcessedValue() {
-        baseSyncStatistics.incrementProcessed(2);
-        assertThat(baseSyncStatistics.getProcessed()).isEqualTo(2);
     }
 
     @Test
@@ -117,10 +86,15 @@
     }
 
     @Test
-<<<<<<< HEAD
-    public void incrementFailed_ShouldIncrementFailedValue() {
+    public void incrementFailed_WithNoSpecifiedTimes_ShouldIncrementFailedValue() {
         baseSyncStatisticsBuilder.incrementFailed();
         assertThat(baseSyncStatisticsBuilder.build().getFailed()).isEqualTo(1);
+    }
+
+    @Test
+    public void incrementFailed_WithSpecifiedTimes_ShouldIncrementFailedValue() {
+        baseSyncStatisticsBuilder.incrementFailed(3);
+        assertThat(baseSyncStatisticsBuilder.build().getFailed()).isEqualTo(3);
     }
 
     @Test
@@ -140,95 +114,5 @@
         baseSyncStatisticsBuilder.setProcessingTimeInMillis(ONE_HOUR_FIFTEEN_MINUTES_AND_TWENTY_SECONDS_IN_MILLIS);
         assertThat(baseSyncStatisticsBuilder.build().getFormattedProcessingTime("d'd, 'H'h, 'm'm, 's's, 'S'ms'"))
             .isEqualTo("0d, 1h, 15m, 20s, 000ms");
-=======
-    public void incrementFailed_WithNoSpecifiedTimes_ShouldIncrementFailedValue() {
-        baseSyncStatistics.incrementFailed();
-        assertThat(baseSyncStatistics.getFailed()).isEqualTo(1);
-    }
-
-    @Test
-    public void incrementFailed_WithSpecifiedTimes_ShouldIncrementFailedValue() {
-        baseSyncStatistics.incrementFailed(3);
-        assertThat(baseSyncStatistics.getFailed()).isEqualTo(3);
-    }
-
-    @Test
-    public void calculateProcessingTime_ShouldSetProcessingTimeInAllUnitsAndHumanReadableString() throws
-        InterruptedException {
-        assertThat(baseSyncStatistics.getProcessingTimeInMillis()).isEqualTo(0);
-        assertThat(baseSyncStatistics.getHumanReadableProcessingTime()).isEqualTo(StringUtil.EMPTY_STRING);
-
-        final int waitingTimeInMillis = 100;
-        Thread.sleep(waitingTimeInMillis);
-        baseSyncStatistics.calculateProcessingTime();
-
-        assertThat(baseSyncStatistics.getProcessingTimeInDays()).isGreaterThanOrEqualTo(0);
-        assertThat(baseSyncStatistics.getProcessingTimeInHours()).isGreaterThanOrEqualTo(0);
-        assertThat(baseSyncStatistics.getProcessingTimeInMinutes()).isGreaterThanOrEqualTo(0);
-        assertThat(baseSyncStatistics.getProcessingTimeInSeconds()).isGreaterThanOrEqualTo(waitingTimeInMillis / 1000);
-        assertThat(baseSyncStatistics.getProcessingTimeInMillis()).isGreaterThanOrEqualTo(waitingTimeInMillis);
-
-        final long remainingMillis = baseSyncStatistics.getProcessingTimeInMillis()
-            - TimeUnit.SECONDS.toMillis(baseSyncStatistics.getProcessingTimeInSeconds());
-        assertThat(baseSyncStatistics.getHumanReadableProcessingTime()).contains(format(", %dms", remainingMillis));
-    }
-
-    @Test
-    public void getStatisticsAsJsonString_WithoutCalculatingProcessingTime_ShouldGetCorrectJsonString()
-        throws JsonProcessingException {
-        baseSyncStatistics.incrementCreated();
-        baseSyncStatistics.incrementProcessed();
-
-        baseSyncStatistics.incrementFailed();
-        baseSyncStatistics.incrementProcessed();
-
-        baseSyncStatistics.incrementUpdated();
-        baseSyncStatistics.incrementProcessed();
-
-        final String statisticsAsJsonString = getStatisticsAsJsonString(baseSyncStatistics);
-        assertThat(statisticsAsJsonString)
-            .isEqualTo("{\"reportMessage\":\"Summary: 3 categories were processed in total (1 created, 1 updated and"
-                + " 1 categories failed to sync).\",\""
-                + "updated\":1,\""
-                + "created\":1,\""
-                + "failed\":1,\""
-                + "processed\":3,\""
-                + "processingTimeInDays\":" + baseSyncStatistics.getProcessingTimeInDays() + ",\""
-                + "processingTimeInHours\":" + baseSyncStatistics.getProcessingTimeInHours() + ",\""
-                + "processingTimeInMinutes\":" + baseSyncStatistics.getProcessingTimeInMinutes() + ",\""
-                + "processingTimeInSeconds\":" + baseSyncStatistics.getProcessingTimeInSeconds() + ",\""
-                + "processingTimeInMillis\":" + baseSyncStatistics.getProcessingTimeInMillis() + ",\""
-                + "humanReadableProcessingTime\":\"" + baseSyncStatistics.getHumanReadableProcessingTime() + "\"}");
-    }
-
-    @Test
-    public void getStatisticsAsJsonString_WithCalculatingProcessingTime_ShouldGetCorrectJsonString()
-        throws JsonProcessingException {
-        baseSyncStatistics.incrementCreated();
-        baseSyncStatistics.incrementProcessed();
-
-        baseSyncStatistics.incrementFailed();
-        baseSyncStatistics.incrementProcessed();
-
-        baseSyncStatistics.incrementUpdated();
-        baseSyncStatistics.incrementProcessed();
-
-        baseSyncStatistics.calculateProcessingTime();
-
-        final String statisticsAsJsonString = getStatisticsAsJsonString(baseSyncStatistics);
-        assertThat(statisticsAsJsonString)
-            .isEqualTo("{\"reportMessage\":\"Summary: 3 categories were processed in total (1 created, 1 updated and"
-                + " 1 categories failed to sync).\",\""
-                + "updated\":1,\""
-                + "created\":1,\""
-                + "failed\":1,\""
-                + "processed\":3,\""
-                + "processingTimeInDays\":" + baseSyncStatistics.getProcessingTimeInDays() + ",\""
-                + "processingTimeInHours\":" + baseSyncStatistics.getProcessingTimeInHours() + ",\""
-                + "processingTimeInMinutes\":" + baseSyncStatistics.getProcessingTimeInMinutes() + ",\""
-                + "processingTimeInSeconds\":" + baseSyncStatistics.getProcessingTimeInSeconds() + ",\""
-                + "processingTimeInMillis\":" + baseSyncStatistics.getProcessingTimeInMillis() + ",\""
-                + "humanReadableProcessingTime\":\"" + baseSyncStatistics.getHumanReadableProcessingTime() + "\"}");
->>>>>>> 6d4bbb86
     }
 }