--- conflicted
+++ resolved
@@ -5,11 +5,8 @@
 import com.commercetools.sync.inventories.helpers.InventorySyncStatistics;
 import com.commercetools.sync.products.helpers.ProductSyncStatistics;
 import com.commercetools.sync.producttypes.helpers.ProductTypeSyncStatistics;
-<<<<<<< HEAD
 import com.commercetools.sync.states.helpers.StateSyncStatistics;
-=======
 import com.commercetools.sync.taxcategories.helpers.TaxCategorySyncStatistics;
->>>>>>> 5afe83ec
 import com.commercetools.sync.types.helpers.TypeSyncStatistics;
 
 import javax.annotation.Nonnull;
@@ -86,22 +83,24 @@
     }
 
     /**
-<<<<<<< HEAD
      * Create assertion for {@link StateSyncStatistics}.
-=======
-     * Create assertion for {@link TaxCategorySyncStatistics}.
->>>>>>> 5afe83ec
      *
      * @param statistics the actual value.
      * @return the created assertion object.
      */
     @Nonnull
-<<<<<<< HEAD
     public static StateSyncStatisticsAssert assertThat(@Nullable final StateSyncStatistics statistics) {
         return new StateSyncStatisticsAssert(statistics);
-=======
+    }
+
+    /**
+     * Create assertion for {@link TaxCategorySyncStatistics}.
+     *
+     * @param statistics the actual value.
+     * @return the created assertion object.
+     */
+    @Nonnull
     public static TaxCategorySyncStatisticsAssert assertThat(@Nullable final TaxCategorySyncStatistics statistics) {
         return new TaxCategorySyncStatisticsAssert(statistics);
->>>>>>> 5afe83ec
     }
 }