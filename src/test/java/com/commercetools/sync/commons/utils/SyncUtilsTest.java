package com.commercetools.sync.commons.utils;

import static com.commercetools.sync.categories.CategorySyncMockUtils.getMockCategoryDraft;
import static com.commercetools.sync.commons.utils.SyncUtils.batchElements;
import static com.commercetools.sync.commons.utils.SyncUtils.getReferenceWithKeyReplaced;
import static com.commercetools.sync.commons.utils.SyncUtils.getResourceIdentifierWithKey;
import static java.lang.String.format;
import static org.assertj.core.api.Assertions.assertThat;

import io.sphere.sdk.categories.Category;
import io.sphere.sdk.categories.CategoryDraft;
import io.sphere.sdk.models.Reference;
import io.sphere.sdk.models.ResourceIdentifier;
import java.util.ArrayList;
import java.util.Collection;
import java.util.HashMap;
import java.util.List;
import java.util.Locale;
import java.util.Map;
import java.util.UUID;
import java.util.stream.Collectors;
import java.util.stream.IntStream;
import javax.annotation.Nonnull;
import org.junit.jupiter.api.AfterEach;
import org.junit.jupiter.api.Test;

class SyncUtilsTest {

  Map<String, String> idToKeyValueMap = new HashMap<>();

<<<<<<< HEAD
=======
  @AfterEach
  void clearCache() {
    idToKeyValueMap.clear();
  }

>>>>>>> 99bfc762
  @Test
  void batchElements_WithValidSize_ShouldReturnCorrectBatches() {
    final int numberOfCategoryDrafts = 160;
    final int batchSize = 10;
    final ArrayList<CategoryDraft> categoryDrafts = new ArrayList<>();

    for (int i = 0; i < numberOfCategoryDrafts; i++) {
      categoryDrafts.add(
          getMockCategoryDraft(
              Locale.ENGLISH, "name", "key" + i, "parentKey", "customTypeId", new HashMap<>()));
    }
    final List<List<CategoryDraft>> batches = batchElements(categoryDrafts, 10);
    assertThat(batches.size()).isEqualTo(numberOfCategoryDrafts / batchSize);
  }

  @Test
  void batchElements_WithUniformSeparation_ShouldReturnCorrectBatches() {
    batchStringElementsAndAssertAfterBatching(100, 10);
    batchStringElementsAndAssertAfterBatching(3, 1);
  }

  @Test
  void batchElements_WithNonUniformSeparation_ShouldReturnCorrectBatches() {
    batchStringElementsAndAssertAfterBatching(100, 9);
    batchStringElementsAndAssertAfterBatching(3, 2);
  }

  private void batchStringElementsAndAssertAfterBatching(
      final int numberOfElements, final int batchSize) {
    final List<String> elements = getPrefixedStrings(numberOfElements, "element");

    final List<List<String>> batches = batchElements(elements, batchSize);

    final int expectedNumberOfBatches = getExpectedNumberOfBatches(numberOfElements, batchSize);
    assertThat(batches.size()).isEqualTo(expectedNumberOfBatches);

    // Assert correct size of elements after batching
    final Integer numberOfElementsAfterBatching =
        batches.stream().map(List::size).reduce(0, (element1, element2) -> element1 + element2);

    assertThat(numberOfElementsAfterBatching).isEqualTo(numberOfElements);

    // Assert correct splitting of batches
    final int remainder = numberOfElements % batchSize;
    if (remainder == 0) {
      final int numberOfDistinctBatchSizes =
          batches.stream().collect(Collectors.groupingBy(List::size)).size();
      assertThat(numberOfDistinctBatchSizes).isEqualTo(1);
    } else {
      final List<String> lastBatch = batches.get(batches.size() - 1);
      assertThat(lastBatch).hasSize(remainder);
    }

    // Assert that all elements have been batched in correct order
    final List<String> flatBatches =
        batches.stream().flatMap(Collection::stream).collect(Collectors.toList());
    IntStream.range(0, flatBatches.size())
        .forEach(
            index -> assertThat(flatBatches.get(index)).isEqualTo(format("element#%s", index + 1)));
  }

  @Nonnull
  private List<String> getPrefixedStrings(
      final int numberOfElements, @Nonnull final String prefix) {
    return IntStream.range(1, numberOfElements + 1)
        .mapToObj(i -> format("%s#%s", prefix, i))
        .collect(Collectors.toList());
  }

  private int getExpectedNumberOfBatches(int numberOfElements, int batchSize) {
    return (int) (Math.ceil((double) numberOfElements / batchSize));
  }

  @Test
  void batchElements_WithEmptyListAndAnySize_ShouldReturnNoBatches() {
    final List<List<CategoryDraft>> batches = batchElements(new ArrayList<>(), 100);
    assertThat(batches.size()).isEqualTo(0);
  }

  @Test
  void batchElements_WithNegativeSize_ShouldReturnNoBatches() {
    final int numberOfCategoryDrafts = 160;
    final ArrayList<CategoryDraft> categoryDrafts = new ArrayList<>();

    for (int i = 0; i < numberOfCategoryDrafts; i++) {
      categoryDrafts.add(
          getMockCategoryDraft(
              Locale.ENGLISH, "name", "key" + i, "parentKey", "customTypeId", new HashMap<>()));
    }
    final List<List<CategoryDraft>> batches = batchElements(categoryDrafts, -100);
    assertThat(batches.size()).isEqualTo(0);
  }

  @Test
  void getReferenceWithKeyReplaced_WithNullReference_ShouldReturnNullReference() {
    final Reference<Object> keyReplacedReference =
        getReferenceWithKeyReplaced(
            null, () -> Reference.of(Category.referenceTypeId(), "id"), idToKeyValueMap);
    assertThat(keyReplacedReference).isNull();
  }

  @Test
  void
      getReferenceWithKeyReplaced_WithCachedCategoryReference_ShouldReturnCategoryReferenceWithKey() {
    final String categoryKey = "categoryKey";
    final String categoryId = UUID.randomUUID().toString();

    idToKeyValueMap.put(categoryId, categoryKey);

    final Reference<Category> categoryReference =
        Reference.ofResourceTypeIdAndId(Category.referenceTypeId(), categoryId);

    final Reference<Category> keyReplacedReference =
        getReferenceWithKeyReplaced(
            categoryReference,
            () -> Category.referenceOfId(idToKeyValueMap.get(categoryReference.getId())),
            idToKeyValueMap);

    assertThat(keyReplacedReference).isNotNull();
    assertThat(keyReplacedReference.getId()).isEqualTo(categoryKey);
  }

  @Test
  void
      getResourceIdentifierWithKey_WithCachedReference_ShouldReturnCategoryResourceIdentifierWithKey() {
    final String categoryKey = "categoryKey";
    final String categoryId = UUID.randomUUID().toString();

    idToKeyValueMap.put(categoryId, categoryKey);

    final Reference<Category> categoryReference =
        Reference.ofResourceTypeIdAndId(Category.referenceTypeId(), categoryId);

    final ResourceIdentifier<Category> resourceIdentifier =
        getResourceIdentifierWithKey(categoryReference, idToKeyValueMap);

    assertThat(resourceIdentifier).isNotNull();
    assertThat(resourceIdentifier.getKey()).isEqualTo(categoryKey);
  }

  @Test
  void getReferenceWithKey_WithNonExpandedCategoryReference_ShouldReturnReferenceWithoutKey() {
    final String categoryUuid = UUID.randomUUID().toString();
    final Reference<Category> categoryReference =
        Reference.ofResourceTypeIdAndId(Category.referenceTypeId(), categoryUuid);

    final Reference<Category> keyReplacedReference =
        getReferenceWithKeyReplaced(
            categoryReference,
            () -> Category.referenceOfId(idToKeyValueMap.get(categoryReference.getId())),
            idToKeyValueMap);

    assertThat(keyReplacedReference).isNotNull();
    assertThat(keyReplacedReference.getId()).isEqualTo(categoryUuid);
  }

  @Test
  void getResourceIdentifierWithKey_WithNonExpandedReference_ShouldReturnResIdentifierWithoutKey() {
    final String categoryUuid = UUID.randomUUID().toString();
    final Reference<Category> categoryReference =
        Reference.ofResourceTypeIdAndId(Category.referenceTypeId(), categoryUuid);

    final ResourceIdentifier<Category> resourceIdentifier =
        getResourceIdentifierWithKey(categoryReference, idToKeyValueMap);

    assertThat(resourceIdentifier).isNotNull();
    assertThat(resourceIdentifier.getId()).isEqualTo(categoryUuid);
  }

  @Test
  void getResourceIdentifierWithKey_WithNullReference_ShouldReturnNull() {
    final ResourceIdentifier<Category> resourceIdentifier =
        getResourceIdentifierWithKey(null, idToKeyValueMap);
    assertThat(resourceIdentifier).isNull();
  }
}<|MERGE_RESOLUTION|>--- conflicted
+++ resolved
@@ -28,14 +28,11 @@
 
   Map<String, String> idToKeyValueMap = new HashMap<>();
 
-<<<<<<< HEAD
-=======
   @AfterEach
   void clearCache() {
     idToKeyValueMap.clear();
   }
 
->>>>>>> 99bfc762
   @Test
   void batchElements_WithValidSize_ShouldReturnCorrectBatches() {
     final int numberOfCategoryDrafts = 160;
