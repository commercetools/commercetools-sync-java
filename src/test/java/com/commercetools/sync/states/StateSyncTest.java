package com.commercetools.sync.states;

import com.commercetools.sync.internals.helpers.CustomHeaderSphereClientDecorator;
import com.commercetools.sync.services.StateService;
import com.commercetools.sync.services.impl.StateServiceImpl;
import com.commercetools.sync.states.helpers.StateSyncStatistics;
import io.sphere.sdk.client.SphereClient;
import io.sphere.sdk.models.LocalizedString;
import io.sphere.sdk.models.SphereException;
import io.sphere.sdk.states.State;
import io.sphere.sdk.states.StateDraft;
import io.sphere.sdk.states.StateDraftBuilder;
import io.sphere.sdk.states.StateType;
import io.sphere.sdk.states.queries.StateQuery;
import org.junit.jupiter.api.Test;

import java.util.ArrayList;
import java.util.HashMap;
import java.util.List;
import java.util.Map;
import java.util.Optional;
import java.util.UUID;
import java.util.concurrent.CompletionException;

import static com.commercetools.sync.commons.asserts.statistics.AssertionsForStatistics.assertThat;
import static java.util.Arrays.asList;
import static java.util.Collections.emptyMap;
import static java.util.Collections.emptySet;
import static java.util.Collections.singleton;
import static java.util.Collections.singletonList;
import static java.util.concurrent.CompletableFuture.completedFuture;
import static java.util.concurrent.CompletableFuture.supplyAsync;
import static org.assertj.core.api.Assertions.assertThat;
import static org.mockito.ArgumentMatchers.any;
import static org.mockito.ArgumentMatchers.anySet;
import static org.mockito.Mockito.mock;
import static org.mockito.Mockito.never;
import static org.mockito.Mockito.spy;
import static org.mockito.Mockito.verify;
import static org.mockito.Mockito.verifyNoMoreInteractions;
import static org.mockito.Mockito.when;

class StateSyncTest {

    @Test
    void sync_WithInvalidDrafts_ShouldCompleteWithoutAnyProcessing() {
        // preparation
        final SphereClient ctpClient = mock(SphereClient.class);
        final List<String> errors = new ArrayList<>();
        final StateSyncOptions stateSyncOptions = StateSyncOptionsBuilder
            .of(ctpClient)
            .errorCallback((exception, oldResource, newResource, updateActions) -> {
                errors.add(exception.getMessage());
            })
            .build();

        final StateService stateService = mock(StateService.class);
        final StateSync stateSync = new StateSync(stateSyncOptions, stateService);

        final StateDraft stateDraftWithoutKey = StateDraftBuilder
            .of(null, StateType.LINE_ITEM_STATE)
            .name(LocalizedString.ofEnglish("state-name"))
            .build();

        // test
        final StateSyncStatistics statistics = stateSync
            .sync(asList(stateDraftWithoutKey, null))
            .toCompletableFuture()
            .join();

        // assertion
        verifyNoMoreInteractions(ctpClient);
        verifyNoMoreInteractions(stateService);
        assertThat(errors).hasSize(2);
        assertThat(errors).containsExactly(
            "StateDraft with name: LocalizedString(en -> state-name) doesn't have a key. "
                + "Please make sure all state drafts have keys.",
            "StateDraft is null.");

        assertThat(statistics).hasValues(2, 0, 0, 2, 0);
    }

    @Test
    void sync_WithErrorCachingKeys_ShouldExecuteCallbackOnErrorAndIncreaseFailedCounter() {
        // preparation
        final StateDraft stateDraft = StateDraftBuilder
            .of("state-1", StateType.LINE_ITEM_STATE)
            .build();

        final List<String> errorMessages = new ArrayList<>();
        final List<Throwable> exceptions = new ArrayList<>();

        final StateSyncOptions syncOptions = StateSyncOptionsBuilder
            .of(mock(SphereClient.class))
            .errorCallback((exception, oldResource, newResource, updateActions) -> {
                errorMessages.add(exception.getMessage());
                exceptions.add(exception.getCause());
            })
            .build();

        final StateService stateService = spy(new StateServiceImpl(syncOptions));
        when(stateService.cacheKeysToIds(anySet()))
            .thenReturn(supplyAsync(() -> { throw new SphereException(); }));

        final StateSync stateSync = new StateSync(syncOptions, stateService);

        // test
        final StateSyncStatistics stateSyncStatistics = stateSync
            .sync(singletonList(stateDraft))
            .toCompletableFuture().join();

        // assertions
        assertThat(errorMessages)
            .hasSize(1)
<<<<<<< HEAD
            .singleElement().asString().contains("Failed to build a cache of state keys to ids.");
=======
            .hasOnlyOneElementSatisfying(message ->
                assertThat(message).contains("Failed to build a cache of keys to ids.")
            );
>>>>>>> 5a1f8d20

        assertThat(exceptions)
            .hasSize(1)
            .singleElement().satisfies(throwable -> {
                assertThat(throwable).isExactlyInstanceOf(CompletionException.class);
                assertThat(throwable).hasCauseExactlyInstanceOf(SphereException.class);
            });

        assertThat(stateSyncStatistics).hasValues(1, 0, 0, 1);
    }

    @Test
    void sync_WithErrorFetchingExistingKeys_ShouldExecuteCallbackOnErrorAndIncreaseFailedCounter() {
        // preparation
        final StateDraft stateDraft = StateDraftBuilder
            .of("state-1", StateType.LINE_ITEM_STATE)
            .build();

        final List<String> errorMessages = new ArrayList<>();
        final List<Throwable> exceptions = new ArrayList<>();

        final SphereClient mockClient = mock(SphereClient.class);
        final SphereClient mockDecoratedClient = mock(CustomHeaderSphereClientDecorator.class);
        final StateSyncOptions syncOptions = spy(StateSyncOptionsBuilder
                .of(mockClient)
                .errorCallback((exception, oldResource, newResource, updateActions) -> {
                    errorMessages.add(exception.getMessage());
                    exceptions.add(exception.getCause());
                })
                .build());
        when(syncOptions.getCtpClient()).thenReturn(mockDecoratedClient);
        when(mockDecoratedClient.execute(any(StateQuery.class)))
                .thenReturn(supplyAsync(() -> { throw new SphereException(); }));

        final StateService stateService = spy(new StateServiceImpl(syncOptions));
        final Map<String, String> keyToIds = new HashMap<>();
        keyToIds.put(stateDraft.getKey(), UUID.randomUUID().toString());
        when(stateService.cacheKeysToIds(anySet())).thenReturn(completedFuture(keyToIds));

        final StateSync stateSync = new StateSync(syncOptions, stateService);

        // test
        final StateSyncStatistics stateSyncStatistics = stateSync
            .sync(singletonList(stateDraft))
            .toCompletableFuture().join();

        // assertions
        assertThat(errorMessages)
                .hasSize(1)
                .singleElement().asString().contains("Failed to fetch existing states");

        assertThat(exceptions)
                .hasSize(1)
                .singleElement().satisfies(throwable -> {
                    assertThat(throwable).isExactlyInstanceOf(CompletionException.class);
                    assertThat(throwable).hasCauseExactlyInstanceOf(SphereException.class);
                });

        assertThat(stateSyncStatistics).hasValues(1, 0, 0, 1);
    }

    @Test
    void sync_WithOnlyDraftsToCreate_ShouldCallBeforeCreateCallback() {
        // preparation
        final StateDraft stateDraft = StateDraftBuilder
            .of("state-1", StateType.LINE_ITEM_STATE)
            .build();

        final StateSyncOptions stateSyncOptions = StateSyncOptionsBuilder
            .of(mock(SphereClient.class))
            .build();

        final StateService stateService = mock(StateService.class);
        when(stateService.cacheKeysToIds(anySet())).thenReturn(completedFuture(emptyMap()));
        when(stateService.fetchMatchingStatesByKeysWithTransitions(anySet())).thenReturn(completedFuture(emptySet()));
        when(stateService.createState(any())).thenReturn(completedFuture(Optional.empty()));

        final StateSyncOptions spyStateSyncOptions = spy(stateSyncOptions);

        final StateSync stateSync = new StateSync(spyStateSyncOptions, stateService);

        // test
        stateSync.sync(singletonList(stateDraft)).toCompletableFuture().join();

        // assertion
        verify(spyStateSyncOptions).applyBeforeCreateCallback(any());
        verify(spyStateSyncOptions, never()).applyBeforeUpdateCallback(any(), any(), any());
    }

    @Test
    void sync_WithOnlyDraftsToUpdate_ShouldOnlyCallBeforeUpdateCallback() {
        // preparation
        final StateDraft stateDraft = StateDraftBuilder
            .of("state-1", StateType.LINE_ITEM_STATE)
            .name(LocalizedString.ofEnglish("foo"))
            .transitions(null)
            .build();

        final State mockedExistingState = mock(State.class);
        when(mockedExistingState.getKey()).thenReturn(stateDraft.getKey());
        when(mockedExistingState.getName()).thenReturn(LocalizedString.ofEnglish("bar"));
        when(mockedExistingState.getTransitions()).thenReturn(null);

        final StateSyncOptions stateSyncOptions = StateSyncOptionsBuilder
            .of(mock(SphereClient.class))
            .build();

        final StateService stateService = mock(StateService.class);
        final Map<String, String> keyToIds = new HashMap<>();
        keyToIds.put(stateDraft.getKey(), UUID.randomUUID().toString());
        when(stateService.cacheKeysToIds(anySet())).thenReturn(completedFuture(keyToIds));
        when(stateService.fetchMatchingStatesByKeysWithTransitions(anySet()))
            .thenReturn(completedFuture(singleton(mockedExistingState)));
        when(stateService.updateState(any(), any())).thenReturn(completedFuture(mockedExistingState));

        final StateSyncOptions spyStateSyncOptions = spy(stateSyncOptions);

        final StateSync stateSync = new StateSync(spyStateSyncOptions, stateService);

        // test
        stateSync.sync(singletonList(stateDraft)).toCompletableFuture().join();

        // assertion
        verify(spyStateSyncOptions).applyBeforeUpdateCallback(any(), any(), any());
        verify(spyStateSyncOptions, never()).applyBeforeCreateCallback(any());
    }
}<|MERGE_RESOLUTION|>--- conflicted
+++ resolved
@@ -112,13 +112,7 @@
         // assertions
         assertThat(errorMessages)
             .hasSize(1)
-<<<<<<< HEAD
-            .singleElement().asString().contains("Failed to build a cache of state keys to ids.");
-=======
-            .hasOnlyOneElementSatisfying(message ->
-                assertThat(message).contains("Failed to build a cache of keys to ids.")
-            );
->>>>>>> 5a1f8d20
+            .singleElement().asString().contains("Failed to build a cache of keys to ids.");
 
         assertThat(exceptions)
             .hasSize(1)
