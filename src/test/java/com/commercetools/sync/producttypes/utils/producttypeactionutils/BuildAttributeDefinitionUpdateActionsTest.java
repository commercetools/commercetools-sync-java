--- conflicted
+++ resolved
@@ -247,20 +247,11 @@
         final List<String> errorMessages = new ArrayList<>();
         final List<Throwable> exceptions = new ArrayList<>();
         final ProductTypeSyncOptions syncOptions = ProductTypeSyncOptionsBuilder.of(mock(SphereClient.class))
-<<<<<<< HEAD
-                                                                                .errorCallback(
-                                                                                    (errorMessage, exception) -> {
-                                                                                        errorMessages.add(errorMessage);
-                                                                                        exceptions.add(exception);
-                                                                                    })
-                                                                                .build();
-=======
             .errorCallback((exception, oldResource, newResource, updateActions) -> {
                 errorMessages.add(exception.getMessage());
                 exceptions.add(exception.getCause());
             })
             .build();
->>>>>>> d76ec938
 
         final List<UpdateAction<ProductType>> updateActions = buildAttributesUpdateActions(
             oldProductType,
