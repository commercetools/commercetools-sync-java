package com.commercetools.sync.sdk2.commons.asserts.statistics;

import com.commercetools.sync.sdk2.categories.helpers.CategorySyncStatistics;
import com.commercetools.sync.sdk2.customers.helpers.CustomerSyncStatistics;
import com.commercetools.sync.sdk2.customobjects.helpers.CustomObjectSyncStatistics;
import com.commercetools.sync.sdk2.products.helpers.ProductSyncStatistics;
import com.commercetools.sync.sdk2.producttypes.helpers.ProductTypeSyncStatistics;
import javax.annotation.Nonnull;
import javax.annotation.Nullable;

public final class AssertionsForStatistics {
  private AssertionsForStatistics() {}

  /**
   * Create assertion for {@link CustomerSyncStatistics}.
   *
   * @param statistics the actual value.
   * @return the created assertion object.
   */
  @Nonnull
  public static CustomerSyncStatisticsAssert assertThat(
      @Nullable final CustomerSyncStatistics statistics) {
    return new CustomerSyncStatisticsAssert(statistics);
  }

  /**
   * Create assertion for {@link ProductSyncStatistics}.
   *
   * @param statistics the actual value.
   * @return the created assertion object.
   */
  @Nonnull
  public static ProductSyncStatisticsAssert assertThat(
      @Nullable final ProductSyncStatistics statistics) {
    return new ProductSyncStatisticsAssert(statistics);
  }

  /**
   * Create assertion for {@link CategorySyncStatistics}.
   *
   * @param statistics the actual value.
   * @return the created assertion object.
   */
  @Nonnull
  public static CategorySyncStatisticsAssert assertThat(
      @Nullable final CategorySyncStatistics statistics) {
    return new CategorySyncStatisticsAssert(statistics);
  }

  /**
<<<<<<< HEAD
   * Create assertion for {@link CustomObjectSyncStatistics}.
=======
   * Create assertion for {@link ProductTypeSyncStatistics}.
>>>>>>> b9b8a341
   *
   * @param statistics the actual value.
   * @return the created assertion object.
   */
  @Nonnull
<<<<<<< HEAD
  public static CustomObjectSyncStatisticsAssert assertThat(
      @Nullable final CustomObjectSyncStatistics statistics) {
    return new CustomObjectSyncStatisticsAssert(statistics);
=======
  public static ProductTypeSyncStatisticsAssert assertThat(
      @Nullable final ProductTypeSyncStatistics statistics) {
    return new ProductTypeSyncStatisticsAssert(statistics);
>>>>>>> b9b8a341
  }
}<|MERGE_RESOLUTION|>--- conflicted
+++ resolved
@@ -48,24 +48,26 @@
   }
 
   /**
-<<<<<<< HEAD
    * Create assertion for {@link CustomObjectSyncStatistics}.
-=======
-   * Create assertion for {@link ProductTypeSyncStatistics}.
->>>>>>> b9b8a341
    *
    * @param statistics the actual value.
    * @return the created assertion object.
    */
   @Nonnull
-<<<<<<< HEAD
   public static CustomObjectSyncStatisticsAssert assertThat(
       @Nullable final CustomObjectSyncStatistics statistics) {
     return new CustomObjectSyncStatisticsAssert(statistics);
-=======
+  }
+
+  /**
+   * Create assertion for {@link ProductTypeSyncStatistics}.
+   *
+   * @param statistics the actual value.
+   * @return the created assertion object.
+   */
+  @Nonnull
   public static ProductTypeSyncStatisticsAssert assertThat(
       @Nullable final ProductTypeSyncStatistics statistics) {
     return new ProductTypeSyncStatisticsAssert(statistics);
->>>>>>> b9b8a341
   }
 }