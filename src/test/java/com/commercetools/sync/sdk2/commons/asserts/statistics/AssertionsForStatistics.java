--- conflicted
+++ resolved
@@ -73,12 +73,6 @@
     return new ProductTypeSyncStatisticsAssert(statistics);
   }
 
-<<<<<<< HEAD
-  @Nonnull
-  public static CartDiscountSyncStatisticsAssert assertThat(
-      @Nullable final CartDiscountSyncStatistics statistics) {
-    return new CartDiscountSyncStatisticsAssert(statistics);
-=======
   /**
    * Create assertion for {@link TypeSyncStatistics}.
    *
@@ -88,6 +82,11 @@
   @Nonnull
   public static TypeSyncStatisticsAssert assertThat(@Nullable final TypeSyncStatistics statistics) {
     return new TypeSyncStatisticsAssert(statistics);
->>>>>>> 118a301f
+  }
+
+  @Nonnull
+  public static CartDiscountSyncStatisticsAssert assertThat(
+      @Nullable final CartDiscountSyncStatistics statistics) {
+    return new CartDiscountSyncStatisticsAssert(statistics);
   }
 }