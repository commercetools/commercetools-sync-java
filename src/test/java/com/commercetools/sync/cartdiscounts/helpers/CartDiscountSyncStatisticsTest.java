--- conflicted
+++ resolved
@@ -5,10 +5,6 @@
 
 import static org.assertj.core.api.Assertions.assertThat;
 
-<<<<<<< HEAD
-
-=======
->>>>>>> f68f8d90
 class CartDiscountSyncStatisticsTest {
     private CartDiscountSyncStatistics cartDiscountSyncStatistics;
 
