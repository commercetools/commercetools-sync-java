--- conflicted
+++ resolved
@@ -5,16 +5,13 @@
 import com.commercetools.sync.services.CartDiscountService;
 import io.sphere.sdk.cartdiscounts.CartDiscount;
 import io.sphere.sdk.cartdiscounts.CartDiscountDraft;
-<<<<<<< HEAD
+import io.sphere.sdk.cartdiscounts.commands.CartDiscountUpdateCommand;
+import io.sphere.sdk.cartdiscounts.commands.updateactions.SetDescription;
 import io.sphere.sdk.cartdiscounts.CartDiscountDraftBuilder;
 import io.sphere.sdk.cartdiscounts.CartDiscountTarget;
 import io.sphere.sdk.cartdiscounts.CartDiscountValue;
 import io.sphere.sdk.cartdiscounts.CartPredicate;
 import io.sphere.sdk.cartdiscounts.LineItemsTarget;
-=======
-import io.sphere.sdk.cartdiscounts.commands.CartDiscountUpdateCommand;
-import io.sphere.sdk.cartdiscounts.commands.updateactions.SetDescription;
->>>>>>> 7e2b3ec5
 import io.sphere.sdk.cartdiscounts.queries.CartDiscountQuery;
 import io.sphere.sdk.client.InternalServerErrorException;
 import io.sphere.sdk.client.SphereClient;
@@ -25,11 +22,8 @@
 import org.junit.jupiter.api.Test;
 
 import java.util.HashMap;
-<<<<<<< HEAD
 import java.util.Locale;
-=======
 import java.util.List;
->>>>>>> 7e2b3ec5
 import java.util.Map;
 import java.util.Optional;
 import java.util.concurrent.CompletionStage;
@@ -148,7 +142,91 @@
     }
 
     @Test
-<<<<<<< HEAD
+    void createCartDiscount_WithUnsuccessfulMockCtpResponse_ShouldNotCreateCartDiscount() {
+        // preparation
+        final CartDiscountDraft mockCartDiscountDraft = mock(CartDiscountDraft.class);
+        final Map<String, Throwable> errors = new HashMap<>();
+        when(mockCartDiscountDraft.getName()).thenReturn(LocalizedString.ofEnglish("cartDiscountKey"));
+
+        final CartDiscountSyncOptions cartDiscountSyncOptions = CartDiscountSyncOptionsBuilder
+                .of(mock(SphereClient.class))
+                .errorCallback(errors::put)
+                .build();
+
+        final CartDiscountService cartDiscountService = new CartDiscountServiceImpl(cartDiscountSyncOptions);
+
+        when(cartDiscountSyncOptions.getCtpClient().execute(any()))
+                .thenReturn(CompletableFutureUtils.failed(new InternalServerErrorException()));
+
+        // test
+        final CompletionStage<Optional<CartDiscount>> result =
+                cartDiscountService.createCartDiscount(mockCartDiscountDraft);
+
+        // assertions
+        assertThat(result).isCompletedWithValue(Optional.empty());
+        assertThat(errors.keySet())
+                .hasSize(1)
+                .hasOnlyOneElementSatisfying(message -> {
+                    assertThat(message).contains("Failed to create draft with key: 'cartDiscountKey'.");
+                });
+
+        assertThat(errors.values())
+                .hasSize(1)
+                .hasOnlyOneElementSatisfying(exception ->
+                        assertThat(exception).isExactlyInstanceOf(InternalServerErrorException.class));
+
+
+    }
+
+    @Test
+    void updateCartDiscount_WithMockSuccessfulCtpResponse_ShouldCallCartDiscountUpdateCommand() {
+        // preparation
+        final CartDiscount mockCartDiscount = mock(CartDiscount.class);
+        final CartDiscountSyncOptions cartDiscountSyncOptions = CartDiscountSyncOptionsBuilder
+                .of(mock(SphereClient.class))
+                .build();
+
+        when(cartDiscountSyncOptions.getCtpClient().execute(any())).thenReturn(completedFuture(mockCartDiscount));
+        final CartDiscountService cartDiscountService = new CartDiscountServiceImpl(cartDiscountSyncOptions);
+
+        final List<UpdateAction<CartDiscount>> updateActions =
+                singletonList(SetDescription.of(LocalizedString.ofEnglish("new_desc")));
+        // test
+        final CompletionStage<CartDiscount> result =
+                cartDiscountService.updateCartDiscount(mockCartDiscount, updateActions);
+
+        // assertions
+        assertThat(result).isCompletedWithValue(mockCartDiscount);
+        verify(cartDiscountSyncOptions.getCtpClient())
+                .execute(eq(CartDiscountUpdateCommand.of(mockCartDiscount, updateActions)));
+    }
+
+    @Test
+    void updateCartDiscount_WithMockUnsuccessfulCtpResponse_ShouldCompleteExceptionally() {
+        // preparation
+        final CartDiscount mockCartDiscount = mock(CartDiscount.class);
+        final CartDiscountSyncOptions cartDiscountSyncOptions = CartDiscountSyncOptionsBuilder
+                .of(mock(SphereClient.class))
+                .build();
+
+        when(cartDiscountSyncOptions.getCtpClient().execute(any()))
+                .thenReturn(CompletableFutureUtils.exceptionallyCompletedFuture(new InternalServerErrorException()));
+
+        final CartDiscountService cartDiscountService = new CartDiscountServiceImpl(cartDiscountSyncOptions);
+
+        final List<UpdateAction<CartDiscount>> updateActions =
+                singletonList(SetDescription.of(LocalizedString.ofEnglish("new_desc")));
+        // test
+        final CompletionStage<CartDiscount> result =
+                cartDiscountService.updateCartDiscount(mockCartDiscount, updateActions);
+
+        // assertions
+        assertThat(result).hasFailedWithThrowableThat()
+                .isExactlyInstanceOf(InternalServerErrorException.class);
+    }
+
+
+    @Test
     void createCartDiscount_WithInvalidCartDiscount_ShouldHaveEmptyOptionalAsAResult() {
         //preparation
         final SphereClient sphereClient = mock(SphereClient.class);
@@ -183,90 +261,3 @@
     }
 
 }
-=======
-    void createCartDiscount_WithUnsuccessfulMockCtpResponse_ShouldNotCreateCartDiscount() {
-        // preparation
-        final CartDiscountDraft mockCartDiscountDraft = mock(CartDiscountDraft.class);
-        final Map<String, Throwable> errors = new HashMap<>();
-        when(mockCartDiscountDraft.getName()).thenReturn(LocalizedString.ofEnglish("cartDiscountKey"));
-
-        final CartDiscountSyncOptions cartDiscountSyncOptions = CartDiscountSyncOptionsBuilder
-                .of(mock(SphereClient.class))
-                .errorCallback(errors::put)
-                .build();
-
-        final CartDiscountService cartDiscountService = new CartDiscountServiceImpl(cartDiscountSyncOptions);
-
-        when(cartDiscountSyncOptions.getCtpClient().execute(any()))
-                .thenReturn(CompletableFutureUtils.failed(new InternalServerErrorException()));
-
-        // test
-        final CompletionStage<Optional<CartDiscount>> result =
-                cartDiscountService.createCartDiscount(mockCartDiscountDraft);
-
-        // assertions
-        assertThat(result).isCompletedWithValue(Optional.empty());
-        assertThat(errors.keySet())
-                .hasSize(1)
-                .hasOnlyOneElementSatisfying(message -> {
-                    assertThat(message).contains("Failed to create draft with key: 'cartDiscountKey'.");
-                });
-
-        assertThat(errors.values())
-                .hasSize(1)
-                .hasOnlyOneElementSatisfying(exception ->
-                        assertThat(exception).isExactlyInstanceOf(InternalServerErrorException.class));
-
-
-    }
-
-    @Test
-    void updateCartDiscount_WithMockSuccessfulCtpResponse_ShouldCallCartDiscountUpdateCommand() {
-        // preparation
-        final CartDiscount mockCartDiscount = mock(CartDiscount.class);
-        final CartDiscountSyncOptions cartDiscountSyncOptions = CartDiscountSyncOptionsBuilder
-                .of(mock(SphereClient.class))
-                .build();
-
-        when(cartDiscountSyncOptions.getCtpClient().execute(any())).thenReturn(completedFuture(mockCartDiscount));
-        final CartDiscountService cartDiscountService = new CartDiscountServiceImpl(cartDiscountSyncOptions);
-
-        final List<UpdateAction<CartDiscount>> updateActions =
-                singletonList(SetDescription.of(LocalizedString.ofEnglish("new_desc")));
-        // test
-        final CompletionStage<CartDiscount> result =
-                cartDiscountService.updateCartDiscount(mockCartDiscount, updateActions);
-
-        // assertions
-        assertThat(result).isCompletedWithValue(mockCartDiscount);
-        verify(cartDiscountSyncOptions.getCtpClient())
-                .execute(eq(CartDiscountUpdateCommand.of(mockCartDiscount, updateActions)));
-    }
-
-    @Test
-    void updateCartDiscount_WithMockUnsuccessfulCtpResponse_ShouldCompleteExceptionally() {
-        // preparation
-        final CartDiscount mockCartDiscount = mock(CartDiscount.class);
-        final CartDiscountSyncOptions cartDiscountSyncOptions = CartDiscountSyncOptionsBuilder
-                .of(mock(SphereClient.class))
-                .build();
-
-        when(cartDiscountSyncOptions.getCtpClient().execute(any()))
-                .thenReturn(CompletableFutureUtils.exceptionallyCompletedFuture(new InternalServerErrorException()));
-
-        final CartDiscountService cartDiscountService = new CartDiscountServiceImpl(cartDiscountSyncOptions);
-
-        final List<UpdateAction<CartDiscount>> updateActions =
-                singletonList(SetDescription.of(LocalizedString.ofEnglish("new_desc")));
-        // test
-        final CompletionStage<CartDiscount> result =
-                cartDiscountService.updateCartDiscount(mockCartDiscount, updateActions);
-
-        // assertions
-        assertThat(result).hasFailedWithThrowableThat()
-                .isExactlyInstanceOf(InternalServerErrorException.class);
-    }
-
-
-}
->>>>>>> 7e2b3ec5
