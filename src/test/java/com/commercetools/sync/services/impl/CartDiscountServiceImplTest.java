package com.commercetools.sync.services.impl;

import com.commercetools.sync.cartdiscounts.CartDiscountSyncOptions;
import com.commercetools.sync.cartdiscounts.CartDiscountSyncOptionsBuilder;
import com.commercetools.sync.services.CartDiscountService;
import io.sphere.sdk.cartdiscounts.CartDiscount;
import io.sphere.sdk.cartdiscounts.CartDiscountDraft;
import io.sphere.sdk.cartdiscounts.commands.CartDiscountUpdateCommand;
import io.sphere.sdk.cartdiscounts.commands.updateactions.SetDescription;
import io.sphere.sdk.cartdiscounts.queries.CartDiscountQuery;
import io.sphere.sdk.client.InternalServerErrorException;
import io.sphere.sdk.client.SphereClient;
import io.sphere.sdk.commands.UpdateAction;
import io.sphere.sdk.models.LocalizedString;
import io.sphere.sdk.queries.PagedQueryResult;
import io.sphere.sdk.utils.CompletableFutureUtils;
import org.junit.jupiter.api.Test;

import java.util.HashMap;
import java.util.List;
import java.util.Map;
import java.util.Optional;
import java.util.concurrent.CompletionStage;

import static java.util.Collections.singletonList;
import static java.util.concurrent.CompletableFuture.completedFuture;
import static org.assertj.core.api.Assertions.assertThat;
import static org.junit.jupiter.api.Assertions.assertTrue;
import static org.mockito.ArgumentMatchers.any;
import static org.mockito.ArgumentMatchers.eq;
import static org.mockito.Mockito.mock;
import static org.mockito.Mockito.never;
import static org.mockito.Mockito.times;
import static org.mockito.Mockito.verify;
import static org.mockito.Mockito.when;
import static org.mockito.internal.verification.VerificationModeFactory.only;

class CartDiscountServiceImplTest {

    @Test
    void fetchCartDiscount_WithEmptyKey_ShouldNotFetchAnyCartDiscount() {
        // preparation
        final SphereClient sphereClient = mock(SphereClient.class);
        final CartDiscountSyncOptions cartDiscountSyncOptions = CartDiscountSyncOptionsBuilder
                .of(sphereClient)
                .build();
        final CartDiscountService cartDiscountService = new CartDiscountServiceImpl(cartDiscountSyncOptions);

        // test
        final CompletionStage<Optional<CartDiscount>> result = cartDiscountService.fetchCartDiscount("");


        // assertions
        assertThat(result).isCompletedWithValue(Optional.empty());
        verify(sphereClient, never()).execute(any());
    }

    @Test
    void fetchCartDiscount_WithNullKey_ShouldNotFetchAnyCartDiscount() {
        // preparation
        final SphereClient sphereClient = mock(SphereClient.class);
        final CartDiscountSyncOptions cartDiscountSyncOptions = CartDiscountSyncOptionsBuilder
                .of(sphereClient)
                .build();
        final CartDiscountService cartDiscountService = new CartDiscountServiceImpl(cartDiscountSyncOptions);

        // test
        final CompletionStage<Optional<CartDiscount>> result = cartDiscountService.fetchCartDiscount(null);


        // assertions
        assertThat(result).isCompletedWithValue(Optional.empty());
        verify(sphereClient, never()).execute(any());
    }

    @Test
    void fetchCartDiscount_WithValidKey_ShouldReturnMockCartDiscount() {
        // preparation
        final SphereClient sphereClient = mock(SphereClient.class);
        final CartDiscount mockCartDiscount = mock(CartDiscount.class);
        when(mockCartDiscount.getId()).thenReturn("testId");
        when(mockCartDiscount.getKey()).thenReturn("any_key");
        final CartDiscountSyncOptions cartDiscountSyncOptions = CartDiscountSyncOptionsBuilder
                .of(sphereClient)
                .build();
        final CartDiscountService cartDiscountService = new CartDiscountServiceImpl(cartDiscountSyncOptions);

        @SuppressWarnings("unchecked")
        final PagedQueryResult<CartDiscount> pagedQueryResult =  mock(PagedQueryResult.class);
        when(pagedQueryResult.head()).thenReturn(Optional.of(mockCartDiscount));
        when(cartDiscountSyncOptions.getCtpClient().execute(any(CartDiscountQuery.class)))
                .thenReturn(completedFuture(pagedQueryResult));

        // test
        final CompletionStage<Optional<CartDiscount>> result =
                cartDiscountService.fetchCartDiscount("any_key");
<<<<<<< HEAD
=======

>>>>>>> 6a9c76ec

        // assertions
        assertThat(result).isCompletedWithValue(Optional.of(mockCartDiscount));
        verify(sphereClient, only()).execute(any());
    }

    @Test
    void createCartDiscount_WithNullCartDiscountKey_ShouldNotCreateCartDiscount() {
        // preparation
        final CartDiscountDraft mockCartDiscountDraft = mock(CartDiscountDraft.class);
        final Map<String, Throwable> errors = new HashMap<>();
        when(mockCartDiscountDraft.getKey()).thenReturn(null);

        final CartDiscountSyncOptions cartDiscountSyncOptions = CartDiscountSyncOptionsBuilder
                .of(mock(SphereClient.class))
                .errorCallback(errors::put)
                .build();
        final CartDiscountService cartDiscountService = new CartDiscountServiceImpl(cartDiscountSyncOptions);

        // test
        final CompletionStage<Optional<CartDiscount>> result = cartDiscountService
            .createCartDiscount(mockCartDiscountDraft);

        // assertions
        assertThat(result).isCompletedWithValue(Optional.empty());
        assertThat(errors).isNotEmpty();
        assertThat(errors.size()).isEqualTo(1);
        assertTrue(errors.keySet().stream().anyMatch(e -> e.contains("Draft key is blank!")));
        verify(cartDiscountSyncOptions.getCtpClient(), times(0)).execute(any());
<<<<<<< HEAD
=======

>>>>>>> 6a9c76ec
    }

    @Test
    void createCartDiscount_WithUnsuccessfulMockCtpResponse_ShouldNotCreateCartDiscount() {
        // preparation
        final CartDiscountDraft mockCartDiscountDraft = mock(CartDiscountDraft.class);
        final Map<String, Throwable> errors = new HashMap<>();
<<<<<<< HEAD
        when(mockCartDiscountDraft.getKey()).thenReturn("cartDiscountKey");
=======
        when(mockCartDiscountDraft.getName()).thenReturn(LocalizedString.ofEnglish("cartDiscountKey"));
>>>>>>> 6a9c76ec

        final CartDiscountSyncOptions cartDiscountSyncOptions = CartDiscountSyncOptionsBuilder
                .of(mock(SphereClient.class))
                .errorCallback(errors::put)
                .build();

        final CartDiscountService cartDiscountService = new CartDiscountServiceImpl(cartDiscountSyncOptions);

        when(cartDiscountSyncOptions.getCtpClient().execute(any()))
                .thenReturn(CompletableFutureUtils.failed(new InternalServerErrorException()));

        // test
        final CompletionStage<Optional<CartDiscount>> result =
                cartDiscountService.createCartDiscount(mockCartDiscountDraft);

        // assertions
        assertThat(result).isCompletedWithValue(Optional.empty());
        assertThat(errors.keySet())
                .hasSize(1)
                .hasOnlyOneElementSatisfying(message -> {
                    assertThat(message).contains("Failed to create draft with key: 'cartDiscountKey'.");
                });

        assertThat(errors.values())
                .hasSize(1)
                .hasOnlyOneElementSatisfying(exception ->
                        assertThat(exception).isExactlyInstanceOf(InternalServerErrorException.class));


    }

    @Test
    void updateCartDiscount_WithMockSuccessfulCtpResponse_ShouldCallCartDiscountUpdateCommand() {
        // preparation
        final CartDiscount mockCartDiscount = mock(CartDiscount.class);
        final CartDiscountSyncOptions cartDiscountSyncOptions = CartDiscountSyncOptionsBuilder
                .of(mock(SphereClient.class))
                .build();
<<<<<<< HEAD

        when(cartDiscountSyncOptions.getCtpClient().execute(any())).thenReturn(completedFuture(mockCartDiscount));
        final CartDiscountService cartDiscountService = new CartDiscountServiceImpl(cartDiscountSyncOptions);

        final List<UpdateAction<CartDiscount>> updateActions =
                singletonList(SetDescription.of(LocalizedString.ofEnglish("new_desc")));
        // test
        final CompletionStage<CartDiscount> result =
                cartDiscountService.updateCartDiscount(mockCartDiscount, updateActions);

        // assertions
        assertThat(result).isCompletedWithValue(mockCartDiscount);
        verify(cartDiscountSyncOptions.getCtpClient())
                .execute(eq(CartDiscountUpdateCommand.of(mockCartDiscount, updateActions)));
    }

    @Test
    void updateCartDiscount_WithMockUnsuccessfulCtpResponse_ShouldCompleteExceptionally() {
        // preparation
        final CartDiscount mockCartDiscount = mock(CartDiscount.class);
        final CartDiscountSyncOptions cartDiscountSyncOptions = CartDiscountSyncOptionsBuilder
                .of(mock(SphereClient.class))
                .build();

        when(cartDiscountSyncOptions.getCtpClient().execute(any()))
                .thenReturn(CompletableFutureUtils.exceptionallyCompletedFuture(new InternalServerErrorException()));

        final CartDiscountService cartDiscountService = new CartDiscountServiceImpl(cartDiscountSyncOptions);

        final List<UpdateAction<CartDiscount>> updateActions =
                singletonList(SetDescription.of(LocalizedString.ofEnglish("new_desc")));
        // test
        final CompletionStage<CartDiscount> result =
                cartDiscountService.updateCartDiscount(mockCartDiscount, updateActions);

        // assertions
        assertThat(result).hasFailedWithThrowableThat()
                .isExactlyInstanceOf(InternalServerErrorException.class);
    }

    @Test
    void createCartDiscount_WithEmptyCartDiscountKey_ShouldHaveEmptyOptionalAsAResult() {
        //preparation
        final SphereClient sphereClient = mock(SphereClient.class);
        final CartDiscountDraft mockCartDiscountDraft = mock(CartDiscountDraft.class);
        final Map<String, Throwable> errors = new HashMap<>();
        when(mockCartDiscountDraft.getName()).thenReturn(LocalizedString.ofEnglish(""));

        final CartDiscountSyncOptions options = CartDiscountSyncOptionsBuilder
                .of(sphereClient)
                .errorCallback(errors::put)
                .build();

        final CartDiscountServiceImpl cartDiscountService = new CartDiscountServiceImpl(options);

        // test
        final CompletionStage<Optional<CartDiscount>> result = cartDiscountService
            .createCartDiscount(mockCartDiscountDraft);

        // assertion
        assertThat(result).isCompletedWithValue(Optional.empty());
        assertThat(errors.keySet())
                .containsExactly("Failed to create draft with key: ''. Reason: Draft key is blank!");
=======
>>>>>>> 6a9c76ec

        when(cartDiscountSyncOptions.getCtpClient().execute(any())).thenReturn(completedFuture(mockCartDiscount));
        final CartDiscountService cartDiscountService = new CartDiscountServiceImpl(cartDiscountSyncOptions);

        final List<UpdateAction<CartDiscount>> updateActions =
                singletonList(SetDescription.of(LocalizedString.ofEnglish("new_desc")));
        // test
        final CompletionStage<CartDiscount> result =
                cartDiscountService.updateCartDiscount(mockCartDiscount, updateActions);

        // assertions
        assertThat(result).isCompletedWithValue(mockCartDiscount);
        verify(cartDiscountSyncOptions.getCtpClient())
                .execute(eq(CartDiscountUpdateCommand.of(mockCartDiscount, updateActions)));
    }

    @Test
    void updateCartDiscount_WithMockUnsuccessfulCtpResponse_ShouldCompleteExceptionally() {
        // preparation
        final CartDiscount mockCartDiscount = mock(CartDiscount.class);
        final CartDiscountSyncOptions cartDiscountSyncOptions = CartDiscountSyncOptionsBuilder
                .of(mock(SphereClient.class))
                .build();

        when(cartDiscountSyncOptions.getCtpClient().execute(any()))
                .thenReturn(CompletableFutureUtils.exceptionallyCompletedFuture(new InternalServerErrorException()));

        final CartDiscountService cartDiscountService = new CartDiscountServiceImpl(cartDiscountSyncOptions);

        final List<UpdateAction<CartDiscount>> updateActions =
                singletonList(SetDescription.of(LocalizedString.ofEnglish("new_desc")));
        // test
        final CompletionStage<CartDiscount> result =
                cartDiscountService.updateCartDiscount(mockCartDiscount, updateActions);

        // assertions
        assertThat(result).hasFailedWithThrowableThat()
                .isExactlyInstanceOf(InternalServerErrorException.class);
    }


}<|MERGE_RESOLUTION|>--- conflicted
+++ resolved
@@ -94,10 +94,6 @@
         // test
         final CompletionStage<Optional<CartDiscount>> result =
                 cartDiscountService.fetchCartDiscount("any_key");
-<<<<<<< HEAD
-=======
-
->>>>>>> 6a9c76ec
 
         // assertions
         assertThat(result).isCompletedWithValue(Optional.of(mockCartDiscount));
@@ -127,10 +123,6 @@
         assertThat(errors.size()).isEqualTo(1);
         assertTrue(errors.keySet().stream().anyMatch(e -> e.contains("Draft key is blank!")));
         verify(cartDiscountSyncOptions.getCtpClient(), times(0)).execute(any());
-<<<<<<< HEAD
-=======
-
->>>>>>> 6a9c76ec
     }
 
     @Test
@@ -138,11 +130,7 @@
         // preparation
         final CartDiscountDraft mockCartDiscountDraft = mock(CartDiscountDraft.class);
         final Map<String, Throwable> errors = new HashMap<>();
-<<<<<<< HEAD
         when(mockCartDiscountDraft.getKey()).thenReturn("cartDiscountKey");
-=======
-        when(mockCartDiscountDraft.getName()).thenReturn(LocalizedString.ofEnglish("cartDiscountKey"));
->>>>>>> 6a9c76ec
 
         final CartDiscountSyncOptions cartDiscountSyncOptions = CartDiscountSyncOptionsBuilder
                 .of(mock(SphereClient.class))
@@ -181,7 +169,6 @@
         final CartDiscountSyncOptions cartDiscountSyncOptions = CartDiscountSyncOptionsBuilder
                 .of(mock(SphereClient.class))
                 .build();
-<<<<<<< HEAD
 
         when(cartDiscountSyncOptions.getCtpClient().execute(any())).thenReturn(completedFuture(mockCartDiscount));
         final CartDiscountService cartDiscountService = new CartDiscountServiceImpl(cartDiscountSyncOptions);
@@ -245,47 +232,5 @@
         assertThat(result).isCompletedWithValue(Optional.empty());
         assertThat(errors.keySet())
                 .containsExactly("Failed to create draft with key: ''. Reason: Draft key is blank!");
-=======
->>>>>>> 6a9c76ec
-
-        when(cartDiscountSyncOptions.getCtpClient().execute(any())).thenReturn(completedFuture(mockCartDiscount));
-        final CartDiscountService cartDiscountService = new CartDiscountServiceImpl(cartDiscountSyncOptions);
-
-        final List<UpdateAction<CartDiscount>> updateActions =
-                singletonList(SetDescription.of(LocalizedString.ofEnglish("new_desc")));
-        // test
-        final CompletionStage<CartDiscount> result =
-                cartDiscountService.updateCartDiscount(mockCartDiscount, updateActions);
-
-        // assertions
-        assertThat(result).isCompletedWithValue(mockCartDiscount);
-        verify(cartDiscountSyncOptions.getCtpClient())
-                .execute(eq(CartDiscountUpdateCommand.of(mockCartDiscount, updateActions)));
-    }
-
-    @Test
-    void updateCartDiscount_WithMockUnsuccessfulCtpResponse_ShouldCompleteExceptionally() {
-        // preparation
-        final CartDiscount mockCartDiscount = mock(CartDiscount.class);
-        final CartDiscountSyncOptions cartDiscountSyncOptions = CartDiscountSyncOptionsBuilder
-                .of(mock(SphereClient.class))
-                .build();
-
-        when(cartDiscountSyncOptions.getCtpClient().execute(any()))
-                .thenReturn(CompletableFutureUtils.exceptionallyCompletedFuture(new InternalServerErrorException()));
-
-        final CartDiscountService cartDiscountService = new CartDiscountServiceImpl(cartDiscountSyncOptions);
-
-        final List<UpdateAction<CartDiscount>> updateActions =
-                singletonList(SetDescription.of(LocalizedString.ofEnglish("new_desc")));
-        // test
-        final CompletionStage<CartDiscount> result =
-                cartDiscountService.updateCartDiscount(mockCartDiscount, updateActions);
-
-        // assertions
-        assertThat(result).hasFailedWithThrowableThat()
-                .isExactlyInstanceOf(InternalServerErrorException.class);
-    }
-
-
+    }
 }