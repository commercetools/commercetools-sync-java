package com.commercetools.sync.services.impl;

import com.commercetools.sync.commons.exceptions.SyncException;
import com.commercetools.sync.commons.helpers.ResourceKeyIdGraphQlRequest;
import com.commercetools.sync.commons.models.ResourceKeyIdGraphQlResult;
import com.commercetools.sync.commons.models.ResourceKeyId;
import com.commercetools.sync.commons.utils.TriConsumer;
import com.commercetools.sync.customobjects.CustomObjectSyncOptions;
import com.commercetools.sync.customobjects.CustomObjectSyncOptionsBuilder;
import com.commercetools.sync.customobjects.helpers.CustomObjectCompositeIdentifier;
import com.commercetools.sync.products.ProductSyncOptions;
import com.commercetools.sync.products.ProductSyncOptionsBuilder;
import com.commercetools.sync.services.ProductService;
import io.sphere.sdk.client.BadGatewayException;
import io.sphere.sdk.client.SphereClient;
import io.sphere.sdk.customobjects.CustomObject;
import io.sphere.sdk.customobjects.queries.CustomObjectQuery;
import io.sphere.sdk.products.Product;
import io.sphere.sdk.products.ProductDraft;
import io.sphere.sdk.products.queries.ProductQuery;
import io.sphere.sdk.queries.PagedQueryResult;
import io.sphere.sdk.utils.CompletableFutureUtils;
import org.apache.commons.lang3.RandomStringUtils;
import org.assertj.core.data.MapEntry;
import org.junit.jupiter.api.AfterEach;
import org.junit.jupiter.api.BeforeEach;
import org.junit.jupiter.api.Test;
import org.junit.jupiter.params.ParameterizedTest;
import org.junit.jupiter.params.provider.NullAndEmptySource;
import org.junit.jupiter.params.provider.ValueSource;

import java.util.Arrays;
import java.util.HashSet;
import java.util.Map;
import java.util.Optional;
import java.util.Set;
import java.util.concurrent.CompletionStage;
import java.util.stream.Collectors;

import static java.util.Collections.emptySet;
import static java.util.Collections.singleton;
import static java.util.Collections.singletonList;
import static java.util.concurrent.CompletableFuture.completedFuture;
import static org.assertj.core.api.Assertions.assertThat;
import static org.junit.jupiter.api.Assertions.assertAll;
import static org.mockito.ArgumentMatchers.any;
import static org.mockito.Mockito.mock;
import static org.mockito.Mockito.never;
import static org.mockito.Mockito.reset;
import static org.mockito.Mockito.times;
import static org.mockito.Mockito.verify;
import static org.mockito.Mockito.when;

class BaseServiceImplTest {

    @SuppressWarnings("unchecked")
    private TriConsumer<SyncException, Optional<ProductDraft>, Optional<Product>> warningCallback
        = mock(TriConsumer.class);
    private SphereClient client = mock(SphereClient.class);
    private ProductService service;

    @BeforeEach
    void setup() {
        final ProductSyncOptions syncOptions =
            ProductSyncOptionsBuilder
                .of(client)
                .warningCallback(warningCallback)
                .batchSize(20)
                .cacheSize(2)
                .build();
        service = new ProductServiceImpl(syncOptions);
    }

    @AfterEach
    void cleanup() {
        reset(client, warningCallback);
    }

    @ParameterizedTest
    @NullAndEmptySource
    @ValueSource(strings = {" "})
    void fetchCachedResourceId_WithBlankKey_ShouldMakeNoRequestAndReturnEmptyOptional(final String key) {
        //test
        final Optional<String> result = service.getIdFromCacheOrFetch(key).toCompletableFuture().join();

        //assertions
        assertThat(result).isEmpty();
        verify(client, never()).execute(any());
    }

    @Test
    void fetchCachedResourceId_WithFetchResourceWithKey_ShouldReturnResourceId() {
        //preparation
        final PagedQueryResult pagedQueryResult = mock(PagedQueryResult.class);
        final Product mockProductResult = mock(Product.class);
        final String key = "testKey";
        final String id = "testId";
        when(mockProductResult.getKey()).thenReturn(key);
        when(mockProductResult.getId()).thenReturn(id);
        when(pagedQueryResult.getResults()).thenReturn(singletonList(mockProductResult));

        when(client.execute(any())).thenReturn(completedFuture(pagedQueryResult));

        //test
        final Optional<String> result = service.getIdFromCacheOrFetch(key).toCompletableFuture().join();

        //assertions
        assertThat(result).contains(id);
    }

    @Test
    void fetchCachedResourceId_WithCachedResource_ShouldReturnResourceIdWithoutMakingRequest() {
        //preparation
        final PagedQueryResult pagedQueryResult = mock(PagedQueryResult.class);
        final Product mockProductResult = mock(Product.class);
        final String key = "testKey";
        final String id = "testId";
        when(mockProductResult.getKey()).thenReturn(key);
        when(mockProductResult.getId()).thenReturn(id);
        when(pagedQueryResult.getResults()).thenReturn(singletonList(mockProductResult));
        when(client.execute(any())).thenReturn(completedFuture(pagedQueryResult));
        service.getIdFromCacheOrFetch(key).toCompletableFuture().join();

        //test
        final Optional<String> result = service.getIdFromCacheOrFetch(key).toCompletableFuture().join();

        //assertions
        assertThat(result).contains(id);
        // only 1 request of the first fetch, but no more since second time it gets it from cache.
        verify(client, times(1)).execute(any(ProductQuery.class));
    }

    @Test
    void fetchMatchingResources_WithEmptyKeySet_ShouldFetchAndCacheNothing() {
        //test
        final Set<Product> resources = service
            .fetchMatchingProductsByKeys(new HashSet<>())
            .toCompletableFuture()
            .join();

        //assertions
        assertThat(resources).isEmpty();
        verify(client, never()).execute(any(ProductQuery.class));
    }

    @SuppressWarnings("unchecked")
    @Test
    void fetchMatchingResources_WithKeySet_ShouldFetchResourcesAndCacheKeys() {
        //preparation
        final String key1 = RandomStringUtils.random(15);
        final String key2 = RandomStringUtils.random(15);

        final HashSet<String> resourceKeys = new HashSet<>();
        resourceKeys.add(key1);
        resourceKeys.add(key2);

        final Product mock1 = mock(Product.class);
        when(mock1.getId()).thenReturn(RandomStringUtils.random(15));
        when(mock1.getKey()).thenReturn(key1);

        final Product mock2 = mock(Product.class);
        when(mock2.getId()).thenReturn(RandomStringUtils.random(15));
        when(mock2.getKey()).thenReturn(key2);

        final PagedQueryResult result = mock(PagedQueryResult.class);
        when(result.getResults()).thenReturn(Arrays.asList(mock1, mock2));

        when(client.execute(any(ProductQuery.class))).thenReturn(completedFuture(result));

        //test fetch
        final Set<Product> resources = service
            .fetchMatchingProductsByKeys(resourceKeys)
            .toCompletableFuture().join();

        //assertions
        assertThat(resources).containsExactlyInAnyOrder(mock1, mock2);
        verify(client, times(1)).execute(any(ProductQuery.class));

        //test caching
        final Optional<String> cachedKey1 = service
            .getIdFromCacheOrFetch(mock1.getKey())
            .toCompletableFuture().join();

        final Optional<String> cachedKey2 = service
            .getIdFromCacheOrFetch(mock2.getKey())
            .toCompletableFuture().join();

        //assertions
        assertThat(cachedKey1).contains(mock1.getId());
        assertThat(cachedKey2).contains(mock2.getId());
        // still 1 request from the first #fetchMatchingProductsByKeys call
        verify(client, times(1)).execute(any(ProductQuery.class));
    }

    @Test
    void fetchMatchingResources_WithBadGateWayException_ShouldCompleteExceptionally() {
        //preparation
        final String key1 = RandomStringUtils.random(15);
        final String key2 = RandomStringUtils.random(15);

        final HashSet<String> resourceKeys = new HashSet<>();
        resourceKeys.add(key1);
        resourceKeys.add(key2);

        when(client.execute(any(ProductQuery.class)))
            .thenReturn(CompletableFutureUtils.exceptionallyCompletedFuture(new BadGatewayException()));

        //test
        final CompletionStage<Set<Product>> result = service.fetchMatchingProductsByKeys(resourceKeys);

        //assertions
        assertThat(result).hasFailedWithThrowableThat().isExactlyInstanceOf(BadGatewayException.class);
        verify(client).execute(any(ProductQuery.class));
    }

    @ParameterizedTest
    @NullAndEmptySource
    @ValueSource(strings = {" "})
    void fetchResource_WithBlankKey_ShouldMakeNoRequestAndReturnEmptyOptional(final String key) {
        //test
        final Optional<Product> optional = service.fetchProduct(key).toCompletableFuture().join();

        //assertions
        assertThat(optional).isEmpty();
        verify(client, never()).execute(any());
    }

    @SuppressWarnings("unchecked")
    @Test
    void fetchResource_WithKey_ShouldFetchResource() {
        //preparation
        final String resourceId = RandomStringUtils.random(15);
        final String resourceKey = RandomStringUtils.random(15);

        final Product mockProductResult = mock(Product.class);
        when(mockProductResult.getKey()).thenReturn(resourceKey);
        when(mockProductResult.getId()).thenReturn(resourceId);

        final PagedQueryResult<Product> result = mock(PagedQueryResult.class);
        when(result.head()).thenReturn(Optional.of(mockProductResult));

        when(client.execute(any())).thenReturn(completedFuture(result));

        //test
        final Optional<Product> resourceOptional = service.fetchProduct(resourceKey).toCompletableFuture().join();

        //assertions
        assertThat(resourceOptional).containsSame(mockProductResult);
        verify(client).execute(any(ProductQuery.class));
    }

    @Test
    void fetchResource_WithBadGateWayException_ShouldCompleteExceptionally() {
        //preparation
        when(client.execute(any(ProductQuery.class)))
            .thenReturn(CompletableFutureUtils.exceptionallyCompletedFuture(new BadGatewayException()));

        //test
        final CompletionStage<Optional<Product>> result = service.fetchProduct("foo");

        //assertions
        assertThat(result).hasFailedWithThrowableThat().isExactlyInstanceOf(BadGatewayException.class);
        verify(client, times(1)).execute(any(ProductQuery.class));
    }

    @Test
    void cacheKeysToIdsUsingGraphQl_WithEmptySetOfKeys_ShouldMakeNoRequestAndReturnEmptyOptional() {
        //test
        final Map<String, String> optional = service.cacheKeysToIds(emptySet()).toCompletableFuture().join();

        //assertions
        assertThat(optional).isEmpty();
        verify(client, never()).execute(any());
    }

    @Test
    void cacheKeysToIdsUsingGraphQl_WithAllCachedKeys_ShouldMakeNoRequestAndReturnCachedEntry() {
        //preparation
        final PagedQueryResult pagedQueryResult = mock(PagedQueryResult.class);
        final Product mockProductResult = mock(Product.class);
        final String key = "testKey";
        final String id = "testId";
        when(mockProductResult.getKey()).thenReturn(key);
        when(mockProductResult.getId()).thenReturn(id);
        when(pagedQueryResult.getResults()).thenReturn(singletonList(mockProductResult));
        when(client.execute(any())).thenReturn(completedFuture(pagedQueryResult));
        service.getIdFromCacheOrFetch(key).toCompletableFuture().join();

        //test
        final Map<String, String> optional = service.cacheKeysToIds(singleton("testKey")).toCompletableFuture().join();

        //assertions
        assertThat(optional).containsExactly(MapEntry.entry(key, id));
        verify(client, times(1)).execute(any(ProductQuery.class));
    }

    @Test
<<<<<<< HEAD
    void cacheKeysToIds_WithCachedKeysExceedingCacheSize_ShouldEvictOldEntriesAndReturnLatestUsed() {
        //preparation
        final PagedQueryResult pagedQueryResult1 = mock(PagedQueryResult.class);
        final Product product1 = mock(Product.class);
        when(product1.getKey()).thenReturn("key-1");
        when(product1.getId()).thenReturn("id-1");
        final Product product2 = mock(Product.class);
        when(product2.getKey()).thenReturn("key-2");
        when(product2.getId()).thenReturn("id-2");
        when(pagedQueryResult1.getResults()).thenReturn(Arrays.asList(product1, product2));
        final PagedQueryResult pagedQueryResult2 = mock(PagedQueryResult.class);
        final Product product3 = mock(Product.class);
        when(product3.getKey()).thenReturn("testKey");
        when(product3.getId()).thenReturn("testId");
        when(pagedQueryResult2.getResults()).thenReturn(singletonList(product3));
        when(client.execute(any()))
            .thenReturn(completedFuture(pagedQueryResult1))
            .thenReturn(completedFuture(pagedQueryResult2));
        service.fetchMatchingProductsByKeys(Arrays.asList("key-1", "key-2").stream().collect(Collectors.toSet()));
        service.getIdFromCacheOrFetch("key-1"); //access the first added cache entry

        //test
        final Map<String, String> optional = service.cacheKeysToIds(singleton("testKey")).toCompletableFuture().join();

        //assertions
        assertThat(optional).containsExactly(MapEntry.entry("key-1", "id-1"), MapEntry.entry("testKey", "testId"));
        verify(client, times(2)).execute(any(ProductQuery.class));
    }

    @Test
    void cacheKeysToIds_WithNoCachedKeys_ShouldMakeRequestAndReturnCachedEntry() {
=======
    void cacheKeysToIdsUsingGraphQl_WithNoCachedKeys_ShouldMakeRequestAndReturnCachedEntry() {
>>>>>>> 74441a7a
        //preparation
        final ResourceKeyIdGraphQlResult resourceKeyIdGraphQlResult = mock(ResourceKeyIdGraphQlResult.class);
        final ResourceKeyId mockResourceKeyId = mock(ResourceKeyId.class);
        final String key = "testKey";
        final String id = "testId";
        when(mockResourceKeyId.getKey()).thenReturn(key);
        when(mockResourceKeyId.getId()).thenReturn(id);
        when(resourceKeyIdGraphQlResult.getResults()).thenReturn(singleton(mockResourceKeyId));
        when(client.execute(any())).thenReturn(completedFuture(resourceKeyIdGraphQlResult));

        //test
        final Map<String, String> optional = service.cacheKeysToIds(singleton("testKey")).toCompletableFuture().join();

        //assertions
        assertThat(optional).containsExactly(MapEntry.entry(key, id));
        verify(client, times(1)).execute(any(ResourceKeyIdGraphQlRequest.class));
    }

    @Test
    void cacheKeysToIdsUsingGraphQl_WithBadGateWayException_ShouldCompleteExceptionally() {
        //preparation
        final ResourceKeyIdGraphQlResult resourceKeyIdGraphQlResult = mock(ResourceKeyIdGraphQlResult.class);
        final ResourceKeyId mockResourceKeyId = mock(ResourceKeyId.class);
        final String key = "testKey";
        final String id = "testId";
        when(mockResourceKeyId.getKey()).thenReturn(key);
        when(mockResourceKeyId.getId()).thenReturn(id);
        when(resourceKeyIdGraphQlResult.getResults()).thenReturn(singleton(mockResourceKeyId));
        when(client.execute(any(ResourceKeyIdGraphQlRequest.class)))
            .thenReturn(CompletableFutureUtils.exceptionallyCompletedFuture(new BadGatewayException()));

        //test
        final CompletionStage<Map<String, String>> result = service.cacheKeysToIds(singleton("testKey"));

        //assertions
        assertThat(result).hasFailedWithThrowableThat().isExactlyInstanceOf(BadGatewayException.class);
        verify(client, times(1)).execute(any(ResourceKeyIdGraphQlRequest.class));
    }

    @Test
    void cacheKeysToIds_WithEmptySetOfKeys_ShouldNotMakeRequestAndReturnEmpty() {
        //preparation
        CustomObjectSyncOptions customObjectSyncOptions = CustomObjectSyncOptionsBuilder.of(client).build();
        CustomObjectServiceImpl serviceImpl = new CustomObjectServiceImpl(customObjectSyncOptions);

        //test
        final Map<String, String> optional = serviceImpl.cacheKeysToIds(emptySet()).toCompletableFuture().join();

        //assertions
        assertThat(optional).isEmpty();
        verify(client, never()).execute(any());
    }

    @Test
    void cacheKeysToIds_WithEmptyCache_ShouldMakeRequestAndReturnCacheEntries() {
        //preparation
        final CustomObjectSyncOptions customObjectSyncOptions = CustomObjectSyncOptionsBuilder.of(client).build();
        final CustomObjectServiceImpl serviceImpl = new CustomObjectServiceImpl(customObjectSyncOptions);
        final PagedQueryResult pagedQueryResult = mock(PagedQueryResult.class);
        final CustomObject customObject = mock(CustomObject.class);
        final String customObjectId = "customObjectId";
        final String customObjectContainer = "customObjectContainer";
        final String customObjectKey = "customObjectKey";

        when(customObject.getId()).thenReturn(customObjectId);
        when(customObject.getKey()).thenReturn(customObjectKey);
        when(customObject.getContainer()).thenReturn(customObjectContainer);
        when(pagedQueryResult.getResults()).thenReturn(singletonList(customObject));
        when(client.execute(any())).thenReturn(completedFuture(pagedQueryResult));


        final Map<String, String> result = serviceImpl
            .cacheKeysToIds(singleton(CustomObjectCompositeIdentifier.of(customObjectKey, customObjectContainer)))
            .toCompletableFuture().join();

        assertAll(
            () -> assertThat(result).hasSize(1),
            () -> assertThat(result.get(
                CustomObjectCompositeIdentifier.of(customObjectKey, customObjectContainer).toString())
            ).isEqualTo(customObjectId)
        );
        verify(client).execute(any(CustomObjectQuery.class));
    }
}<|MERGE_RESOLUTION|>--- conflicted
+++ resolved
@@ -295,7 +295,6 @@
     }
 
     @Test
-<<<<<<< HEAD
     void cacheKeysToIds_WithCachedKeysExceedingCacheSize_ShouldEvictOldEntriesAndReturnLatestUsed() {
         //preparation
         final PagedQueryResult pagedQueryResult1 = mock(PagedQueryResult.class);
@@ -326,10 +325,7 @@
     }
 
     @Test
-    void cacheKeysToIds_WithNoCachedKeys_ShouldMakeRequestAndReturnCachedEntry() {
-=======
     void cacheKeysToIdsUsingGraphQl_WithNoCachedKeys_ShouldMakeRequestAndReturnCachedEntry() {
->>>>>>> 74441a7a
         //preparation
         final ResourceKeyIdGraphQlResult resourceKeyIdGraphQlResult = mock(ResourceKeyIdGraphQlResult.class);
         final ResourceKeyId mockResourceKeyId = mock(ResourceKeyId.class);
