package com.commercetools.sync.services.impl;

import com.commercetools.sync.customobjects.CustomObjectSyncOptions;
import com.commercetools.sync.customobjects.CustomObjectSyncOptionsBuilder;
import com.commercetools.sync.customobjects.helpers.CustomObjectCompositeIdentifier;
import com.fasterxml.jackson.databind.JsonNode;
import com.fasterxml.jackson.databind.node.JsonNodeFactory;
import com.fasterxml.jackson.databind.node.ObjectNode;
import io.sphere.sdk.client.BadRequestException;
import io.sphere.sdk.client.SphereClient;
import io.sphere.sdk.customobjects.CustomObject;
import io.sphere.sdk.customobjects.CustomObjectDraft;
import io.sphere.sdk.customobjects.commands.CustomObjectUpsertCommand;
import io.sphere.sdk.customobjects.queries.CustomObjectQuery;
import io.sphere.sdk.queries.PagedQueryResult;
import io.sphere.sdk.utils.CompletableFutureUtils;

import java.util.ArrayList;
import java.util.Arrays;
import java.util.Collections;
import java.util.List;
import java.util.HashSet;
import java.util.Optional;
import java.util.Set;
import java.util.concurrent.CompletableFuture;

import org.apache.commons.lang3.RandomStringUtils;
import org.junit.jupiter.api.AfterEach;
import org.junit.jupiter.api.BeforeEach;
import org.junit.jupiter.api.Test;


import static io.sphere.sdk.customobjects.CustomObjectUtils.getCustomObjectJavaTypeForValue;
import static io.sphere.sdk.json.SphereJsonUtils.convertToJavaType;
import static org.assertj.core.api.Assertions.assertThat;
import static org.junit.jupiter.api.Assertions.assertAll;
import static org.mockito.ArgumentMatchers.any;
import static org.mockito.ArgumentMatchers.eq;
import static org.mockito.Mockito.mock;
import static org.mockito.Mockito.reset;
import static org.mockito.Mockito.times;
import static org.mockito.Mockito.verify;
import static org.mockito.Mockito.when;

class CustomObjectServiceImplTest {

    private SphereClient client = mock(SphereClient.class);

    private CustomObjectServiceImpl service;

    private String customObjectId;
    private String customObjectContainer;
    private String customObjectKey;

    @BeforeEach
    void setup() {
        customObjectId = RandomStringUtils.random(15, true, true);
        customObjectContainer = RandomStringUtils.random(15, true, true);
        customObjectKey = RandomStringUtils.random(15, true, true);

        CustomObjectSyncOptions customObjectSyncOptions = CustomObjectSyncOptionsBuilder.of(client).build();

        service = new CustomObjectServiceImpl(customObjectSyncOptions);
    }

    @AfterEach
    void cleanup() {
        reset(client);
    }

    private interface CustomObjectPagedQueryResult extends PagedQueryResult<CustomObject> {
    }

    @Test
    void fetchCachedCustomObjectId_WithKeyAndContainer_ShouldFetchCustomObject() {
        final String key = RandomStringUtils.random(15, true, true);
        final String container = RandomStringUtils.random(15, true, true);
        final String id = RandomStringUtils.random(15, true, true);

        final CustomObject mock = mock(CustomObject.class);
        when(mock.getId()).thenReturn(id);
        when(mock.getContainer()).thenReturn(container);
        when(mock.getKey()).thenReturn(key);

        final CustomObjectPagedQueryResult result = mock(CustomObjectPagedQueryResult.class);
        when(result.getResults()).thenReturn(Collections.singletonList(mock));

        when(client.execute(any())).thenReturn(CompletableFuture.completedFuture(result));


        final Optional<String> fetchedId = service
            .fetchCachedCustomObjectId(CustomObjectCompositeIdentifier.of(key, container))
            .toCompletableFuture().join();

        assertThat(fetchedId).contains(id);
        verify(client).execute(any(CustomObjectQuery.class));
    }

    @Test
    void fetchCachedCustomObjectId_WithEmptyKey_ShouldNotFetch() {
        final String key = "";
        final String container = RandomStringUtils.random(15, true, true);
        final String id = RandomStringUtils.random(15, true, true);

        final CustomObject mock = mock(CustomObject.class);
        when(mock.getId()).thenReturn(id);
        when(mock.getContainer()).thenReturn(container);
        when(mock.getKey()).thenReturn(key);

        final CustomObjectPagedQueryResult result = mock(CustomObjectPagedQueryResult.class);
        when(result.getResults()).thenReturn(Collections.singletonList(mock));

        when(client.execute(any())).thenReturn(CompletableFuture.completedFuture(result));


        final Optional<String> fetchedId = service
            .fetchCachedCustomObjectId(CustomObjectCompositeIdentifier.of(key, container))
            .toCompletableFuture().join();
        assertThat(fetchedId).isEmpty();
        verify(client, times(0)).execute(any(CustomObjectQuery.class));

    }

    @Test
    void fetchCachedCustomObjectId_WithEmptyContainer_ShouldNotFetch() {
        final String key = RandomStringUtils.random(15, true, true);
        final String container = "";
        final String id = RandomStringUtils.random(15, true, true);

        final CustomObject mock = mock(CustomObject.class);
        when(mock.getId()).thenReturn(id);
        when(mock.getContainer()).thenReturn(container);
        when(mock.getKey()).thenReturn(key);

        final CustomObjectPagedQueryResult result = mock(CustomObjectPagedQueryResult.class);
        when(result.getResults()).thenReturn(Collections.singletonList(mock));

        when(client.execute(any())).thenReturn(CompletableFuture.completedFuture(result));


        final Optional<String> fetchedId = service
            .fetchCachedCustomObjectId(CustomObjectCompositeIdentifier.of(key, container))
            .toCompletableFuture().join();
        assertThat(fetchedId).isEmpty();
        verify(client, times(0)).execute(any(CustomObjectQuery.class));
    }

    @Test
    void fetchMatchingCustomObjects_WithKeySet_ShouldFetchCustomObjects() {
        final String key1 = RandomStringUtils.random(15, true, true);
        final String key2 = RandomStringUtils.random(15, true, true);
        final String container1 = RandomStringUtils.random(15, true, true);
        final String container2 = RandomStringUtils.random(15, true, true);

        final Set<CustomObjectCompositeIdentifier> customObjectCompositeIdentifiers = new HashSet<>();
        customObjectCompositeIdentifiers.add(CustomObjectCompositeIdentifier.of(key1, container1));
        customObjectCompositeIdentifiers.add(CustomObjectCompositeIdentifier.of(key2, container2));

        final CustomObject mock1 = mock(CustomObject.class);
        when(mock1.getId()).thenReturn(RandomStringUtils.random(15));
        when(mock1.getKey()).thenReturn(key1);
        when(mock1.getContainer()).thenReturn(container1);

        final CustomObject mock2 = mock(CustomObject.class);
        when(mock2.getId()).thenReturn(RandomStringUtils.random(15));
        when(mock2.getKey()).thenReturn(key2);
        when(mock2.getContainer()).thenReturn(container2);

        final CustomObjectPagedQueryResult result = mock(CustomObjectPagedQueryResult.class);
        when(result.getResults()).thenReturn(Arrays.asList(mock1, mock2));

        when(client.execute(any())).thenReturn(CompletableFuture.completedFuture(result));

        final Set<CustomObject<JsonNode>> customObjects = service
            .fetchMatchingCustomObjects(customObjectCompositeIdentifiers)
            .toCompletableFuture().join();

        List<CustomObjectCompositeIdentifier> customObjectCompositeIdlist =
            new ArrayList<CustomObjectCompositeIdentifier>(customObjectCompositeIdentifiers);

        assertAll(
            () -> assertThat(customObjects).contains(mock1, mock2),
            () -> assertThat(service.keyToIdCache).containsKeys(
                String.valueOf(customObjectCompositeIdlist.get(0)),
                String.valueOf(customObjectCompositeIdlist.get(1)))
        );
        verify(client).execute(any(CustomObjectQuery.class));
    }

    @Test
    void fetchMatchingCustomObjects_WithAllEmptyKey_ShouldNotFetch() {
        final String key1 = "";
        final String key2 = "";
        final String container1 = RandomStringUtils.random(15, true, true);
        final String container2 = RandomStringUtils.random(15, true, true);

        final Set<CustomObjectCompositeIdentifier> customObjectCompositeIdentifiers = new HashSet<>();
        customObjectCompositeIdentifiers.add(CustomObjectCompositeIdentifier.of(key1, container1));
        customObjectCompositeIdentifiers.add(CustomObjectCompositeIdentifier.of(key2, container2));

        final CustomObject mock1 = mock(CustomObject.class);
        when(mock1.getId()).thenReturn(RandomStringUtils.random(15, true, true));
        when(mock1.getKey()).thenReturn(key1);
        when(mock1.getContainer()).thenReturn(container1);

        final CustomObject mock2 = mock(CustomObject.class);
        when(mock2.getId()).thenReturn(RandomStringUtils.random(15, true, true));
        when(mock2.getKey()).thenReturn(key2);
        when(mock2.getContainer()).thenReturn(container2);

        final CustomObjectPagedQueryResult result = mock(CustomObjectPagedQueryResult.class);
        when(result.getResults()).thenReturn(Arrays.asList(mock1, mock2));

        when(client.execute(any())).thenReturn(CompletableFuture.completedFuture(result));

        final Set<CustomObject<JsonNode>> customObjects =
            service.fetchMatchingCustomObjects(customObjectCompositeIdentifiers).toCompletableFuture().join();

        List<CustomObjectCompositeIdentifier> customObjectCompositeIdlist =
            new ArrayList<CustomObjectCompositeIdentifier>(customObjectCompositeIdentifiers);

        assertAll(
            () -> assertThat(customObjects).isEmpty(),
<<<<<<< HEAD
            () -> assertThat(service.keyToIdCache)
                .doesNotContainKeys(String.valueOf(customObjectCompositeIdlist.get(0)))
=======
            () -> assertThat(service.keyToIdCache).doesNotContainKeys(
                String.valueOf(customObjectCompositeIdlist.get(0)),
                String.valueOf(customObjectCompositeIdlist.get(1)))
>>>>>>> 09d7ced8
        );
        verify(client, times(0)).execute(any(CustomObjectQuery.class));
    }

    @Test
    void fetchMatchingCustomObjects_WithAllEmptyContainer_ShouldNotFetch() {
        final String key1 = RandomStringUtils.random(15, true, true);
        final String key2 = RandomStringUtils.random(15, true, true);
        final String container1 = "";
        final String container2 = "";

        final Set<CustomObjectCompositeIdentifier> customObjectCompositeIdentifiers = new HashSet<>();
        customObjectCompositeIdentifiers.add(CustomObjectCompositeIdentifier.of(key1, container1));
        customObjectCompositeIdentifiers.add(CustomObjectCompositeIdentifier.of(key2, container2));

        final CustomObject mock1 = mock(CustomObject.class);
        when(mock1.getId()).thenReturn(RandomStringUtils.random(15, true, true));
        when(mock1.getKey()).thenReturn(key1);
        when(mock1.getContainer()).thenReturn(container1);

        final CustomObject mock2 = mock(CustomObject.class);
        when(mock2.getId()).thenReturn(RandomStringUtils.random(15, true, true));
        when(mock2.getKey()).thenReturn(key2);
        when(mock2.getContainer()).thenReturn(container2);

        final CustomObjectPagedQueryResult result = mock(CustomObjectPagedQueryResult.class);
        when(result.getResults()).thenReturn(Arrays.asList(mock1, mock2));

        when(client.execute(any())).thenReturn(CompletableFuture.completedFuture(result));

        final Set<CustomObject<JsonNode>> customObjects =
                service.fetchMatchingCustomObjects(customObjectCompositeIdentifiers).toCompletableFuture().join();

        List<CustomObjectCompositeIdentifier> customObjectCompositeIdlist =
                new ArrayList<CustomObjectCompositeIdentifier>(customObjectCompositeIdentifiers);

        assertAll(
            () -> assertThat(customObjects).isEmpty(),
            () -> assertThat(service.keyToIdCache).doesNotContainKeys(
                    String.valueOf(customObjectCompositeIdlist.get(0)),
                    String.valueOf(customObjectCompositeIdlist.get(1)))
        );
        verify(client, times(0)).execute(any(CustomObjectQuery.class));
    }

    @Test
    void fetchCustomObject_WithKeyAndContainer_ShouldFetchCustomObject() {
        final CustomObject mock = mock(CustomObject.class);
        when(mock.getId()).thenReturn(customObjectId);
        when(mock.getKey()).thenReturn(customObjectKey);
        when(mock.getContainer()).thenReturn(customObjectContainer);
        final CustomObjectPagedQueryResult result = mock(CustomObjectPagedQueryResult.class);
        when(result.head()).thenReturn(Optional.of(mock));

        when(client.execute(any())).thenReturn(CompletableFuture.completedFuture(result));


        final Optional<CustomObject<JsonNode>> customObjectOptional = service
            .fetchCustomObject(CustomObjectCompositeIdentifier.of(customObjectKey, customObjectContainer))
            .toCompletableFuture().join();

        assertAll(
            () -> assertThat(customObjectOptional).containsSame(mock),
            () -> assertThat(
                service.keyToIdCache.get(
                    CustomObjectCompositeIdentifier.of(customObjectKey, customObjectContainer).toString())
            ).isEqualTo(customObjectId)
        );
        verify(client).execute(any(CustomObjectQuery.class));
    }

    @Test
    void fetchCustomObject_WithEmptyKey_ShouldNotFetch() {
        final CustomObject mock = mock(CustomObject.class);
        when(mock.getId()).thenReturn(customObjectId);
        when(mock.getKey()).thenReturn(customObjectKey);
        when(mock.getContainer()).thenReturn(customObjectContainer);
        final CustomObjectPagedQueryResult result = mock(CustomObjectPagedQueryResult.class);
        when(result.head()).thenReturn(Optional.of(mock));

        when(client.execute(any())).thenReturn(CompletableFuture.completedFuture(result));


        final Optional<CustomObject<JsonNode>> customObjectOptional = service
            .fetchCustomObject(CustomObjectCompositeIdentifier.of("", customObjectContainer))
            .toCompletableFuture().join();

        assertAll(
            () -> assertThat(customObjectOptional).isEmpty(),
            () -> assertThat(
                service.keyToIdCache.get(
                    CustomObjectCompositeIdentifier.of(customObjectKey, customObjectContainer).toString())
            ).isNotEqualTo(customObjectId)
        );
        verify(client, times(0)).execute(any(CustomObjectQuery.class));
    }

    @Test
    void fetchCustomObject_WithEmptyContainer_ShouldNotFetch() {
        final CustomObject mock = mock(CustomObject.class);
        when(mock.getId()).thenReturn(customObjectId);
        when(mock.getKey()).thenReturn(customObjectKey);
        when(mock.getContainer()).thenReturn(customObjectContainer);
        final CustomObjectPagedQueryResult result = mock(CustomObjectPagedQueryResult.class);
        when(result.head()).thenReturn(Optional.of(mock));

        when(client.execute(any())).thenReturn(CompletableFuture.completedFuture(result));


        final Optional<CustomObject<JsonNode>> customObjectOptional = service
            .fetchCustomObject(CustomObjectCompositeIdentifier.of(customObjectKey, ""))
            .toCompletableFuture().join();

        assertAll(
            () -> assertThat(customObjectOptional).isEmpty(),
            () -> assertThat(
                service.keyToIdCache.get(
                    CustomObjectCompositeIdentifier.of(customObjectKey, customObjectContainer).toString())
            ).isNotEqualTo(customObjectId)
        );
        verify(client, times(0)).execute(any(CustomObjectQuery.class));
    }

    @Test
    void createCustomObject_WithDraft_ShouldCreateCustomObject() {
        final CustomObject mock = mock(CustomObject.class);
        when(mock.getId()).thenReturn(customObjectId);
        when(mock.getKey()).thenReturn(customObjectKey);
        when(mock.getContainer()).thenReturn(customObjectContainer);

        when(client.execute(any())).thenReturn(CompletableFuture.completedFuture(mock));

        final ObjectNode customObjectValue = JsonNodeFactory.instance.objectNode();
        customObjectValue.put("currentHash", "1234-5678-0912-3456");
        customObjectValue.put("convertedAmount", "100");


        final CustomObjectDraft<JsonNode> draft = CustomObjectDraft
            .ofUnversionedUpsert(customObjectContainer, customObjectKey, customObjectValue);

        final Optional<CustomObject<JsonNode>> customObjectOptional =
            service.upsertCustomObject(draft).toCompletableFuture().join();

        assertThat(customObjectOptional).containsSame(mock);
        verify(client).execute(eq(CustomObjectUpsertCommand.of(draft)));
    }

    @Test
    void createCustomObject_WithRequestException_ShouldNotCreateCustomObject() {
        final CustomObject mock = mock(CustomObject.class);
        when(mock.getId()).thenReturn(customObjectId);

        when(client.execute(any())).thenReturn(CompletableFutureUtils.failed(new BadRequestException("bad request")));

        final CustomObjectDraft<JsonNode> draftMock = mock(CustomObjectDraft.class);
        when(draftMock.getKey()).thenReturn(customObjectKey);
        when(draftMock.getContainer()).thenReturn(customObjectContainer);
        when(draftMock.getJavaType()).thenReturn(getCustomObjectJavaTypeForValue(convertToJavaType(JsonNode.class)));


        CompletableFuture future = service.upsertCustomObject(draftMock).toCompletableFuture();

        assertAll(
            () -> assertThat(future.isCompletedExceptionally()).isTrue(),
            () -> assertThat(future).hasFailedWithThrowableThat().isExactlyInstanceOf(BadRequestException.class)
        );
    }

    @Test
    void createCustomObject_WithDraftHasNoKey_ShouldNotCreateCustomObject() {
        final CustomObjectDraft<JsonNode> customObjectDraft = mock(CustomObjectDraft.class);
        when(customObjectDraft.getKey()).thenReturn("");
        when(customObjectDraft.getContainer()).thenReturn(customObjectContainer);
        when(customObjectDraft.getJavaType()).thenReturn(
            getCustomObjectJavaTypeForValue(convertToJavaType(JsonNode.class)));

        final Optional<CustomObject<JsonNode>> customObjectOptional =
            service.upsertCustomObject(customObjectDraft).toCompletableFuture().join();

        assertThat(customObjectOptional).isEmpty();
        verify(client, times(0)).execute(eq(CustomObjectUpsertCommand.of(customObjectDraft)));
    }

    @Test
    void createCustomObject_WithDraftHasNoContainer_ShouldNotCreateCustomObject() {
        final CustomObjectDraft<JsonNode> customObjectDraft = mock(CustomObjectDraft.class);
        when(customObjectDraft.getKey()).thenReturn(customObjectKey);
        when(customObjectDraft.getContainer()).thenReturn("");
        when(customObjectDraft.getJavaType()).thenReturn(
            getCustomObjectJavaTypeForValue(convertToJavaType(JsonNode.class)));

        final Optional<CustomObject<JsonNode>> customObjectOptional =
            service.upsertCustomObject(customObjectDraft).toCompletableFuture().join();

        assertThat(customObjectOptional).isEmpty();
        verify(client, times(0)).execute(eq(CustomObjectUpsertCommand.of(customObjectDraft)));
    }
}<|MERGE_RESOLUTION|>--- conflicted
+++ resolved
@@ -122,7 +122,7 @@
     }
 
     @Test
-    void fetchCachedCustomObjectId_WithEmptyContainer_ShouldNotFetch() {
+    void fetchCachedCustomObjectId_WithEmptyCotainer_ShouldNotFetch() {
         final String key = RandomStringUtils.random(15, true, true);
         final String container = "";
         final String id = RandomStringUtils.random(15, true, true);
@@ -221,14 +221,9 @@
 
         assertAll(
             () -> assertThat(customObjects).isEmpty(),
-<<<<<<< HEAD
-            () -> assertThat(service.keyToIdCache)
-                .doesNotContainKeys(String.valueOf(customObjectCompositeIdlist.get(0)))
-=======
             () -> assertThat(service.keyToIdCache).doesNotContainKeys(
                 String.valueOf(customObjectCompositeIdlist.get(0)),
                 String.valueOf(customObjectCompositeIdlist.get(1)))
->>>>>>> 09d7ced8
         );
         verify(client, times(0)).execute(any(CustomObjectQuery.class));
     }
