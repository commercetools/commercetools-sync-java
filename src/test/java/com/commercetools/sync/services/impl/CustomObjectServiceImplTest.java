package com.commercetools.sync.services.impl;

import com.commercetools.sync.customobjects.CustomObjectSyncOptions;
import com.commercetools.sync.customobjects.CustomObjectSyncOptionsBuilder;
import com.commercetools.sync.customobjects.helpers.CustomObjectCompositeIdentifier;
import com.commercetools.sync.internals.helpers.CustomHeaderSphereClientDecorator;
import com.fasterxml.jackson.databind.JsonNode;
import com.fasterxml.jackson.databind.node.JsonNodeFactory;
import com.fasterxml.jackson.databind.node.ObjectNode;
import io.sphere.sdk.client.BadRequestException;
import io.sphere.sdk.client.SphereClient;
import io.sphere.sdk.customobjects.CustomObject;
import io.sphere.sdk.customobjects.CustomObjectDraft;
import io.sphere.sdk.customobjects.commands.CustomObjectUpsertCommand;
import io.sphere.sdk.customobjects.queries.CustomObjectQuery;
import io.sphere.sdk.queries.PagedQueryResult;
import io.sphere.sdk.utils.CompletableFutureUtils;
import org.apache.commons.lang3.RandomStringUtils;
import org.junit.jupiter.api.AfterEach;
import org.junit.jupiter.api.BeforeEach;
import org.junit.jupiter.api.Test;

import java.util.ArrayList;
import java.util.Arrays;
import java.util.Collections;
import java.util.HashSet;
import java.util.List;
import java.util.Optional;
import java.util.Set;
import java.util.concurrent.CompletableFuture;

<<<<<<< HEAD
import org.apache.commons.lang3.RandomStringUtils;
import org.junit.jupiter.api.AfterEach;
import org.junit.jupiter.api.BeforeEach;
import org.junit.jupiter.api.Test;

=======
>>>>>>> 5a1f8d20
import static io.sphere.sdk.customobjects.CustomObjectUtils.getCustomObjectJavaTypeForValue;
import static io.sphere.sdk.json.SphereJsonUtils.convertToJavaType;
import static org.assertj.core.api.Assertions.assertThat;
import static org.junit.jupiter.api.Assertions.assertAll;
import static org.mockito.ArgumentMatchers.any;
import static org.mockito.ArgumentMatchers.eq;
import static org.mockito.Mockito.mock;
import static org.mockito.Mockito.reset;
<<<<<<< HEAD
import static org.mockito.Mockito.spy;
import static org.mockito.Mockito.times;
=======
>>>>>>> 5a1f8d20
import static org.mockito.Mockito.verify;
import static org.mockito.Mockito.when;

class CustomObjectServiceImplTest {

    private SphereClient client = mock(SphereClient.class);
    private SphereClient decoratedClient = mock(CustomHeaderSphereClientDecorator.class);
    private CustomObjectServiceImpl service;

    private String customObjectId;
    private String customObjectContainer;
    private String customObjectKey;

    @BeforeEach
    void setup() {
        customObjectId = RandomStringUtils.random(15, true, true);
        customObjectContainer = RandomStringUtils.random(15, true, true);
        customObjectKey = RandomStringUtils.random(15, true, true);

        CustomObjectSyncOptions customObjectSyncOptions = spy(CustomObjectSyncOptionsBuilder.of(client).build());
        when(customObjectSyncOptions.getCtpClient()).thenReturn(decoratedClient);
        service = new CustomObjectServiceImpl(customObjectSyncOptions);
    }

    @AfterEach
    void cleanup() {
        reset(client);
    }

    private interface CustomObjectPagedQueryResult extends PagedQueryResult<CustomObject> {
    }

    @Test
    void fetchCachedCustomObjectId_WithKeyAndContainer_ShouldFetchCustomObject() {
        final String key = RandomStringUtils.random(15, true, true);
        final String container = RandomStringUtils.random(15, true, true);
        final String id = RandomStringUtils.random(15, true, true);

        final CustomObject mock = mock(CustomObject.class);
        when(mock.getId()).thenReturn(id);
        when(mock.getContainer()).thenReturn(container);
        when(mock.getKey()).thenReturn(key);

        final CustomObjectPagedQueryResult result = mock(CustomObjectPagedQueryResult.class);
        when(result.getResults()).thenReturn(Collections.singletonList(mock));

        when(decoratedClient.execute(any())).thenReturn(CompletableFuture.completedFuture(result));


        final Optional<String> fetchedId = service
            .fetchCachedCustomObjectId(CustomObjectCompositeIdentifier.of(key, container))
            .toCompletableFuture().join();

        assertThat(fetchedId).contains(id);
        verify(decoratedClient).execute(any(CustomObjectQuery.class));
    }

    @Test
<<<<<<< HEAD
    void fetchCachedCustomObjectId_WithEmptyKey_ShouldNotFetch() {
        final String key = "";
        final String container = RandomStringUtils.random(15, true, true);
        final String id = RandomStringUtils.random(15, true, true);

        final CustomObject mock = mock(CustomObject.class);
        when(mock.getId()).thenReturn(id);
        when(mock.getContainer()).thenReturn(container);
        when(mock.getKey()).thenReturn(key);

        final CustomObjectPagedQueryResult result = mock(CustomObjectPagedQueryResult.class);
        when(result.getResults()).thenReturn(Collections.singletonList(mock));

        when(decoratedClient.execute(any())).thenReturn(CompletableFuture.completedFuture(result));


        final Optional<String> fetchedId = service
            .fetchCachedCustomObjectId(CustomObjectCompositeIdentifier.of(key, container))
            .toCompletableFuture().join();
        assertThat(fetchedId).isEmpty();
        verify(decoratedClient, times(0)).execute(any(CustomObjectQuery.class));

    }

    @Test
    void fetchCachedCustomObjectId_WithEmptyCotainer_ShouldNotFetch() {
        final String key = RandomStringUtils.random(15, true, true);
        final String container = "";
        final String id = RandomStringUtils.random(15, true, true);

        final CustomObject mock = mock(CustomObject.class);
        when(mock.getId()).thenReturn(id);
        when(mock.getContainer()).thenReturn(container);
        when(mock.getKey()).thenReturn(key);

        final CustomObjectPagedQueryResult result = mock(CustomObjectPagedQueryResult.class);
        when(result.getResults()).thenReturn(Collections.singletonList(mock));

        when(decoratedClient.execute(any())).thenReturn(CompletableFuture.completedFuture(result));


        final Optional<String> fetchedId = service
            .fetchCachedCustomObjectId(CustomObjectCompositeIdentifier.of(key, container))
            .toCompletableFuture().join();
        assertThat(fetchedId).isEmpty();
        verify(decoratedClient, times(0)).execute(any(CustomObjectQuery.class));
    }

    @Test
=======
>>>>>>> 5a1f8d20
    void fetchMatchingCustomObjects_WithKeySet_ShouldFetchCustomObjects() {
        final String key1 = RandomStringUtils.random(15, true, true);
        final String key2 = RandomStringUtils.random(15, true, true);
        final String container1 = RandomStringUtils.random(15, true, true);
        final String container2 = RandomStringUtils.random(15, true, true);

        final Set<CustomObjectCompositeIdentifier> customObjectCompositeIdentifiers = new HashSet<>();
        customObjectCompositeIdentifiers.add(CustomObjectCompositeIdentifier.of(key1, container1));
        customObjectCompositeIdentifiers.add(CustomObjectCompositeIdentifier.of(key2, container2));

        final CustomObject mock1 = mock(CustomObject.class);
        when(mock1.getId()).thenReturn(RandomStringUtils.random(15));
        when(mock1.getKey()).thenReturn(key1);
        when(mock1.getContainer()).thenReturn(container1);

        final CustomObject mock2 = mock(CustomObject.class);
        when(mock2.getId()).thenReturn(RandomStringUtils.random(15));
        when(mock2.getKey()).thenReturn(key2);
        when(mock2.getContainer()).thenReturn(container2);

        final CustomObjectPagedQueryResult result = mock(CustomObjectPagedQueryResult.class);
        when(result.getResults()).thenReturn(Arrays.asList(mock1, mock2));

        when(decoratedClient.execute(any())).thenReturn(CompletableFuture.completedFuture(result));

        final Set<CustomObject<JsonNode>> customObjects = service
            .fetchMatchingCustomObjects(customObjectCompositeIdentifiers)
            .toCompletableFuture().join();

        List<CustomObjectCompositeIdentifier> customObjectCompositeIdlist =
            new ArrayList<CustomObjectCompositeIdentifier>(customObjectCompositeIdentifiers);

        assertAll(
            () -> assertThat(customObjects).contains(mock1, mock2),
            () -> assertThat(service.keyToIdCache).containsKeys(
                String.valueOf(customObjectCompositeIdlist.get(0)),
                String.valueOf(customObjectCompositeIdlist.get(1)))
        );
        verify(decoratedClient).execute(any(CustomObjectQuery.class));
    }

    @Test
<<<<<<< HEAD
    void fetchMatchingCustomObjects_WithAllEmptyKey_ShouldNotFetch() {
        final String key1 = "";
        final String key2 = "";
        final String container1 = RandomStringUtils.random(15, true, true);
        final String container2 = RandomStringUtils.random(15, true, true);

        final Set<CustomObjectCompositeIdentifier> customObjectCompositeIdentifiers = new HashSet<>();
        customObjectCompositeIdentifiers.add(CustomObjectCompositeIdentifier.of(key1, container1));
        customObjectCompositeIdentifiers.add(CustomObjectCompositeIdentifier.of(key2, container2));

        final CustomObject mock1 = mock(CustomObject.class);
        when(mock1.getId()).thenReturn(RandomStringUtils.random(15, true, true));
        when(mock1.getKey()).thenReturn(key1);
        when(mock1.getContainer()).thenReturn(container1);

        final CustomObject mock2 = mock(CustomObject.class);
        when(mock2.getId()).thenReturn(RandomStringUtils.random(15, true, true));
        when(mock2.getKey()).thenReturn(key2);
        when(mock2.getContainer()).thenReturn(container2);

        final CustomObjectPagedQueryResult result = mock(CustomObjectPagedQueryResult.class);
        when(result.getResults()).thenReturn(Arrays.asList(mock1, mock2));

        when(decoratedClient.execute(any())).thenReturn(CompletableFuture.completedFuture(result));

        final Set<CustomObject<JsonNode>> customObjects =
            service.fetchMatchingCustomObjects(customObjectCompositeIdentifiers).toCompletableFuture().join();

        List<CustomObjectCompositeIdentifier> customObjectCompositeIdlist =
            new ArrayList<CustomObjectCompositeIdentifier>(customObjectCompositeIdentifiers);

        assertAll(
            () -> assertThat(customObjects).isEmpty(),
            () -> assertThat(service.keyToIdCache).doesNotContainKeys(
                String.valueOf(customObjectCompositeIdlist.get(0)),
                String.valueOf(customObjectCompositeIdlist.get(1)))
        );
        verify(decoratedClient, times(0)).execute(any(CustomObjectQuery.class));
    }

    @Test
    void fetchMatchingCustomObjects_WithAllEmptyContainer_ShouldNotFetch() {
        final String key1 = RandomStringUtils.random(15, true, true);
        final String key2 = RandomStringUtils.random(15, true, true);
        final String container1 = "";
        final String container2 = "";

        final Set<CustomObjectCompositeIdentifier> customObjectCompositeIdentifiers = new HashSet<>();
        customObjectCompositeIdentifiers.add(CustomObjectCompositeIdentifier.of(key1, container1));
        customObjectCompositeIdentifiers.add(CustomObjectCompositeIdentifier.of(key2, container2));

        final CustomObject mock1 = mock(CustomObject.class);
        when(mock1.getId()).thenReturn(RandomStringUtils.random(15, true, true));
        when(mock1.getKey()).thenReturn(key1);
        when(mock1.getContainer()).thenReturn(container1);

        final CustomObject mock2 = mock(CustomObject.class);
        when(mock2.getId()).thenReturn(RandomStringUtils.random(15, true, true));
        when(mock2.getKey()).thenReturn(key2);
        when(mock2.getContainer()).thenReturn(container2);

        final CustomObjectPagedQueryResult result = mock(CustomObjectPagedQueryResult.class);
        when(result.getResults()).thenReturn(Arrays.asList(mock1, mock2));

        when(decoratedClient.execute(any())).thenReturn(CompletableFuture.completedFuture(result));

        final Set<CustomObject<JsonNode>> customObjects =
                service.fetchMatchingCustomObjects(customObjectCompositeIdentifiers).toCompletableFuture().join();

        List<CustomObjectCompositeIdentifier> customObjectCompositeIdlist =
                new ArrayList<CustomObjectCompositeIdentifier>(customObjectCompositeIdentifiers);

        assertAll(
            () -> assertThat(customObjects).isEmpty(),
            () -> assertThat(service.keyToIdCache).doesNotContainKeys(
                    String.valueOf(customObjectCompositeIdlist.get(0)),
                    String.valueOf(customObjectCompositeIdlist.get(1)))
        );
        verify(decoratedClient, times(0)).execute(any(CustomObjectQuery.class));
    }

    @Test
=======
>>>>>>> 5a1f8d20
    void fetchCustomObject_WithKeyAndContainer_ShouldFetchCustomObject() {
        final CustomObject mock = mock(CustomObject.class);
        when(mock.getId()).thenReturn(customObjectId);
        when(mock.getKey()).thenReturn(customObjectKey);
        when(mock.getContainer()).thenReturn(customObjectContainer);
        final CustomObjectPagedQueryResult result = mock(CustomObjectPagedQueryResult.class);
        when(result.head()).thenReturn(Optional.of(mock));
        when(decoratedClient.execute(any())).thenReturn(CompletableFuture.completedFuture(result));

        final Optional<CustomObject<JsonNode>> customObjectOptional = service
            .fetchCustomObject(CustomObjectCompositeIdentifier.of(customObjectKey, customObjectContainer))
            .toCompletableFuture().join();

        assertAll(
            () -> assertThat(customObjectOptional).containsSame(mock),
            () -> assertThat(
                service.keyToIdCache.get(
                    CustomObjectCompositeIdentifier.of(customObjectKey, customObjectContainer).toString())
            ).isEqualTo(customObjectId)
        );
        verify(decoratedClient).execute(any(CustomObjectQuery.class));
    }

    @Test
<<<<<<< HEAD
    void fetchCustomObject_WithEmptyKey_ShouldNotFetch() {
        final CustomObject mock = mock(CustomObject.class);
        when(mock.getId()).thenReturn(customObjectId);
        when(mock.getKey()).thenReturn(customObjectKey);
        when(mock.getContainer()).thenReturn(customObjectContainer);
        final CustomObjectPagedQueryResult result = mock(CustomObjectPagedQueryResult.class);
        when(result.head()).thenReturn(Optional.of(mock));

        when(decoratedClient.execute(any())).thenReturn(CompletableFuture.completedFuture(result));


        final Optional<CustomObject<JsonNode>> customObjectOptional = service
            .fetchCustomObject(CustomObjectCompositeIdentifier.of("", customObjectContainer))
            .toCompletableFuture().join();

        assertAll(
            () -> assertThat(customObjectOptional).isEmpty(),
            () -> assertThat(
                service.keyToIdCache.get(
                    CustomObjectCompositeIdentifier.of(customObjectKey, customObjectContainer).toString())
            ).isNotEqualTo(customObjectId)
        );
        verify(decoratedClient, times(0)).execute(any(CustomObjectQuery.class));
    }

    @Test
    void fetchCustomObject_WithEmptyContainer_ShouldNotFetch() {
        final CustomObject mock = mock(CustomObject.class);
        when(mock.getId()).thenReturn(customObjectId);
        when(mock.getKey()).thenReturn(customObjectKey);
        when(mock.getContainer()).thenReturn(customObjectContainer);
        final CustomObjectPagedQueryResult result = mock(CustomObjectPagedQueryResult.class);
        when(result.head()).thenReturn(Optional.of(mock));

        when(decoratedClient.execute(any())).thenReturn(CompletableFuture.completedFuture(result));


        final Optional<CustomObject<JsonNode>> customObjectOptional = service
            .fetchCustomObject(CustomObjectCompositeIdentifier.of(customObjectKey, ""))
            .toCompletableFuture().join();

        assertAll(
            () -> assertThat(customObjectOptional).isEmpty(),
            () -> assertThat(
                service.keyToIdCache.get(
                    CustomObjectCompositeIdentifier.of(customObjectKey, customObjectContainer).toString())
            ).isNotEqualTo(customObjectId)
        );
        verify(decoratedClient, times(0)).execute(any(CustomObjectQuery.class));
    }

    @Test
=======
>>>>>>> 5a1f8d20
    void createCustomObject_WithDraft_ShouldCreateCustomObject() {
        final CustomObject mock = mock(CustomObject.class);
        when(mock.getId()).thenReturn(customObjectId);
        when(mock.getKey()).thenReturn(customObjectKey);
        when(mock.getContainer()).thenReturn(customObjectContainer);

        when(decoratedClient.execute(any())).thenReturn(CompletableFuture.completedFuture(mock));

        final ObjectNode customObjectValue = JsonNodeFactory.instance.objectNode();
        customObjectValue.put("currentHash", "1234-5678-0912-3456");
        customObjectValue.put("convertedAmount", "100");


        final CustomObjectDraft<JsonNode> draft = CustomObjectDraft
            .ofUnversionedUpsert(customObjectContainer, customObjectKey, customObjectValue);

        final Optional<CustomObject<JsonNode>> customObjectOptional =
            service.upsertCustomObject(draft).toCompletableFuture().join();

        assertThat(customObjectOptional).containsSame(mock);
        verify(decoratedClient).execute(eq(CustomObjectUpsertCommand.of(draft)));
    }

    @Test
    void createCustomObject_WithRequestException_ShouldNotCreateCustomObject() {
        final CustomObject mock = mock(CustomObject.class);
        when(mock.getId()).thenReturn(customObjectId);

        when(decoratedClient.execute(any())).thenReturn(
                CompletableFutureUtils.failed(new BadRequestException("bad request")));

        final CustomObjectDraft<JsonNode> draftMock = mock(CustomObjectDraft.class);
        when(draftMock.getKey()).thenReturn(customObjectKey);
        when(draftMock.getContainer()).thenReturn(customObjectContainer);
        when(draftMock.getJavaType()).thenReturn(getCustomObjectJavaTypeForValue(convertToJavaType(JsonNode.class)));


        CompletableFuture future = service.upsertCustomObject(draftMock).toCompletableFuture();

        assertAll(
            () -> assertThat(future.isCompletedExceptionally()).isTrue(),
            () -> assertThat(future).hasFailedWithThrowableThat().isExactlyInstanceOf(BadRequestException.class)
        );
    }
<<<<<<< HEAD

    @Test
    void createCustomObject_WithDraftHasNoKey_ShouldNotCreateCustomObject() {
        final CustomObjectDraft<JsonNode> customObjectDraft = mock(CustomObjectDraft.class);
        when(customObjectDraft.getKey()).thenReturn("");
        when(customObjectDraft.getContainer()).thenReturn(customObjectContainer);
        when(customObjectDraft.getJavaType()).thenReturn(
            getCustomObjectJavaTypeForValue(convertToJavaType(JsonNode.class)));

        final Optional<CustomObject<JsonNode>> customObjectOptional =
            service.upsertCustomObject(customObjectDraft).toCompletableFuture().join();

        assertThat(customObjectOptional).isEmpty();
        verify(decoratedClient, times(0)).execute(eq(CustomObjectUpsertCommand.of(customObjectDraft)));
    }

    @Test
    void createCustomObject_WithDraftHasNoContainer_ShouldNotCreateCustomObject() {
        final CustomObjectDraft<JsonNode> customObjectDraft = mock(CustomObjectDraft.class);
        when(customObjectDraft.getKey()).thenReturn(customObjectKey);
        when(customObjectDraft.getContainer()).thenReturn("");
        when(customObjectDraft.getJavaType()).thenReturn(
            getCustomObjectJavaTypeForValue(convertToJavaType(JsonNode.class)));

        final Optional<CustomObject<JsonNode>> customObjectOptional =
            service.upsertCustomObject(customObjectDraft).toCompletableFuture().join();

        assertThat(customObjectOptional).isEmpty();
        verify(decoratedClient, times(0)).execute(eq(CustomObjectUpsertCommand.of(customObjectDraft)));
    }
=======
>>>>>>> 5a1f8d20
}<|MERGE_RESOLUTION|>--- conflicted
+++ resolved
@@ -15,11 +15,6 @@
 import io.sphere.sdk.customobjects.queries.CustomObjectQuery;
 import io.sphere.sdk.queries.PagedQueryResult;
 import io.sphere.sdk.utils.CompletableFutureUtils;
-import org.apache.commons.lang3.RandomStringUtils;
-import org.junit.jupiter.api.AfterEach;
-import org.junit.jupiter.api.BeforeEach;
-import org.junit.jupiter.api.Test;
-
 import java.util.ArrayList;
 import java.util.Arrays;
 import java.util.Collections;
@@ -28,15 +23,11 @@
 import java.util.Optional;
 import java.util.Set;
 import java.util.concurrent.CompletableFuture;
-
-<<<<<<< HEAD
 import org.apache.commons.lang3.RandomStringUtils;
 import org.junit.jupiter.api.AfterEach;
 import org.junit.jupiter.api.BeforeEach;
 import org.junit.jupiter.api.Test;
 
-=======
->>>>>>> 5a1f8d20
 import static io.sphere.sdk.customobjects.CustomObjectUtils.getCustomObjectJavaTypeForValue;
 import static io.sphere.sdk.json.SphereJsonUtils.convertToJavaType;
 import static org.assertj.core.api.Assertions.assertThat;
@@ -45,11 +36,7 @@
 import static org.mockito.ArgumentMatchers.eq;
 import static org.mockito.Mockito.mock;
 import static org.mockito.Mockito.reset;
-<<<<<<< HEAD
 import static org.mockito.Mockito.spy;
-import static org.mockito.Mockito.times;
-=======
->>>>>>> 5a1f8d20
 import static org.mockito.Mockito.verify;
 import static org.mockito.Mockito.when;
 
@@ -108,58 +95,6 @@
     }
 
     @Test
-<<<<<<< HEAD
-    void fetchCachedCustomObjectId_WithEmptyKey_ShouldNotFetch() {
-        final String key = "";
-        final String container = RandomStringUtils.random(15, true, true);
-        final String id = RandomStringUtils.random(15, true, true);
-
-        final CustomObject mock = mock(CustomObject.class);
-        when(mock.getId()).thenReturn(id);
-        when(mock.getContainer()).thenReturn(container);
-        when(mock.getKey()).thenReturn(key);
-
-        final CustomObjectPagedQueryResult result = mock(CustomObjectPagedQueryResult.class);
-        when(result.getResults()).thenReturn(Collections.singletonList(mock));
-
-        when(decoratedClient.execute(any())).thenReturn(CompletableFuture.completedFuture(result));
-
-
-        final Optional<String> fetchedId = service
-            .fetchCachedCustomObjectId(CustomObjectCompositeIdentifier.of(key, container))
-            .toCompletableFuture().join();
-        assertThat(fetchedId).isEmpty();
-        verify(decoratedClient, times(0)).execute(any(CustomObjectQuery.class));
-
-    }
-
-    @Test
-    void fetchCachedCustomObjectId_WithEmptyCotainer_ShouldNotFetch() {
-        final String key = RandomStringUtils.random(15, true, true);
-        final String container = "";
-        final String id = RandomStringUtils.random(15, true, true);
-
-        final CustomObject mock = mock(CustomObject.class);
-        when(mock.getId()).thenReturn(id);
-        when(mock.getContainer()).thenReturn(container);
-        when(mock.getKey()).thenReturn(key);
-
-        final CustomObjectPagedQueryResult result = mock(CustomObjectPagedQueryResult.class);
-        when(result.getResults()).thenReturn(Collections.singletonList(mock));
-
-        when(decoratedClient.execute(any())).thenReturn(CompletableFuture.completedFuture(result));
-
-
-        final Optional<String> fetchedId = service
-            .fetchCachedCustomObjectId(CustomObjectCompositeIdentifier.of(key, container))
-            .toCompletableFuture().join();
-        assertThat(fetchedId).isEmpty();
-        verify(decoratedClient, times(0)).execute(any(CustomObjectQuery.class));
-    }
-
-    @Test
-=======
->>>>>>> 5a1f8d20
     void fetchMatchingCustomObjects_WithKeySet_ShouldFetchCustomObjects() {
         final String key1 = RandomStringUtils.random(15, true, true);
         final String key2 = RandomStringUtils.random(15, true, true);
@@ -202,91 +137,6 @@
     }
 
     @Test
-<<<<<<< HEAD
-    void fetchMatchingCustomObjects_WithAllEmptyKey_ShouldNotFetch() {
-        final String key1 = "";
-        final String key2 = "";
-        final String container1 = RandomStringUtils.random(15, true, true);
-        final String container2 = RandomStringUtils.random(15, true, true);
-
-        final Set<CustomObjectCompositeIdentifier> customObjectCompositeIdentifiers = new HashSet<>();
-        customObjectCompositeIdentifiers.add(CustomObjectCompositeIdentifier.of(key1, container1));
-        customObjectCompositeIdentifiers.add(CustomObjectCompositeIdentifier.of(key2, container2));
-
-        final CustomObject mock1 = mock(CustomObject.class);
-        when(mock1.getId()).thenReturn(RandomStringUtils.random(15, true, true));
-        when(mock1.getKey()).thenReturn(key1);
-        when(mock1.getContainer()).thenReturn(container1);
-
-        final CustomObject mock2 = mock(CustomObject.class);
-        when(mock2.getId()).thenReturn(RandomStringUtils.random(15, true, true));
-        when(mock2.getKey()).thenReturn(key2);
-        when(mock2.getContainer()).thenReturn(container2);
-
-        final CustomObjectPagedQueryResult result = mock(CustomObjectPagedQueryResult.class);
-        when(result.getResults()).thenReturn(Arrays.asList(mock1, mock2));
-
-        when(decoratedClient.execute(any())).thenReturn(CompletableFuture.completedFuture(result));
-
-        final Set<CustomObject<JsonNode>> customObjects =
-            service.fetchMatchingCustomObjects(customObjectCompositeIdentifiers).toCompletableFuture().join();
-
-        List<CustomObjectCompositeIdentifier> customObjectCompositeIdlist =
-            new ArrayList<CustomObjectCompositeIdentifier>(customObjectCompositeIdentifiers);
-
-        assertAll(
-            () -> assertThat(customObjects).isEmpty(),
-            () -> assertThat(service.keyToIdCache).doesNotContainKeys(
-                String.valueOf(customObjectCompositeIdlist.get(0)),
-                String.valueOf(customObjectCompositeIdlist.get(1)))
-        );
-        verify(decoratedClient, times(0)).execute(any(CustomObjectQuery.class));
-    }
-
-    @Test
-    void fetchMatchingCustomObjects_WithAllEmptyContainer_ShouldNotFetch() {
-        final String key1 = RandomStringUtils.random(15, true, true);
-        final String key2 = RandomStringUtils.random(15, true, true);
-        final String container1 = "";
-        final String container2 = "";
-
-        final Set<CustomObjectCompositeIdentifier> customObjectCompositeIdentifiers = new HashSet<>();
-        customObjectCompositeIdentifiers.add(CustomObjectCompositeIdentifier.of(key1, container1));
-        customObjectCompositeIdentifiers.add(CustomObjectCompositeIdentifier.of(key2, container2));
-
-        final CustomObject mock1 = mock(CustomObject.class);
-        when(mock1.getId()).thenReturn(RandomStringUtils.random(15, true, true));
-        when(mock1.getKey()).thenReturn(key1);
-        when(mock1.getContainer()).thenReturn(container1);
-
-        final CustomObject mock2 = mock(CustomObject.class);
-        when(mock2.getId()).thenReturn(RandomStringUtils.random(15, true, true));
-        when(mock2.getKey()).thenReturn(key2);
-        when(mock2.getContainer()).thenReturn(container2);
-
-        final CustomObjectPagedQueryResult result = mock(CustomObjectPagedQueryResult.class);
-        when(result.getResults()).thenReturn(Arrays.asList(mock1, mock2));
-
-        when(decoratedClient.execute(any())).thenReturn(CompletableFuture.completedFuture(result));
-
-        final Set<CustomObject<JsonNode>> customObjects =
-                service.fetchMatchingCustomObjects(customObjectCompositeIdentifiers).toCompletableFuture().join();
-
-        List<CustomObjectCompositeIdentifier> customObjectCompositeIdlist =
-                new ArrayList<CustomObjectCompositeIdentifier>(customObjectCompositeIdentifiers);
-
-        assertAll(
-            () -> assertThat(customObjects).isEmpty(),
-            () -> assertThat(service.keyToIdCache).doesNotContainKeys(
-                    String.valueOf(customObjectCompositeIdlist.get(0)),
-                    String.valueOf(customObjectCompositeIdlist.get(1)))
-        );
-        verify(decoratedClient, times(0)).execute(any(CustomObjectQuery.class));
-    }
-
-    @Test
-=======
->>>>>>> 5a1f8d20
     void fetchCustomObject_WithKeyAndContainer_ShouldFetchCustomObject() {
         final CustomObject mock = mock(CustomObject.class);
         when(mock.getId()).thenReturn(customObjectId);
@@ -311,61 +161,6 @@
     }
 
     @Test
-<<<<<<< HEAD
-    void fetchCustomObject_WithEmptyKey_ShouldNotFetch() {
-        final CustomObject mock = mock(CustomObject.class);
-        when(mock.getId()).thenReturn(customObjectId);
-        when(mock.getKey()).thenReturn(customObjectKey);
-        when(mock.getContainer()).thenReturn(customObjectContainer);
-        final CustomObjectPagedQueryResult result = mock(CustomObjectPagedQueryResult.class);
-        when(result.head()).thenReturn(Optional.of(mock));
-
-        when(decoratedClient.execute(any())).thenReturn(CompletableFuture.completedFuture(result));
-
-
-        final Optional<CustomObject<JsonNode>> customObjectOptional = service
-            .fetchCustomObject(CustomObjectCompositeIdentifier.of("", customObjectContainer))
-            .toCompletableFuture().join();
-
-        assertAll(
-            () -> assertThat(customObjectOptional).isEmpty(),
-            () -> assertThat(
-                service.keyToIdCache.get(
-                    CustomObjectCompositeIdentifier.of(customObjectKey, customObjectContainer).toString())
-            ).isNotEqualTo(customObjectId)
-        );
-        verify(decoratedClient, times(0)).execute(any(CustomObjectQuery.class));
-    }
-
-    @Test
-    void fetchCustomObject_WithEmptyContainer_ShouldNotFetch() {
-        final CustomObject mock = mock(CustomObject.class);
-        when(mock.getId()).thenReturn(customObjectId);
-        when(mock.getKey()).thenReturn(customObjectKey);
-        when(mock.getContainer()).thenReturn(customObjectContainer);
-        final CustomObjectPagedQueryResult result = mock(CustomObjectPagedQueryResult.class);
-        when(result.head()).thenReturn(Optional.of(mock));
-
-        when(decoratedClient.execute(any())).thenReturn(CompletableFuture.completedFuture(result));
-
-
-        final Optional<CustomObject<JsonNode>> customObjectOptional = service
-            .fetchCustomObject(CustomObjectCompositeIdentifier.of(customObjectKey, ""))
-            .toCompletableFuture().join();
-
-        assertAll(
-            () -> assertThat(customObjectOptional).isEmpty(),
-            () -> assertThat(
-                service.keyToIdCache.get(
-                    CustomObjectCompositeIdentifier.of(customObjectKey, customObjectContainer).toString())
-            ).isNotEqualTo(customObjectId)
-        );
-        verify(decoratedClient, times(0)).execute(any(CustomObjectQuery.class));
-    }
-
-    @Test
-=======
->>>>>>> 5a1f8d20
     void createCustomObject_WithDraft_ShouldCreateCustomObject() {
         final CustomObject mock = mock(CustomObject.class);
         when(mock.getId()).thenReturn(customObjectId);
@@ -410,37 +205,4 @@
             () -> assertThat(future).hasFailedWithThrowableThat().isExactlyInstanceOf(BadRequestException.class)
         );
     }
-<<<<<<< HEAD
-
-    @Test
-    void createCustomObject_WithDraftHasNoKey_ShouldNotCreateCustomObject() {
-        final CustomObjectDraft<JsonNode> customObjectDraft = mock(CustomObjectDraft.class);
-        when(customObjectDraft.getKey()).thenReturn("");
-        when(customObjectDraft.getContainer()).thenReturn(customObjectContainer);
-        when(customObjectDraft.getJavaType()).thenReturn(
-            getCustomObjectJavaTypeForValue(convertToJavaType(JsonNode.class)));
-
-        final Optional<CustomObject<JsonNode>> customObjectOptional =
-            service.upsertCustomObject(customObjectDraft).toCompletableFuture().join();
-
-        assertThat(customObjectOptional).isEmpty();
-        verify(decoratedClient, times(0)).execute(eq(CustomObjectUpsertCommand.of(customObjectDraft)));
-    }
-
-    @Test
-    void createCustomObject_WithDraftHasNoContainer_ShouldNotCreateCustomObject() {
-        final CustomObjectDraft<JsonNode> customObjectDraft = mock(CustomObjectDraft.class);
-        when(customObjectDraft.getKey()).thenReturn(customObjectKey);
-        when(customObjectDraft.getContainer()).thenReturn("");
-        when(customObjectDraft.getJavaType()).thenReturn(
-            getCustomObjectJavaTypeForValue(convertToJavaType(JsonNode.class)));
-
-        final Optional<CustomObject<JsonNode>> customObjectOptional =
-            service.upsertCustomObject(customObjectDraft).toCompletableFuture().join();
-
-        assertThat(customObjectOptional).isEmpty();
-        verify(decoratedClient, times(0)).execute(eq(CustomObjectUpsertCommand.of(customObjectDraft)));
-    }
-=======
->>>>>>> 5a1f8d20
 }