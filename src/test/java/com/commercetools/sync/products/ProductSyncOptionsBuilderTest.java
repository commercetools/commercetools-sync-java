--- conflicted
+++ resolved
@@ -86,33 +86,20 @@
     }
 
     @Test
-<<<<<<< HEAD
-    void errorCallBack_WithCallBack_ShouldSetCallBack() {
-        final BiConsumer<String, Throwable> mockErrorCallBack = (errorMessage, errorException) -> {
-        };
-        productSyncOptionsBuilder.errorCallback(mockErrorCallBack);
-=======
     public void errorCallBack_WithCallBack_ShouldSetCallBack() {
         final QuadConsumer<SyncException, Optional<ProductDraft>, Optional<Product>,
                     List<UpdateAction<Product>>> mockErrorCallback = (exception, newDraft, old, actions) -> {
                     };
         productSyncOptionsBuilder.errorCallback(mockErrorCallback);
->>>>>>> d76ec938
 
         final ProductSyncOptions productSyncOptions = productSyncOptionsBuilder.build();
         assertThat(productSyncOptions.getErrorCallback()).isNotNull();
     }
 
     @Test
-<<<<<<< HEAD
-    void warningCallBack_WithCallBack_ShouldSetCallBack() {
-        final Consumer<String> mockWarningCallBack = (warningMessage) -> {
-        };
-=======
     public void warningCallBack_WithCallBack_ShouldSetCallBack() {
         final TriConsumer<SyncException, Optional<ProductDraft>, Optional<Product>> mockWarningCallBack =
             (exception, newDraft, old) -> { };
->>>>>>> d76ec938
         productSyncOptionsBuilder.warningCallback(mockWarningCallBack);
 
         final ProductSyncOptions productSyncOptions = productSyncOptionsBuilder.build();
