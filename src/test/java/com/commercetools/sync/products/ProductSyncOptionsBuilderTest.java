--- conflicted
+++ resolved
@@ -74,8 +74,6 @@
     }
 
     @Test
-<<<<<<< HEAD
-=======
     public void beforeCreateCallback_WithFilterAsCallback_ShouldSetCallback() {
         productSyncOptionsBuilder.beforeCreateCallback((newProduct) -> null);
 
@@ -83,26 +81,8 @@
         assertThat(productSyncOptions.getBeforeCreateCallback()).isNotNull();
     }
 
-    @Test
-    public void removeOtherCollectionEntries_WithFalse_ShouldSetFlag() {
-        productSyncOptionsBuilder.removeOtherCollectionEntries(false);
-
-        final ProductSyncOptions productSyncOptions = productSyncOptionsBuilder.build();
-        assertThat(productSyncOptions.shouldRemoveOtherCollectionEntries()).isNotNull();
-        assertThat(productSyncOptions.shouldRemoveOtherCollectionEntries()).isFalse();
-    }
-
-    @Test
-    public void removeOtherProperties_WithFalse_ShouldSetFlag() {
-        productSyncOptionsBuilder.removeOtherProperties(false);
-
-        final ProductSyncOptions productSyncOptions = productSyncOptionsBuilder.build();
-        assertThat(productSyncOptions.shouldRemoveOtherProperties()).isNotNull();
-        assertThat(productSyncOptions.shouldRemoveOtherProperties()).isFalse();
-    }
-
-    @Test
->>>>>>> e7847074
+
+    @Test
     public void allowUuid_WithTrue_ShouldSetFlag() {
         productSyncOptionsBuilder.allowUuidKeys(true);
 
