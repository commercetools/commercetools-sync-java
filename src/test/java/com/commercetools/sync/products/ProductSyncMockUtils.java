package com.commercetools.sync.products;

import com.commercetools.sync.services.CategoryService;
import com.commercetools.sync.services.CustomObjectService;
import com.commercetools.sync.services.CustomerGroupService;
import com.commercetools.sync.services.ProductService;
import com.commercetools.sync.services.ProductTypeService;
import com.commercetools.sync.services.StateService;
import com.commercetools.sync.services.TaxCategoryService;
import com.fasterxml.jackson.databind.node.ArrayNode;
import com.fasterxml.jackson.databind.node.JsonNodeFactory;
import com.fasterxml.jackson.databind.node.ObjectNode;
import io.sphere.sdk.categories.Category;
import io.sphere.sdk.channels.Channel;
import io.sphere.sdk.customergroups.CustomerGroup;
import io.sphere.sdk.models.Asset;
import io.sphere.sdk.models.LocalizedString;
import io.sphere.sdk.models.Reference;
import io.sphere.sdk.models.ResourceIdentifiable;
import io.sphere.sdk.models.ResourceIdentifier;
import io.sphere.sdk.products.CategoryOrderHints;
import io.sphere.sdk.products.Price;
import io.sphere.sdk.products.Product;
import io.sphere.sdk.products.ProductData;
import io.sphere.sdk.products.ProductDraft;
import io.sphere.sdk.products.ProductDraftBuilder;
import io.sphere.sdk.products.ProductVariant;
import io.sphere.sdk.products.ProductVariantDraft;
import io.sphere.sdk.products.ProductVariantDraftBuilder;
import io.sphere.sdk.products.attributes.AttributeDraft;
import io.sphere.sdk.producttypes.ProductType;
import io.sphere.sdk.states.State;
import io.sphere.sdk.taxcategories.TaxCategory;
import io.sphere.sdk.types.CustomFields;
import io.sphere.sdk.types.Type;

import javax.annotation.Nonnull;
import javax.annotation.Nullable;
import java.text.DecimalFormat;
import java.text.DecimalFormatSymbols;
import java.util.Arrays;
import java.util.HashMap;
import java.util.List;
import java.util.Locale;
import java.util.Map;
import java.util.Optional;
import java.util.Set;
import java.util.UUID;
import java.util.concurrent.CompletableFuture;
import java.util.concurrent.ThreadLocalRandom;
import java.util.stream.Collectors;

import static com.commercetools.sync.commons.utils.ResourceIdentifierUtils.REFERENCE_ID_FIELD;
import static com.commercetools.sync.commons.utils.ResourceIdentifierUtils.REFERENCE_TYPE_ID_FIELD;
import static io.sphere.sdk.json.SphereJsonUtils.readObjectFromResource;
import static java.util.Optional.ofNullable;
import static java.util.concurrent.CompletableFuture.completedFuture;
import static java.util.stream.Collectors.toList;
import static org.mockito.ArgumentMatchers.any;
import static org.mockito.ArgumentMatchers.anyString;
import static org.mockito.Mockito.mock;
import static org.mockito.Mockito.when;

public class ProductSyncMockUtils {
    public static final String PRODUCT_KEY_1_RESOURCE_PATH = "product-key-1.json";
    public static final String PRODUCT_KEY_SPECIAL_CHARS_RESOURCE_PATH = "product-key-with-special-character.json";
    public static final String PRODUCT_KEY_1_CHANGED_RESOURCE_PATH = "product-key-1-changed.json";
    public static final String PRODUCT_KEY_1_CHANGED_ATTRIBUTES_RESOURCE_PATH = "product-key-1-changed-attributes.json";
    public static final String PRODUCT_KEY_1_WITH_PRICES_RESOURCE_PATH = "product-key-1-with-prices.json";
    public static final String PRODUCT_KEY_1_CHANGED_WITH_PRICES_RESOURCE_PATH =
        "product-key-1-changed-with-prices.json";
    public static final String PRODUCT_KEY_2_RESOURCE_PATH = "product-key-2.json";
    public static final String PRODUCT_WITH_VARS_RESOURCE_PATH = "product-with-variants.json";
    public static final String PRODUCT_NO_VARS_RESOURCE_PATH = "product-with-no-variants.json";
    public static final String PRODUCT_TYPE_RESOURCE_PATH = "product-type.json";
    public static final String PRODUCT_TYPE_WITH_REFERENCES_RESOURCE_PATH = "product-type-with-references.json";
    public static final String PRODUCT_TYPE_NO_KEY_RESOURCE_PATH = "product-type-no-key.json";
    public static final String CATEGORY_KEY_1_RESOURCE_PATH = "category-key-1.json";
    public static final String SIMPLE_PRODUCT_WITH_MASTER_VARIANT_RESOURCE_PATH =
            "simple-product-with-master-variant.json";
    public static final String SIMPLE_PRODUCT_WITH_MULTIPLE_VARIANTS_RESOURCE_PATH =
            "simple-product-with-multiple-variants.json";


    /**
     * Unfortunately, <a href="http://dev.commercetools.com/http-api-projects-products.html#category-order-hints">
     * <i>Category Order Hints</i></a> in CTP platform is quite picky: it requires number values as a string
     * and only without trailing zeros and only in fixed point format.
     *
     * @see <a href="http://dev.commercetools.com/http-api-projects-products.html#category-order-hints">
     * http://dev.commercetools.com/http-api-projects-products.html#category-order-hints</a>
     */
    private static final DecimalFormat ORDER_HINT_FORMAT;

    static {
        ORDER_HINT_FORMAT = new DecimalFormat();
        ORDER_HINT_FORMAT.setMaximumFractionDigits(Integer.MAX_VALUE);
        ORDER_HINT_FORMAT.setMaximumIntegerDigits(1);
        DecimalFormatSymbols formatSymbols = new DecimalFormatSymbols(Locale.ENGLISH);
        formatSymbols.setDecimalSeparator('.');
        formatSymbols.setGroupingSeparator('.');
        ORDER_HINT_FORMAT.setDecimalFormatSymbols(formatSymbols);
    }

    /**
     * Builds a {@link ProductDraftBuilder} based on the staged projection of the product JSON resource located at the
     * {@code jsonResourcePath} and based on the supplied {@code productType}.
     * TODO: GITHUB ISSUE#152
     *
     * @param jsonResourcePath     the path of the JSON resource to build the product draft from.
     * @param productTypeReference the reference of the product type that the product draft belongs to.
     * @return a {@link ProductDraftBuilder} instance containing the data from the current projection of the specified
     *         JSON resource and the product type.
     */
    public static ProductDraftBuilder createProductDraftBuilder(@Nonnull final String jsonResourcePath,
                                                                @Nonnull final ResourceIdentifiable<ProductType>
                                                                    productTypeReference) {
        final Product productFromJson = readObjectFromResource(jsonResourcePath, Product.class);
        final ProductData productData = productFromJson.getMasterData().getStaged();

        @SuppressWarnings("ConstantConditions") final List<ProductVariantDraft> allVariants = productData
            .getAllVariants().stream()
            .map(productVariant -> ProductVariantDraftBuilder.of(productVariant).build())
            .collect(toList());

        return ProductDraftBuilder
            .of(productTypeReference, productData.getName(), productData.getSlug(), allVariants)
            .metaDescription(productData.getMetaDescription())
            .metaKeywords(productData.getMetaKeywords())
            .metaTitle(productData.getMetaTitle())
            .description(productData.getDescription())
            .searchKeywords(productData.getSearchKeywords())
            .taxCategory(productFromJson.getTaxCategory())
            .state(productFromJson.getState())
            .key(productFromJson.getKey())
            .categories(
                productData.getCategories().stream().map(Reference::toResourceIdentifier).collect(Collectors.toSet()))
            .categoryOrderHints(productData.getCategoryOrderHints())
            .publish(productFromJson.getMasterData().isPublished());
    }

    /**
     * Given a {@link Set} of {@link Category} {@link ResourceIdentifier}, this method returns an instance of
     * {@link CategoryOrderHints} containing a {@link Map}, in which each entry has category id from the supplied
     * {@link Set} as a key and a random categoryOrderHint which is a {@link String} containing a random double value
     * between 0 and 1 (exclusive).
     *
     * <p>Note: The random double value is generated by the {@link ThreadLocalRandom#current()} nextDouble method.
     *
     * @param categoryResourceIdentifiers set of resource identifiers of categories to build categoryOrderHints for.
     * @return an instance of {@link CategoryOrderHints} containing a categoryOrderHint for each category in the
     *         supplied set of category resource identifiers.
     */
    public static CategoryOrderHints createRandomCategoryOrderHints(
        @Nonnull final Set<ResourceIdentifier<Category>> categoryResourceIdentifiers) {

        final List<Reference<Category>> references = categoryResourceIdentifiers
            .stream()
            .map(categoryResourceIdentifier -> Category.referenceOfId(categoryResourceIdentifier.getId()))
            .collect(toList());
        return createRandomCategoryOrderHints(references);
    }

    /**
     * Given a {@link List} of {@link Category}, this method returns an instance of {@link CategoryOrderHints}
     * containing a {@link Map}, in which each entry has category id from the supplied {@link List} as a key and a
     * random categoryOrderHint which is a {@link String} containing a random double value between 0 and 1 (exclusive).
     *
     * <p>Note: The random double value is generated by the {@link ThreadLocalRandom#current()} nextDouble method.
     *
     * @param categoryResources list of references of categories to build categoryOrderHints for.
     * @return an instance of {@link CategoryOrderHints} containing a categoryOrderHint for each category in the
     *         supplied list of categories.
     */
    public static CategoryOrderHints createRandomCategoryOrderHints(
        @Nonnull final List<Reference<Category>> categoryResources) {

        final Map<String, String> categoryOrderHints = new HashMap<>();
        categoryResources.forEach(resourceIdentifier -> {
            final double randomDouble = ThreadLocalRandom.current().nextDouble(1e-8, 1);
            categoryOrderHints.put(resourceIdentifier.getId(), ORDER_HINT_FORMAT.format(randomDouble));
        });
        return CategoryOrderHints.of(categoryOrderHints);
    }

    public static ProductDraft createProductDraft(@Nonnull final String jsonResourcePath,
                                                  @Nonnull final ResourceIdentifiable<ProductType> productTypeReference,
                                                  @Nullable final ResourceIdentifier<TaxCategory> taxCategoryReference,
                                                  @Nullable final Reference<State> stateReference,
                                                  @Nonnull final Set<ResourceIdentifier<Category>>
                                                      categoryResourceIdentifiers,
                                                  @Nullable final CategoryOrderHints categoryOrderHints) {
        return createProductDraftBuilder(jsonResourcePath, productTypeReference)
            .taxCategory(taxCategoryReference)
            .state(stateReference)
            .categories(categoryResourceIdentifiers)
            .categoryOrderHints(categoryOrderHints)
            .build();
    }

    /**
     * Builds a {@link ProductDraft} based on the current projection of the product JSON resource located at the
     * {@code jsonResourcePath} and based on the supplied {@code productType}, {@code taxCategoryReference} and
     * {@code stateReference}. The method also attaches the created {@link ProductDraft} to all the {@code categories}
     * specified and assigns {@code categoryOrderHints} for it for each category assigned.
     * TODO: GITHUB ISSUE#152
     *
     * @param jsonResourcePath     the path of the JSON resource to build the product draft from.
     * @param productTypeReference the reference of the  product type that the product draft belongs to.
     * @param categoryReferences   the references to the categories to attach this product draft to.
     * @param categoryOrderHints   the categoryOrderHint for each category this product belongs to.
     * @return a {@link ProductDraft} instance containing the data from the current projection of the specified
     *         JSON resource and the product type. The draft would be assigned also to the specified {@code categories}
     *         with the supplied {@code categoryOrderHints}.
     */
    public static ProductDraft createProductDraft(@Nonnull final String jsonResourcePath,
                                                  @Nonnull final Reference<ProductType> productTypeReference,
                                                  @Nullable final Reference<TaxCategory> taxCategoryReference,
                                                  @Nullable final Reference<State> stateReference,
                                                  @Nonnull final List<Reference<Category>> categoryReferences,
                                                  @Nullable final CategoryOrderHints categoryOrderHints) {
        return createProductDraftBuilder(jsonResourcePath, productTypeReference)
            .taxCategory(taxCategoryReference)
            .state(stateReference)
            .categories(categoryReferences)
            .categoryOrderHints(categoryOrderHints)
            .build();
    }

    public static Product createProductFromJson(@Nonnull final String jsonResourcePath) {
        return readObjectFromResource(jsonResourcePath, Product.class);
    }

    public static ProductDraft createProductDraftFromJson(@Nonnull final String jsonResourcePath) {
        return readObjectFromResource(jsonResourcePath, ProductDraft.class);
    }


    /**
     * Creates a mock {@link ProductTypeService} that returns a completed {@link CompletableFuture} containing an
     * {@link Optional} containing the id of the supplied value whenever the following method is called on the service:
     * <ul>
     * <li>{@link ProductTypeService#fetchCachedProductTypeId(String)}</li>
     * </ul>
     *
     * @return the created mock of the {@link ProductTypeService}.
     */
    public static ProductTypeService getMockProductTypeService(@Nonnull final String id) {
        final ProductTypeService productTypeService = mock(ProductTypeService.class);
        when(productTypeService.fetchCachedProductTypeId(anyString()))
            .thenReturn(CompletableFuture.completedFuture(Optional.of(id)));
        return productTypeService;
    }

    /**
     * Creates a mock {@link TaxCategoryService} that returns a completed {@link CompletableFuture} containing an
     * {@link Optional} containing the id of the supplied value whenever the following method is called on the service:
     * <ul>
     * <li>{@link TaxCategoryService#fetchCachedTaxCategoryId(String)}</li>
     * </ul>
     *
     * @return the created mock of the {@link TaxCategoryService}.
     */
    public static TaxCategoryService getMockTaxCategoryService(@Nonnull final String id) {
        final TaxCategoryService taxCategoryService = mock(TaxCategoryService.class);
        when(taxCategoryService.fetchCachedTaxCategoryId(anyString()))
            .thenReturn(CompletableFuture.completedFuture(Optional.of(id)));
        return taxCategoryService;
    }

    /**
     * Creates a mock {@link StateService} that returns a completed {@link CompletableFuture} containing an
     * {@link Optional} containing the id of the supplied value whenever the following method is called on the service:
     * <ul>
     * <li>{@link StateService#fetchCachedStateId(String)}</li>
     * </ul>
     *
     * @return the created mock of the {@link StateService}.
     */
    public static StateService getMockStateService(@Nonnull final String id) {
        final StateService stateService = mock(StateService.class);
        when(stateService.fetchCachedStateId(anyString()))
            .thenReturn(CompletableFuture.completedFuture(Optional.of(id)));
        return stateService;
    }

    /**
     * Creates a mock {@link CustomerGroup} with the supplied {@code id} and {@code key}.
     *
     * @param id  the id of the created mock {@link CustomerGroup}.
     * @param key the key of the created mock {@link CustomerGroup}.
     * @return a mock customerGroup with the supplied id and key.
     */
    public static CustomerGroup getMockCustomerGroup(final String id, final String key) {
        final CustomerGroup customerGroup = mock(CustomerGroup.class);
        when(customerGroup.getId()).thenReturn(id);
        when(customerGroup.getKey()).thenReturn(key);
        return customerGroup;
    }

    /**
     * Creates a mock {@link CustomerGroupService} that returns a completed {@link CompletableFuture} containing an
     * {@link Optional} containing the id of the supplied value whenever the following method is called on the service:
     * <ul>
     * <li>{@link CustomerGroupService#fetchCachedCustomerGroupId(String)}</li>
     * </ul>
     *
     * @return the created mock of the {@link CustomerGroupService}.
     */
    public static CustomerGroupService getMockCustomerGroupService(@Nonnull final CustomerGroup customerGroup) {
        final String customerGroupId = customerGroup.getId();

        final CustomerGroupService customerGroupService = mock(CustomerGroupService.class);
        when(customerGroupService.fetchCachedCustomerGroupId(anyString()))
            .thenReturn(completedFuture(Optional.of(customerGroupId)));
        return customerGroupService;
    }

    /**
     * Creates a mock {@link ProductService} that returns a completed {@link CompletableFuture} containing an
     * {@link Optional} containing the id of the supplied value whenever the following method is called on the service:
     * <ul>
     * <li>{@link ProductService#getIdFromCacheOrFetch(String)}</li>
     * </ul>
     *
     * @return the created mock of the {@link ProductService}.
     */
    public static ProductService getMockProductService(@Nonnull final String id) {
        final ProductService productService = mock(ProductService.class);
        when(productService.getIdFromCacheOrFetch(anyString()))
            .thenReturn(CompletableFuture.completedFuture(Optional.of(id)));
        return productService;
    }

    /**
     * Creates a mock {@link CategoryService} that returns a completed {@link CompletableFuture} containing an
     * {@link Optional} containing the id of the supplied value whenever the following method is called on the service:
     * <ul>
     * <li>{@link CategoryService#fetchCachedCategoryId(String)}</li>
     * </ul>
     *
     * @return the created mock of the {@link CategoryService}.
     */
    public static CategoryService getMockCategoryService(@Nonnull final String id) {
        final CategoryService categoryService = mock(CategoryService.class);
        when(categoryService.fetchCachedCategoryId(any()))
            .thenReturn(CompletableFuture.completedFuture(Optional.of(id)));
        return categoryService;
    }

    /**
     * Creates a mock {@link Price} with the supplied {@link Channel} {@link Reference},
     * {@link CustomerGroup} {@link Reference}, and custom {@link Type} {@link Reference}.
     *
     * <p>If the supplied {@code customTypeReference} is {@code null}, no custom fields are stubbed on the
     * resulting price mock.
     *
     * @param channelReference    the channel reference to attach on the mock {@link Price}.
     * @param customTypeReference the custom type reference to attach on the mock {@link Price}.
     * @param customerGroupReference  the custom type reference to attach on the mock {@link Price}.
     * @return a mock price with the supplied references.
     */
    @Nonnull
    public static Price getPriceMockWithReferences(@Nullable final Reference<Channel> channelReference,
                                                   @Nullable final Reference<Type> customTypeReference,
                                                   @Nullable final Reference<CustomerGroup> customerGroupReference) {
        final Price price = mock(Price.class);
        when(price.getChannel()).thenReturn(channelReference);
        when(price.getCustomerGroup()).thenReturn(customerGroupReference);

        return ofNullable(customTypeReference)
            .map(typeReference -> {
                // If type reference is supplied, mock Custom with expanded type reference.
                final CustomFields mockCustomFields = mock(CustomFields.class);
                when(mockCustomFields.getType()).thenReturn(customTypeReference);
                when(price.getCustom()).thenReturn(mockCustomFields);
                return price;
            })
            .orElse(price);
    }

    /**
     * Creates a mock {@link ProductVariant} with the supplied {@link Price} {@link List}.
     *
     * @param prices the prices to attach on the mock {@link ProductVariant}.
     * @return a mock product variant with the supplied prices.
     */
    @Nonnull
    public static ProductVariant getProductVariantMock(@Nonnull final List<Price> prices) {
        final ProductVariant productVariant = mock(ProductVariant.class);
        when(productVariant.getPrices()).thenReturn(prices);
        return productVariant;
    }

    /**
     * Creates a mock {@link ProductVariant} with the supplied {@link Price} and {@link Asset} {@link List}.
     *
     * @param prices the prices to attach on the mock {@link ProductVariant}.
     * @param assets the assets to attach on the mock {@link ProductVariant}.
     * @return a mock product variant with the supplied prices and assets.
     */
    @Nonnull
    public static ProductVariant getProductVariantMock(@Nonnull final List<Price> prices,
                                                       @Nonnull final List<Asset> assets) {
        final ProductVariant productVariant = mock(ProductVariant.class);
        when(productVariant.getPrices()).thenReturn(prices);
        when(productVariant.getAssets()).thenReturn(assets);
        return productVariant;
    }

    /**
     * Creates a mock {@link Channel} with the supplied {@code key}..
     *
     * @param key the key to to set on the mock {@link Channel}.
     * @return a mock channel with the supplied key.
     */
    @Nonnull
    public static Channel getChannelMock(@Nonnull final String key) {
        final Channel channel = mock(Channel.class);
        when(channel.getKey()).thenReturn(key);
        when(channel.getId()).thenReturn(UUID.randomUUID().toString());
        return channel;
    }

    /**
     * Creates an {@link AttributeDraft} with the supplied {@code attributeName} and {@code references}.
     *
     * @param attributeName the name to set on the {@link AttributeDraft}.
     * @param references    the references to set on the {@link AttributeDraft}.
     * @return an {@link AttributeDraft} with the supplied {@code attributeName} and {@code references}.
     */
    @Nonnull
    public static AttributeDraft getReferenceSetAttributeDraft(@Nonnull final String attributeName,
                                                               @Nonnull final ObjectNode... references) {
        final ArrayNode referenceSet = JsonNodeFactory.instance.arrayNode();
        referenceSet.addAll(Arrays.asList(references));
        return AttributeDraft.of(attributeName, referenceSet);
    }

    /**
     * Creates an {@link ObjectNode} that represents a product reference with a random uuid in the id field.
     *
     * @return an {@link ObjectNode} that represents a product reference with a random uuid in the id field.
     */
    @Nonnull
    public static ObjectNode getProductReferenceWithRandomId() {
        final ObjectNode productReference = JsonNodeFactory.instance.objectNode();
        productReference.put("typeId", "product");
        productReference.put("id", UUID.randomUUID().toString());
        return productReference;
    }

    /**
     * Creates an {@link ObjectNode} that represents a product reference with the  supplied {@code id} in the id field.
     *
     * @return an {@link ObjectNode} that represents a product reference with the  supplied {@code id} in the id field.
     */
    @Nonnull
    public static ObjectNode getProductReferenceWithId(@Nonnull final String id) {
        return createReferenceObject(id, Product.referenceTypeId());
    }

    /**
     * Creates an {@link ObjectNode} that represents a reference with the  supplied {@code id} in the id field and
     * {@code typeId} field in the typeId field.
     *
     * @return an {@link ObjectNode} that represents a product reference with the  supplied {@code id} in the id field
     *         and {@code typeId} field in the typeId field.
     */
    @Nonnull
    public static ObjectNode createReferenceObject(@Nonnull final String id, @Nonnull final String typeId) {
        final ObjectNode reference = JsonNodeFactory.instance.objectNode();
        reference.put(REFERENCE_TYPE_ID_FIELD, typeId);
        reference.put(REFERENCE_ID_FIELD, id);
        return reference;
    }


    @Nonnull
    public static ProductDraftBuilder getBuilderWithProductTypeRefKey(@Nullable final String refKey) {
        return ProductDraftBuilder.of(ResourceIdentifier.ofKey(refKey),
            LocalizedString.ofEnglish("testName"),
            LocalizedString.ofEnglish("testSlug"),
            (ProductVariantDraft) null);
    }

    @Nonnull
    public static ProductDraftBuilder getBuilderWithRandomProductType() {
        return getBuilderWithProductTypeRefKey("anyKey");
<<<<<<< HEAD
    }

    /**
     * Creates a mock {@link CustomObjectService} that returns a completed {@link CompletableFuture} containing an
     * {@link Optional} containing the id of the supplied value whenever the following method is called on the service:
     * <ul>
     * <li>{@link CustomObjectService#fetchCachedCustomObjectId}</li>
     * </ul>
     *
     * @return the created mock of the {@link CustomObjectService}.
     */
    public static CustomObjectService getMockCustomObjectService(@Nonnull final String id) {
        final CustomObjectService customObjectService = mock(CustomObjectService.class);
        when(customObjectService.fetchCachedCustomObjectId(any()))
            .thenReturn(CompletableFuture.completedFuture(Optional.of(id)));
        return customObjectService;
=======
>>>>>>> 0e019502
    }
}<|MERGE_RESOLUTION|>--- conflicted
+++ resolved
@@ -1,7 +1,6 @@
 package com.commercetools.sync.products;
 
 import com.commercetools.sync.services.CategoryService;
-import com.commercetools.sync.services.CustomObjectService;
 import com.commercetools.sync.services.CustomerGroupService;
 import com.commercetools.sync.services.ProductService;
 import com.commercetools.sync.services.ProductTypeService;
@@ -34,6 +33,7 @@
 import io.sphere.sdk.types.CustomFields;
 import io.sphere.sdk.types.Type;
 
+
 import javax.annotation.Nonnull;
 import javax.annotation.Nullable;
 import java.text.DecimalFormat;
@@ -487,24 +487,5 @@
     @Nonnull
     public static ProductDraftBuilder getBuilderWithRandomProductType() {
         return getBuilderWithProductTypeRefKey("anyKey");
-<<<<<<< HEAD
-    }
-
-    /**
-     * Creates a mock {@link CustomObjectService} that returns a completed {@link CompletableFuture} containing an
-     * {@link Optional} containing the id of the supplied value whenever the following method is called on the service:
-     * <ul>
-     * <li>{@link CustomObjectService#fetchCachedCustomObjectId}</li>
-     * </ul>
-     *
-     * @return the created mock of the {@link CustomObjectService}.
-     */
-    public static CustomObjectService getMockCustomObjectService(@Nonnull final String id) {
-        final CustomObjectService customObjectService = mock(CustomObjectService.class);
-        when(customObjectService.fetchCachedCustomObjectId(any()))
-            .thenReturn(CompletableFuture.completedFuture(Optional.of(id)));
-        return customObjectService;
-=======
->>>>>>> 0e019502
     }
 }