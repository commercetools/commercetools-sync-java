--- conflicted
+++ resolved
@@ -98,16 +98,11 @@
         final List<String> errorMessages = new ArrayList<>();
         final List<Throwable> exceptions = new ArrayList<>();
 
-<<<<<<< HEAD
         final SphereClient mockClient = mock(SphereClient.class);
         final SphereClient mockDecoratedClient = mock(CustomHeaderSphereClientDecorator.class);
 
         final ProductSyncOptions syncOptions = spy(ProductSyncOptionsBuilder
             .of(mockClient)
-=======
-        final ProductSyncOptions syncOptions = ProductSyncOptionsBuilder
-            .of(mock(SphereClient.class))
->>>>>>> 5a1f8d20
             .errorCallback((exception, oldResource, newResource, updateActions) -> {
                 errorMessages.add(exception.getMessage());
                 exceptions.add(exception.getCause());
@@ -121,16 +116,9 @@
         final ProductService productService = spy(new ProductServiceImpl(syncOptions));
 
         final ProductTypeService productTypeService = mock(ProductTypeService.class);
-<<<<<<< HEAD
-        when(productTypeService.fetchCachedProductTypeId(any()))
-            .thenReturn(completedFuture(Optional.of(UUID.randomUUID().toString())));
-
-        final CategoryService categoryService = mock(CategoryService.class);
-        when(categoryService.fetchMatchingCategoriesByKeys(any())).thenReturn(completedFuture(emptySet()));
-=======
+
         when(productTypeService.cacheKeysToIds(any()))
             .thenReturn(supplyAsync(() -> { throw new SphereException(); }));
->>>>>>> 5a1f8d20
 
         final ProductSync productSync = new ProductSync(syncOptions, productService,
             productTypeService, mock(CategoryService.class), mock(TypeService.class),
@@ -147,13 +135,7 @@
         // assertions
         assertThat(errorMessages)
             .hasSize(1)
-<<<<<<< HEAD
-            .singleElement().asString().contains("Failed to build a cache of product keys to ids.");
-=======
-            .hasOnlyOneElementSatisfying(message ->
-                assertThat(message).contains("Failed to build a cache of keys to ids.")
-            );
->>>>>>> 5a1f8d20
+            .singleElement().asString().contains("Failed to build a cache of keys to ids.");
 
         assertThat(exceptions)
             .hasSize(1)
@@ -174,11 +156,6 @@
                 .state(null)
                 .build();
 
-<<<<<<< HEAD
-=======
-
-
->>>>>>> 5a1f8d20
         final SphereClient mockClient = mock(SphereClient.class);
         final SphereClient mockDecoratedClient = mock(CustomHeaderSphereClientDecorator.class);
         when(mockDecoratedClient.execute(any(ProductQuery.class)))
