--- conflicted
+++ resolved
@@ -219,19 +219,11 @@
 
         final PriceReferenceResolver priceReferenceResolver =
             new PriceReferenceResolver(optionsWithEnsureChannels, typeService, channelService, customerGroupService);
-<<<<<<< HEAD
 
         // Test
         final PriceDraftBuilder resolvedDraftBuilder = priceReferenceResolver.resolveChannelReference(priceBuilder)
                                                                              .toCompletableFuture().join();
 
-=======
-
-        // Test
-        final PriceDraftBuilder resolvedDraftBuilder = priceReferenceResolver.resolveChannelReference(priceBuilder)
-                                                                             .toCompletableFuture().join();
-
->>>>>>> 0e019502
         // Assertion
         assertThat(resolvedDraftBuilder.getChannel()).isNotNull();
         assertThat(resolvedDraftBuilder.getChannel().getId()).isEqualTo(CHANNEL_ID);
@@ -269,17 +261,10 @@
             .of(MoneyImpl.of(BigDecimal.TEN, DefaultCurrencyUnits.EUR))
             .country(CountryCode.DE)
             .channel(ResourceIdentifier.ofKey(null));
-<<<<<<< HEAD
-
-        final PriceReferenceResolver priceReferenceResolver =
-            new PriceReferenceResolver(syncOptions, typeService, channelService, customerGroupService);
-
-=======
-
-        final PriceReferenceResolver priceReferenceResolver =
-            new PriceReferenceResolver(syncOptions, typeService, channelService, customerGroupService);
-
->>>>>>> 0e019502
+
+        final PriceReferenceResolver priceReferenceResolver =
+            new PriceReferenceResolver(syncOptions, typeService, channelService, customerGroupService);
+
         // Test and assertion
         assertThat(priceReferenceResolver.resolveChannelReference(priceBuilder))
             .hasFailedWithThrowableThat()
