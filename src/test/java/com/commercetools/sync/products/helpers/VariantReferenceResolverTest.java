package com.commercetools.sync.products.helpers;

import com.commercetools.sync.products.ProductSyncOptions;
import com.commercetools.sync.products.ProductSyncOptionsBuilder;
import com.commercetools.sync.services.ChannelService;
import com.commercetools.sync.services.CustomerGroupService;
import com.commercetools.sync.services.TypeService;
import com.fasterxml.jackson.databind.JsonNode;
import com.fasterxml.jackson.databind.node.JsonNodeFactory;
import com.fasterxml.jackson.databind.node.ObjectNode;
import io.sphere.sdk.categories.Category;
import io.sphere.sdk.client.SphereClient;
import io.sphere.sdk.models.AssetDraft;
import io.sphere.sdk.models.AssetDraftBuilder;
import io.sphere.sdk.models.DefaultCurrencyUnits;
import io.sphere.sdk.products.PriceDraft;
import io.sphere.sdk.products.PriceDraftBuilder;
import io.sphere.sdk.products.Product;
import io.sphere.sdk.products.ProductVariantDraft;
import io.sphere.sdk.products.ProductVariantDraftBuilder;
import io.sphere.sdk.products.attributes.AttributeDraft;
import io.sphere.sdk.types.CustomFieldsDraft;
import io.sphere.sdk.utils.MoneyImpl;
import org.junit.jupiter.api.BeforeEach;
import org.junit.jupiter.api.Disabled;
import org.junit.jupiter.api.Test;

import java.math.BigDecimal;
import java.util.Arrays;
import java.util.HashMap;
import java.util.List;
import java.util.Set;
import java.util.Spliterator;
import java.util.UUID;
import java.util.stream.Collectors;
import java.util.stream.StreamSupport;

import static com.commercetools.sync.commons.MockUtils.getMockTypeService;
import static com.commercetools.sync.inventories.InventorySyncMockUtils.getMockChannelService;
import static com.commercetools.sync.inventories.InventorySyncMockUtils.getMockSupplyChannel;
import static com.commercetools.sync.products.ProductSyncMockUtils.createReferenceObject;
import static com.commercetools.sync.products.ProductSyncMockUtils.getMockCategoryService;
import static com.commercetools.sync.products.ProductSyncMockUtils.getMockProductService;
<<<<<<< HEAD
import static com.commercetools.sync.products.ProductSyncMockUtils.getMockProductTypeService;
=======
>>>>>>> 3f5c80ba
import static com.commercetools.sync.products.ProductSyncMockUtils.getProductReferenceWithRandomId;
import static com.commercetools.sync.products.ProductSyncMockUtils.getReferenceSetAttributeDraft;
import static com.commercetools.sync.products.helpers.VariantReferenceResolver.REFERENCE_ID_FIELD;
import static com.commercetools.sync.products.helpers.VariantReferenceResolver.REFERENCE_TYPE_ID_FIELD;
import static io.sphere.sdk.models.LocalizedString.ofEnglish;
import static java.util.Collections.emptyList;
import static java.util.Collections.singletonList;
import static org.assertj.core.api.Assertions.assertThat;
import static org.mockito.Mockito.mock;

class VariantReferenceResolverTest {

    private static final String CHANNEL_KEY = "channel-key_1";
    private static final String CHANNEL_ID = UUID.randomUUID().toString();
    private static final String PRODUCT_ID = UUID.randomUUID().toString();
<<<<<<< HEAD
    private static final String PRODUCTTYPE_ID = UUID.randomUUID().toString();
    private static final String CATEGORY_ID = UUID.randomUUID().toString();
    private VariantReferenceResolver referenceResolver;

    /**
     * Sets up the services and the options needed for reference resolution.
     */
=======
    private static final String CATEGORY_ID = UUID.randomUUID().toString();
    private VariantReferenceResolver referenceResolver;

>>>>>>> 3f5c80ba
    @BeforeEach
    void setup() {
        final TypeService typeService = getMockTypeService();
        final ChannelService channelService = getMockChannelService(getMockSupplyChannel(CHANNEL_ID, CHANNEL_KEY));
        final ProductSyncOptions syncOptions = ProductSyncOptionsBuilder.of(mock(SphereClient.class)).build();
        referenceResolver = new VariantReferenceResolver(syncOptions, typeService, channelService,
            mock(CustomerGroupService.class),
            getMockProductService(PRODUCT_ID),
<<<<<<< HEAD
            getMockProductTypeService(PRODUCTTYPE_ID),
=======
>>>>>>> 3f5c80ba
            getMockCategoryService(CATEGORY_ID));
    }

    @Test
    void resolveReferences_WithNoAttributes_ShouldReturnEqualDraft() {
        // preparation
        final ProductVariantDraft productVariantDraft = ProductVariantDraftBuilder
            .of()
            .build();

        // test
        final ProductVariantDraft resolvedAttributeDraft =
            referenceResolver.resolveReferences(productVariantDraft)
<<<<<<< HEAD
                .toCompletableFuture()
                .join();
=======
                             .toCompletableFuture()
                             .join();
>>>>>>> 3f5c80ba
        // assertions
        assertThat(resolvedAttributeDraft).isEqualTo(productVariantDraft);
    }

    @Test
    void resolveReferences_WithEmptyAttributes_ShouldReturnEqualDraft() {
        // preparation
        final ProductVariantDraft productVariantDraft = ProductVariantDraftBuilder
            .of()
            .attributes(emptyList())
            .build();

        // test
        final ProductVariantDraft resolvedAttributeDraft =
            referenceResolver.resolveReferences(productVariantDraft)
<<<<<<< HEAD
                .toCompletableFuture()
                .join();
=======
                             .toCompletableFuture()
                             .join();
>>>>>>> 3f5c80ba
        // assertions
        assertThat(resolvedAttributeDraft).isEqualTo(productVariantDraft);
    }

    @Test
    void resolveReferences_WithANullAttribute_ShouldReturnDraftWithoutNullAttribute() {
        // preparation
        final ProductVariantDraft productVariantDraft = ProductVariantDraftBuilder
            .of()
            .attributes((AttributeDraft) null)
            .build();

        // test
        final ProductVariantDraft resolvedAttributeDraft =
            referenceResolver.resolveReferences(productVariantDraft)
<<<<<<< HEAD
                .toCompletableFuture()
                .join();
=======
                             .toCompletableFuture()
                             .join();
>>>>>>> 3f5c80ba
        // assertions
        assertThat(resolvedAttributeDraft.getAttributes()).isEmpty();
    }

    @Test
    void resolveReferences_WithTextAttribute_ShouldReturnEqualDraft() {
        // preparation
        final AttributeDraft textAttribute = AttributeDraft.of("attributeName", "attributeValue");
        final ProductVariantDraft productVariantDraft = ProductVariantDraftBuilder
            .of()
            .attributes(textAttribute)
            .build();

        // test
        final ProductVariantDraft resolvedAttributeDraft =
            referenceResolver.resolveReferences(productVariantDraft)
<<<<<<< HEAD
                .toCompletableFuture()
                .join();
=======
                             .toCompletableFuture()
                             .join();
>>>>>>> 3f5c80ba
        // assertions
        assertThat(resolvedAttributeDraft).isEqualTo(productVariantDraft);
    }

    @Test
    void resolveReferences_WithNullAttributeValue_ShouldReturnEqualDraft() {
        // preparation
        final AttributeDraft textAttribute = AttributeDraft.of("attributeName", "attributeValue");
        final AttributeDraft nullAttributeValue = AttributeDraft.of("attributeName", null);
        final ProductVariantDraft productVariantDraft = ProductVariantDraftBuilder
            .of()
            .attributes(textAttribute, nullAttributeValue)
            .build();

        // test
        final ProductVariantDraft resolvedAttributeDraft =
            referenceResolver.resolveReferences(productVariantDraft)
<<<<<<< HEAD
                .toCompletableFuture()
                .join();
=======
                             .toCompletableFuture()
                             .join();
>>>>>>> 3f5c80ba
        // assertions
        assertThat(resolvedAttributeDraft).isEqualTo(productVariantDraft);
    }

    @Test
<<<<<<< HEAD
    void resolveReferences_WithEmptyValue_ShouldReturnEqualDraft() {
=======
    void resolveReferences_WithEmptyJsonNodeAttributeValue_ShouldReturnEqualDraft() {
>>>>>>> 3f5c80ba
        // preparation
        final AttributeDraft attributeWithEmptyValue =
            AttributeDraft.of("attributeName", JsonNodeFactory.instance.objectNode());

        final ProductVariantDraft productVariantDraft = ProductVariantDraftBuilder
            .of()
            .attributes(attributeWithEmptyValue)
            .build();

        // test
        final ProductVariantDraft resolvedAttributeDraft =
            referenceResolver.resolveReferences(productVariantDraft)
<<<<<<< HEAD
                .toCompletableFuture()
                .join();
=======
                             .toCompletableFuture()
                             .join();
>>>>>>> 3f5c80ba
        // assertions
        assertThat(resolvedAttributeDraft).isEqualTo(productVariantDraft);
    }

    @Test
<<<<<<< HEAD
    void resolveReferences_WithEmptyReferenceSetAttribute_ShouldReturnEqualDraft() {
=======
    void resolveReferences_WithEmptySetAttribute_ShouldReturnEqualDraft() {
>>>>>>> 3f5c80ba
        // preparation
        final AttributeDraft attributeWithEmptyValue =
            AttributeDraft.of("attributeName", JsonNodeFactory.instance.arrayNode());

        final ProductVariantDraft productVariantDraft = ProductVariantDraftBuilder
            .of()
            .attributes(attributeWithEmptyValue)
            .build();

        // test
        final ProductVariantDraft resolvedAttributeDraft =
            referenceResolver.resolveReferences(productVariantDraft)
<<<<<<< HEAD
                .toCompletableFuture()
                .join();
=======
                             .toCompletableFuture()
                             .join();
>>>>>>> 3f5c80ba
        // assertions
        assertThat(resolvedAttributeDraft).isEqualTo(productVariantDraft);
    }

    @Test
    void resolveReferences_WithNoPriceReferences_ShouldResolveAttributeReferences() {
        final ObjectNode productReferenceWithRandomId = getProductReferenceWithRandomId();
        final AttributeDraft productReferenceSetAttribute =
            getReferenceSetAttributeDraft("foo", productReferenceWithRandomId);

        final AttributeDraft textAttribute = AttributeDraft.of("attributeName", "textValue");

        final List<AttributeDraft> attributeDrafts =
            Arrays.asList(productReferenceSetAttribute, textAttribute);


        final ProductVariantDraft variantDraft = ProductVariantDraftBuilder.of()
<<<<<<< HEAD
            .attributes(attributeDrafts)
            .build();


        final ProductVariantDraft resolvedDraft = referenceResolver.resolveReferences(variantDraft)
            .toCompletableFuture().join();

        final List<PriceDraft> resolvedDraftPrices = resolvedDraft.getPrices();
        assertThat(resolvedDraftPrices).isNull();

        final List<AttributeDraft> resolvedBuilderAttributes = resolvedDraft.getAttributes();
        assertThat(resolvedBuilderAttributes).hasSize(2);
        assertThat(resolvedBuilderAttributes).contains(textAttribute);
        final AttributeDraft resolvedProductReferenceSetAttribute = resolvedBuilderAttributes.get(0);
        assertThat(resolvedProductReferenceSetAttribute).isNotNull();
        final JsonNode resolvedProductReferenceSetValue = resolvedProductReferenceSetAttribute.getValue();
        assertThat(resolvedProductReferenceSetValue).isNotNull();
        final JsonNode resolvedProductReferenceValue = resolvedProductReferenceSetValue.get(0);
        assertThat(resolvedProductReferenceValue).isNotNull();
=======
                                                                           .attributes(attributeDrafts)
                                                                           .build();


        final ProductVariantDraft resolvedDraft = referenceResolver.resolveReferences(variantDraft)
                                                                   .toCompletableFuture().join();

        final List<PriceDraft> resolvedDraftPrices = resolvedDraft.getPrices();
        assertThat(resolvedDraftPrices).isNull();

        final List<AttributeDraft> resolvedBuilderAttributes = resolvedDraft.getAttributes();
        assertThat(resolvedBuilderAttributes).hasSize(2);
        assertThat(resolvedBuilderAttributes).contains(textAttribute);

        final AttributeDraft resolvedProductReferenceSetAttribute = resolvedBuilderAttributes.get(0);
        assertThat(resolvedProductReferenceSetAttribute).isNotNull();

        final JsonNode resolvedProductReferenceSetValue = resolvedProductReferenceSetAttribute.getValue();
        assertThat(resolvedProductReferenceSetValue).isNotNull();

        final JsonNode resolvedProductReferenceValue = resolvedProductReferenceSetValue.get(0);
        assertThat(resolvedProductReferenceValue).isNotNull();

>>>>>>> 3f5c80ba
        final JsonNode resolvedProductReferenceIdTextNode = resolvedProductReferenceValue.get(REFERENCE_ID_FIELD);
        assertThat(resolvedProductReferenceIdTextNode).isNotNull();
        assertThat(resolvedProductReferenceIdTextNode.asText()).isEqualTo(PRODUCT_ID);
    }

    @Test
    void resolveReferences_WithMixedReferences_ShouldResolveReferenceAttributes() {
        // preparation
        final ObjectNode productReferenceWithRandomId = getProductReferenceWithRandomId();
        final AttributeDraft productReferenceSetAttribute =
            getReferenceSetAttributeDraft("foo", productReferenceWithRandomId);

<<<<<<< HEAD
        final ObjectNode categoryReference1 =
=======
        final ObjectNode categoryReference =
>>>>>>> 3f5c80ba
            createReferenceObject("foo", Category.referenceTypeId());

        final AttributeDraft categoryReferenceAttribute = AttributeDraft.of("attributeName", categoryReference);
        final AttributeDraft textAttribute = AttributeDraft.of("attributeName", "textValue");

        final List<AttributeDraft> attributeDrafts =
            Arrays.asList(productReferenceSetAttribute, categoryReferenceAttribute, textAttribute);

        final ProductVariantDraft productVariantDraft = ProductVariantDraftBuilder
            .of()
            .attributes(attributeDrafts)
            .build();

        // test
        final ProductVariantDraft resolvedBuilder = referenceResolver
            .resolveReferences(productVariantDraft)
            .toCompletableFuture().join();

        // assertions
        final List<AttributeDraft> resolvedBuilderAttributes = resolvedBuilder.getAttributes();

        assertThat(resolvedBuilderAttributes).hasSize(3);
        assertThat(resolvedBuilderAttributes).contains(textAttribute);
        final AttributeDraft resolvedProductReferenceSetAttribute = resolvedBuilderAttributes.get(0);
        assertThat(resolvedProductReferenceSetAttribute).isNotNull();

        final JsonNode resolvedProductReferenceSetValue = resolvedProductReferenceSetAttribute.getValue();
        assertThat(resolvedProductReferenceSetValue).isNotNull();

        final JsonNode resolvedProductReferenceValue = resolvedProductReferenceSetValue.get(0);
        assertThat(resolvedProductReferenceValue).isNotNull();

        final JsonNode resolvedProductReferenceIdTextNode = resolvedProductReferenceValue.get(REFERENCE_ID_FIELD);
        assertThat(resolvedProductReferenceIdTextNode).isNotNull();
        assertThat(resolvedProductReferenceIdTextNode.asText()).isEqualTo(PRODUCT_ID);

        final AttributeDraft resolvedCategoryReferenceAttribute = resolvedBuilderAttributes.get(1);
        assertThat(resolvedCategoryReferenceAttribute).isNotNull();
<<<<<<< HEAD

        final JsonNode resolvedCategoryReferenceAttributeValue = resolvedCategoryReferenceAttribute.getValue();
        assertThat(resolvedCategoryReferenceAttributeValue).isNotNull();

=======

        final JsonNode resolvedCategoryReferenceAttributeValue = resolvedCategoryReferenceAttribute.getValue();
        assertThat(resolvedCategoryReferenceAttributeValue).isNotNull();

>>>>>>> 3f5c80ba
        assertThat(resolvedCategoryReferenceAttributeValue.get(REFERENCE_ID_FIELD).asText()).isEqualTo(CATEGORY_ID);
        assertThat(resolvedCategoryReferenceAttributeValue.get(REFERENCE_TYPE_ID_FIELD).asText())
            .isEqualTo(Category.referenceTypeId());
    }

    @Disabled("Fails due to possible bug on https://github.com/FasterXML/jackson-databind/issues/2442")
    @Test
    void resolveReferences_WithNullReferenceInSetAttribute_ShouldResolveReferences() {
        // preparation
        final ObjectNode productReference = getProductReferenceWithRandomId();
        final AttributeDraft productReferenceAttribute =
            getReferenceSetAttributeDraft("foo", productReference, null);

        final ProductVariantDraft productVariantDraft = ProductVariantDraftBuilder
            .of()
            .attributes(productReferenceAttribute)
            .build();

        // test
        final ProductVariantDraft resolvedProductVariantDraft =
            referenceResolver.resolveReferences(productVariantDraft)
<<<<<<< HEAD
                .toCompletableFuture().join();
=======
                             .toCompletableFuture().join();
>>>>>>> 3f5c80ba

        // assertions
        assertThat(resolvedProductVariantDraft).isNotNull();
        assertThat(resolvedProductVariantDraft.getAttributes()).isNotNull();

        final AttributeDraft resolvedAttributeDraft = resolvedProductVariantDraft.getAttributes().get(0);

        assertThat(resolvedAttributeDraft).isNotNull();
        assertThat(resolvedAttributeDraft.getValue()).isNotNull();

        final Spliterator<JsonNode> attributeReferencesIterator = resolvedAttributeDraft.getValue().spliterator();
        assertThat(attributeReferencesIterator).isNotNull();
        final Set<JsonNode> resolvedSet = StreamSupport.stream(attributeReferencesIterator, false)
<<<<<<< HEAD
            .collect(Collectors.toSet());
        assertThat(resolvedSet).isNotEmpty();
        final ObjectNode resolvedReference = JsonNodeFactory.instance.objectNode();
        resolvedReference.put(REFERENCE_TYPE_ID_FIELD, "product");
=======
                                                       .collect(Collectors.toSet());
        assertThat(resolvedSet).isNotEmpty();
        final ObjectNode resolvedReference = JsonNodeFactory.instance.objectNode();
        resolvedReference.put(REFERENCE_TYPE_ID_FIELD, Product.referenceTypeId());
>>>>>>> 3f5c80ba
        resolvedReference.put(REFERENCE_ID_FIELD, PRODUCT_ID);
        assertThat(resolvedSet).containsExactly(resolvedReference);
    }

    @Test
    void resolveAssetsReferences_WithEmptyAssets_ShouldNotResolveAssets() {
        final ProductVariantDraftBuilder productVariantDraftBuilder = ProductVariantDraftBuilder.of()
<<<<<<< HEAD
            .assets(emptyList());
=======
                                                                                                .assets(emptyList());
>>>>>>> 3f5c80ba

        final ProductVariantDraftBuilder resolvedBuilder = referenceResolver
            .resolveAssetsReferences(productVariantDraftBuilder)
            .toCompletableFuture().join();

        final List<AssetDraft> resolvedBuilderAssets = resolvedBuilder.getAssets();
        assertThat(resolvedBuilderAssets).isEmpty();
    }

    @Test
    void resolveAssetsReferences_WithNullAssets_ShouldNotResolveAssets() {
        final ProductVariantDraftBuilder productVariantDraftBuilder = ProductVariantDraftBuilder.of();

        final ProductVariantDraftBuilder resolvedBuilder = referenceResolver
            .resolveAssetsReferences(productVariantDraftBuilder)
            .toCompletableFuture().join();

        final List<AssetDraft> resolvedBuilderAssets = resolvedBuilder.getAssets();
        assertThat(resolvedBuilderAssets).isNull();
    }

    @Test
    void resolveAssetsReferences_WithANullAsset_ShouldNotResolveAssets() {
        final ProductVariantDraftBuilder productVariantDraftBuilder =
            ProductVariantDraftBuilder.of().assets(singletonList(null));

        final ProductVariantDraftBuilder resolvedBuilder = referenceResolver
            .resolveAssetsReferences(productVariantDraftBuilder)
            .toCompletableFuture().join();

        final List<AssetDraft> resolvedBuilderAssets = resolvedBuilder.getAssets();
        assertThat(resolvedBuilderAssets).isEmpty();
    }

    @Test
    void resolveAssetsReferences_WithAssetReferences_ShouldResolveAssets() {
        final CustomFieldsDraft customFieldsDraft = CustomFieldsDraft
            .ofTypeIdAndJson("customTypeId", new HashMap<>());

        final AssetDraft assetDraft = AssetDraftBuilder.of(emptyList(), ofEnglish("assetName"))
<<<<<<< HEAD
            .custom(customFieldsDraft)
            .build();
=======
                                                       .custom(customFieldsDraft)
                                                       .build();
>>>>>>> 3f5c80ba

        final ProductVariantDraftBuilder productVariantDraftBuilder =
            ProductVariantDraftBuilder.of().assets(singletonList(assetDraft));

        final ProductVariantDraftBuilder resolvedBuilder = referenceResolver
            .resolveAssetsReferences(productVariantDraftBuilder).toCompletableFuture().join();

        final List<AssetDraft> resolvedBuilderAssets = resolvedBuilder.getAssets();
        assertThat(resolvedBuilderAssets).isNotEmpty();
        final AssetDraft resolvedAssetDraft = resolvedBuilderAssets.get(0);
        assertThat(resolvedAssetDraft).isNotNull();
        assertThat(resolvedAssetDraft.getCustom()).isNotNull();
<<<<<<< HEAD
        assertThat(resolvedAssetDraft.getCustom().getType().getId()).isEqualTo("typeId");
=======
        assertThat(resolvedAssetDraft.getCustom().getType().getId()).isEqualTo(REFERENCE_TYPE_ID_FIELD);
>>>>>>> 3f5c80ba
    }

    @Test
    void resolvePricesReferences_WithNullPrices_ShouldNotResolvePrices() {
        final ProductVariantDraftBuilder productVariantDraftBuilder = ProductVariantDraftBuilder.of();

        final ProductVariantDraftBuilder resolvedBuilder = referenceResolver
            .resolvePricesReferences(productVariantDraftBuilder)
            .toCompletableFuture().join();

        final List<PriceDraft> resolvedBuilderPrices = resolvedBuilder.getPrices();
        assertThat(resolvedBuilderPrices).isNull();
    }

    @Test
    void resolvePricesReferences_WithANullPrice_ShouldNotResolvePrices() {
        final ProductVariantDraftBuilder productVariantDraftBuilder =
            ProductVariantDraftBuilder.of().prices((PriceDraft) null);

        final ProductVariantDraftBuilder resolvedBuilder = referenceResolver
            .resolvePricesReferences(productVariantDraftBuilder)
            .toCompletableFuture().join();

        final List<PriceDraft> resolvedBuilderPrices = resolvedBuilder.getPrices();
        assertThat(resolvedBuilderPrices).isEmpty();
    }

    @Test
    void resolvePricesReferences_WithPriceReferences_ShouldResolvePrices() {
        final CustomFieldsDraft customFieldsDraft = CustomFieldsDraft
            .ofTypeIdAndJson("customTypeId", new HashMap<>());

        final PriceDraft priceDraft = PriceDraftBuilder.of(MoneyImpl.of(BigDecimal.TEN, DefaultCurrencyUnits.EUR))
<<<<<<< HEAD
            .custom(customFieldsDraft).build();

        final ProductVariantDraftBuilder productVariantDraftBuilder =
            ProductVariantDraftBuilder.of().prices(priceDraft);

        final ProductVariantDraftBuilder resolvedBuilder = referenceResolver
            .resolvePricesReferences(productVariantDraftBuilder)
            .toCompletableFuture().join();

=======
                                                       .custom(customFieldsDraft).build();

        final ProductVariantDraftBuilder productVariantDraftBuilder =
            ProductVariantDraftBuilder.of().prices(priceDraft);

        final ProductVariantDraftBuilder resolvedBuilder = referenceResolver
            .resolvePricesReferences(productVariantDraftBuilder)
            .toCompletableFuture().join();

>>>>>>> 3f5c80ba
        final List<PriceDraft> resolvedBuilderPrices = resolvedBuilder.getPrices();
        assertThat(resolvedBuilderPrices).isNotEmpty();
        final PriceDraft resolvedPriceDraft = resolvedBuilderPrices.get(0);
        assertThat(resolvedPriceDraft).isNotNull();
        assertThat(resolvedPriceDraft.getCustom()).isNotNull();
<<<<<<< HEAD
        assertThat(resolvedPriceDraft.getCustom().getType().getId()).isEqualTo("typeId");
=======
        assertThat(resolvedPriceDraft.getCustom().getType().getId()).isEqualTo(REFERENCE_TYPE_ID_FIELD);
>>>>>>> 3f5c80ba
    }

    @Test
    void isProductReference_WithEmptyValue_ShouldReturnFalse() {
        final AttributeDraft attributeWithEmptyValue =
            AttributeDraft.of("attributeName", JsonNodeFactory.instance.objectNode());
        assertThat(VariantReferenceResolver
            .isReferenceOfType(attributeWithEmptyValue.getValue(), Product.referenceTypeId())).isFalse();
    }

    @Test
    void isProductReference_WithTextAttribute_ShouldReturnFalse() {
        final AttributeDraft textAttribute = AttributeDraft.of("attributeName", "attributeValue");
        assertThat(VariantReferenceResolver
            .isReferenceOfType(textAttribute.getValue(), Product.referenceTypeId())).isFalse();
    }

    @Test
    void isProductReference_WithNonReferenceAttribute_ShouldReturnFalse() {
        final ObjectNode attributeValue = JsonNodeFactory.instance.objectNode();
        attributeValue.put("anyString", "anyValue");
        final AttributeDraft attribute = AttributeDraft.of("attributeName", attributeValue);
        assertThat(VariantReferenceResolver
            .isReferenceOfType(attribute.getValue(), Product.referenceTypeId())).isFalse();
    }

    @Test
    void isProductReference_WithCategoryReferenceAttribute_ShouldReturnFalse() {
        final ObjectNode attributeValue = JsonNodeFactory.instance.objectNode();
        attributeValue.put(REFERENCE_TYPE_ID_FIELD, "category");
        attributeValue.put(REFERENCE_ID_FIELD, UUID.randomUUID().toString());
        final AttributeDraft categoryReferenceAttribute = AttributeDraft.of("attributeName", attributeValue);
        assertThat(VariantReferenceResolver
            .isReferenceOfType(categoryReferenceAttribute.getValue(), Product.referenceTypeId())).isFalse();
    }

    @Test
    void isProductReference_WithProductReferenceAttribute_ShouldReturnTrue() {
        final ObjectNode attributeValue = getProductReferenceWithRandomId();
        final AttributeDraft categoryReferenceAttribute = AttributeDraft.of("attributeName", attributeValue);
<<<<<<< HEAD
        assertThat(VariantReferenceResolver
            .isReferenceOfType(categoryReferenceAttribute.getValue(), Product.referenceTypeId())).isTrue();
=======
        assertThat(VariantReferenceResolver.isProductReference(categoryReferenceAttribute.getValue())).isTrue();
>>>>>>> 3f5c80ba
    }
}<|MERGE_RESOLUTION|>--- conflicted
+++ resolved
@@ -41,10 +41,7 @@
 import static com.commercetools.sync.products.ProductSyncMockUtils.createReferenceObject;
 import static com.commercetools.sync.products.ProductSyncMockUtils.getMockCategoryService;
 import static com.commercetools.sync.products.ProductSyncMockUtils.getMockProductService;
-<<<<<<< HEAD
 import static com.commercetools.sync.products.ProductSyncMockUtils.getMockProductTypeService;
-=======
->>>>>>> 3f5c80ba
 import static com.commercetools.sync.products.ProductSyncMockUtils.getProductReferenceWithRandomId;
 import static com.commercetools.sync.products.ProductSyncMockUtils.getReferenceSetAttributeDraft;
 import static com.commercetools.sync.products.helpers.VariantReferenceResolver.REFERENCE_ID_FIELD;
@@ -60,19 +57,10 @@
     private static final String CHANNEL_KEY = "channel-key_1";
     private static final String CHANNEL_ID = UUID.randomUUID().toString();
     private static final String PRODUCT_ID = UUID.randomUUID().toString();
-<<<<<<< HEAD
     private static final String PRODUCTTYPE_ID = UUID.randomUUID().toString();
     private static final String CATEGORY_ID = UUID.randomUUID().toString();
     private VariantReferenceResolver referenceResolver;
 
-    /**
-     * Sets up the services and the options needed for reference resolution.
-     */
-=======
-    private static final String CATEGORY_ID = UUID.randomUUID().toString();
-    private VariantReferenceResolver referenceResolver;
-
->>>>>>> 3f5c80ba
     @BeforeEach
     void setup() {
         final TypeService typeService = getMockTypeService();
@@ -81,10 +69,7 @@
         referenceResolver = new VariantReferenceResolver(syncOptions, typeService, channelService,
             mock(CustomerGroupService.class),
             getMockProductService(PRODUCT_ID),
-<<<<<<< HEAD
             getMockProductTypeService(PRODUCTTYPE_ID),
-=======
->>>>>>> 3f5c80ba
             getMockCategoryService(CATEGORY_ID));
     }
 
@@ -98,13 +83,8 @@
         // test
         final ProductVariantDraft resolvedAttributeDraft =
             referenceResolver.resolveReferences(productVariantDraft)
-<<<<<<< HEAD
-                .toCompletableFuture()
-                .join();
-=======
-                             .toCompletableFuture()
-                             .join();
->>>>>>> 3f5c80ba
+                             .toCompletableFuture()
+                             .join();
         // assertions
         assertThat(resolvedAttributeDraft).isEqualTo(productVariantDraft);
     }
@@ -120,13 +100,8 @@
         // test
         final ProductVariantDraft resolvedAttributeDraft =
             referenceResolver.resolveReferences(productVariantDraft)
-<<<<<<< HEAD
-                .toCompletableFuture()
-                .join();
-=======
-                             .toCompletableFuture()
-                             .join();
->>>>>>> 3f5c80ba
+                             .toCompletableFuture()
+                             .join();
         // assertions
         assertThat(resolvedAttributeDraft).isEqualTo(productVariantDraft);
     }
@@ -142,13 +117,8 @@
         // test
         final ProductVariantDraft resolvedAttributeDraft =
             referenceResolver.resolveReferences(productVariantDraft)
-<<<<<<< HEAD
-                .toCompletableFuture()
-                .join();
-=======
-                             .toCompletableFuture()
-                             .join();
->>>>>>> 3f5c80ba
+                             .toCompletableFuture()
+                             .join();
         // assertions
         assertThat(resolvedAttributeDraft.getAttributes()).isEmpty();
     }
@@ -165,13 +135,8 @@
         // test
         final ProductVariantDraft resolvedAttributeDraft =
             referenceResolver.resolveReferences(productVariantDraft)
-<<<<<<< HEAD
-                .toCompletableFuture()
-                .join();
-=======
-                             .toCompletableFuture()
-                             .join();
->>>>>>> 3f5c80ba
+                             .toCompletableFuture()
+                             .join();
         // assertions
         assertThat(resolvedAttributeDraft).isEqualTo(productVariantDraft);
     }
@@ -189,23 +154,14 @@
         // test
         final ProductVariantDraft resolvedAttributeDraft =
             referenceResolver.resolveReferences(productVariantDraft)
-<<<<<<< HEAD
-                .toCompletableFuture()
-                .join();
-=======
-                             .toCompletableFuture()
-                             .join();
->>>>>>> 3f5c80ba
-        // assertions
-        assertThat(resolvedAttributeDraft).isEqualTo(productVariantDraft);
-    }
-
-    @Test
-<<<<<<< HEAD
-    void resolveReferences_WithEmptyValue_ShouldReturnEqualDraft() {
-=======
+                             .toCompletableFuture()
+                             .join();
+        // assertions
+        assertThat(resolvedAttributeDraft).isEqualTo(productVariantDraft);
+    }
+
+    @Test
     void resolveReferences_WithEmptyJsonNodeAttributeValue_ShouldReturnEqualDraft() {
->>>>>>> 3f5c80ba
         // preparation
         final AttributeDraft attributeWithEmptyValue =
             AttributeDraft.of("attributeName", JsonNodeFactory.instance.objectNode());
@@ -218,23 +174,14 @@
         // test
         final ProductVariantDraft resolvedAttributeDraft =
             referenceResolver.resolveReferences(productVariantDraft)
-<<<<<<< HEAD
-                .toCompletableFuture()
-                .join();
-=======
-                             .toCompletableFuture()
-                             .join();
->>>>>>> 3f5c80ba
-        // assertions
-        assertThat(resolvedAttributeDraft).isEqualTo(productVariantDraft);
-    }
-
-    @Test
-<<<<<<< HEAD
-    void resolveReferences_WithEmptyReferenceSetAttribute_ShouldReturnEqualDraft() {
-=======
+                             .toCompletableFuture()
+                             .join();
+        // assertions
+        assertThat(resolvedAttributeDraft).isEqualTo(productVariantDraft);
+    }
+
+    @Test
     void resolveReferences_WithEmptySetAttribute_ShouldReturnEqualDraft() {
->>>>>>> 3f5c80ba
         // preparation
         final AttributeDraft attributeWithEmptyValue =
             AttributeDraft.of("attributeName", JsonNodeFactory.instance.arrayNode());
@@ -247,19 +194,15 @@
         // test
         final ProductVariantDraft resolvedAttributeDraft =
             referenceResolver.resolveReferences(productVariantDraft)
-<<<<<<< HEAD
-                .toCompletableFuture()
-                .join();
-=======
-                             .toCompletableFuture()
-                             .join();
->>>>>>> 3f5c80ba
+                             .toCompletableFuture()
+                             .join();
         // assertions
         assertThat(resolvedAttributeDraft).isEqualTo(productVariantDraft);
     }
 
     @Test
     void resolveReferences_WithNoPriceReferences_ShouldResolveAttributeReferences() {
+        // preparation
         final ObjectNode productReferenceWithRandomId = getProductReferenceWithRandomId();
         final AttributeDraft productReferenceSetAttribute =
             getReferenceSetAttributeDraft("foo", productReferenceWithRandomId);
@@ -270,52 +213,32 @@
             Arrays.asList(productReferenceSetAttribute, textAttribute);
 
 
-        final ProductVariantDraft variantDraft = ProductVariantDraftBuilder.of()
-<<<<<<< HEAD
+        final ProductVariantDraft variantDraft = ProductVariantDraftBuilder
+            .of()
             .attributes(attributeDrafts)
             .build();
 
-
+        // test
         final ProductVariantDraft resolvedDraft = referenceResolver.resolveReferences(variantDraft)
-            .toCompletableFuture().join();
-
+                                                                   .toCompletableFuture().join();
+
+        // assertions
         final List<PriceDraft> resolvedDraftPrices = resolvedDraft.getPrices();
         assertThat(resolvedDraftPrices).isNull();
 
         final List<AttributeDraft> resolvedBuilderAttributes = resolvedDraft.getAttributes();
         assertThat(resolvedBuilderAttributes).hasSize(2);
         assertThat(resolvedBuilderAttributes).contains(textAttribute);
+
         final AttributeDraft resolvedProductReferenceSetAttribute = resolvedBuilderAttributes.get(0);
         assertThat(resolvedProductReferenceSetAttribute).isNotNull();
+
         final JsonNode resolvedProductReferenceSetValue = resolvedProductReferenceSetAttribute.getValue();
         assertThat(resolvedProductReferenceSetValue).isNotNull();
+
         final JsonNode resolvedProductReferenceValue = resolvedProductReferenceSetValue.get(0);
         assertThat(resolvedProductReferenceValue).isNotNull();
-=======
-                                                                           .attributes(attributeDrafts)
-                                                                           .build();
-
-
-        final ProductVariantDraft resolvedDraft = referenceResolver.resolveReferences(variantDraft)
-                                                                   .toCompletableFuture().join();
-
-        final List<PriceDraft> resolvedDraftPrices = resolvedDraft.getPrices();
-        assertThat(resolvedDraftPrices).isNull();
-
-        final List<AttributeDraft> resolvedBuilderAttributes = resolvedDraft.getAttributes();
-        assertThat(resolvedBuilderAttributes).hasSize(2);
-        assertThat(resolvedBuilderAttributes).contains(textAttribute);
-
-        final AttributeDraft resolvedProductReferenceSetAttribute = resolvedBuilderAttributes.get(0);
-        assertThat(resolvedProductReferenceSetAttribute).isNotNull();
-
-        final JsonNode resolvedProductReferenceSetValue = resolvedProductReferenceSetAttribute.getValue();
-        assertThat(resolvedProductReferenceSetValue).isNotNull();
-
-        final JsonNode resolvedProductReferenceValue = resolvedProductReferenceSetValue.get(0);
-        assertThat(resolvedProductReferenceValue).isNotNull();
-
->>>>>>> 3f5c80ba
+
         final JsonNode resolvedProductReferenceIdTextNode = resolvedProductReferenceValue.get(REFERENCE_ID_FIELD);
         assertThat(resolvedProductReferenceIdTextNode).isNotNull();
         assertThat(resolvedProductReferenceIdTextNode.asText()).isEqualTo(PRODUCT_ID);
@@ -328,12 +251,8 @@
         final AttributeDraft productReferenceSetAttribute =
             getReferenceSetAttributeDraft("foo", productReferenceWithRandomId);
 
-<<<<<<< HEAD
-        final ObjectNode categoryReference1 =
-=======
-        final ObjectNode categoryReference =
->>>>>>> 3f5c80ba
-            createReferenceObject("foo", Category.referenceTypeId());
+
+        final ObjectNode categoryReference = createReferenceObject("foo", Category.referenceTypeId());
 
         final AttributeDraft categoryReferenceAttribute = AttributeDraft.of("attributeName", categoryReference);
         final AttributeDraft textAttribute = AttributeDraft.of("attributeName", "textValue");
@@ -371,17 +290,10 @@
 
         final AttributeDraft resolvedCategoryReferenceAttribute = resolvedBuilderAttributes.get(1);
         assertThat(resolvedCategoryReferenceAttribute).isNotNull();
-<<<<<<< HEAD
 
         final JsonNode resolvedCategoryReferenceAttributeValue = resolvedCategoryReferenceAttribute.getValue();
         assertThat(resolvedCategoryReferenceAttributeValue).isNotNull();
 
-=======
-
-        final JsonNode resolvedCategoryReferenceAttributeValue = resolvedCategoryReferenceAttribute.getValue();
-        assertThat(resolvedCategoryReferenceAttributeValue).isNotNull();
-
->>>>>>> 3f5c80ba
         assertThat(resolvedCategoryReferenceAttributeValue.get(REFERENCE_ID_FIELD).asText()).isEqualTo(CATEGORY_ID);
         assertThat(resolvedCategoryReferenceAttributeValue.get(REFERENCE_TYPE_ID_FIELD).asText())
             .isEqualTo(Category.referenceTypeId());
@@ -403,11 +315,7 @@
         // test
         final ProductVariantDraft resolvedProductVariantDraft =
             referenceResolver.resolveReferences(productVariantDraft)
-<<<<<<< HEAD
-                .toCompletableFuture().join();
-=======
                              .toCompletableFuture().join();
->>>>>>> 3f5c80ba
 
         // assertions
         assertThat(resolvedProductVariantDraft).isNotNull();
@@ -421,29 +329,20 @@
         final Spliterator<JsonNode> attributeReferencesIterator = resolvedAttributeDraft.getValue().spliterator();
         assertThat(attributeReferencesIterator).isNotNull();
         final Set<JsonNode> resolvedSet = StreamSupport.stream(attributeReferencesIterator, false)
-<<<<<<< HEAD
-            .collect(Collectors.toSet());
-        assertThat(resolvedSet).isNotEmpty();
-        final ObjectNode resolvedReference = JsonNodeFactory.instance.objectNode();
-        resolvedReference.put(REFERENCE_TYPE_ID_FIELD, "product");
-=======
                                                        .collect(Collectors.toSet());
+
         assertThat(resolvedSet).isNotEmpty();
         final ObjectNode resolvedReference = JsonNodeFactory.instance.objectNode();
         resolvedReference.put(REFERENCE_TYPE_ID_FIELD, Product.referenceTypeId());
->>>>>>> 3f5c80ba
         resolvedReference.put(REFERENCE_ID_FIELD, PRODUCT_ID);
         assertThat(resolvedSet).containsExactly(resolvedReference);
     }
 
     @Test
     void resolveAssetsReferences_WithEmptyAssets_ShouldNotResolveAssets() {
-        final ProductVariantDraftBuilder productVariantDraftBuilder = ProductVariantDraftBuilder.of()
-<<<<<<< HEAD
+        final ProductVariantDraftBuilder productVariantDraftBuilder = ProductVariantDraftBuilder
+            .of()
             .assets(emptyList());
-=======
-                                                                                                .assets(emptyList());
->>>>>>> 3f5c80ba
 
         final ProductVariantDraftBuilder resolvedBuilder = referenceResolver
             .resolveAssetsReferences(productVariantDraftBuilder)
@@ -483,14 +382,10 @@
         final CustomFieldsDraft customFieldsDraft = CustomFieldsDraft
             .ofTypeIdAndJson("customTypeId", new HashMap<>());
 
-        final AssetDraft assetDraft = AssetDraftBuilder.of(emptyList(), ofEnglish("assetName"))
-<<<<<<< HEAD
+        final AssetDraft assetDraft = AssetDraftBuilder
+            .of(emptyList(), ofEnglish("assetName"))
             .custom(customFieldsDraft)
             .build();
-=======
-                                                       .custom(customFieldsDraft)
-                                                       .build();
->>>>>>> 3f5c80ba
 
         final ProductVariantDraftBuilder productVariantDraftBuilder =
             ProductVariantDraftBuilder.of().assets(singletonList(assetDraft));
@@ -503,11 +398,7 @@
         final AssetDraft resolvedAssetDraft = resolvedBuilderAssets.get(0);
         assertThat(resolvedAssetDraft).isNotNull();
         assertThat(resolvedAssetDraft.getCustom()).isNotNull();
-<<<<<<< HEAD
-        assertThat(resolvedAssetDraft.getCustom().getType().getId()).isEqualTo("typeId");
-=======
         assertThat(resolvedAssetDraft.getCustom().getType().getId()).isEqualTo(REFERENCE_TYPE_ID_FIELD);
->>>>>>> 3f5c80ba
     }
 
     @Test
@@ -540,8 +431,8 @@
         final CustomFieldsDraft customFieldsDraft = CustomFieldsDraft
             .ofTypeIdAndJson("customTypeId", new HashMap<>());
 
-        final PriceDraft priceDraft = PriceDraftBuilder.of(MoneyImpl.of(BigDecimal.TEN, DefaultCurrencyUnits.EUR))
-<<<<<<< HEAD
+        final PriceDraft priceDraft = PriceDraftBuilder
+            .of(MoneyImpl.of(BigDecimal.TEN, DefaultCurrencyUnits.EUR))
             .custom(customFieldsDraft).build();
 
         final ProductVariantDraftBuilder productVariantDraftBuilder =
@@ -551,27 +442,12 @@
             .resolvePricesReferences(productVariantDraftBuilder)
             .toCompletableFuture().join();
 
-=======
-                                                       .custom(customFieldsDraft).build();
-
-        final ProductVariantDraftBuilder productVariantDraftBuilder =
-            ProductVariantDraftBuilder.of().prices(priceDraft);
-
-        final ProductVariantDraftBuilder resolvedBuilder = referenceResolver
-            .resolvePricesReferences(productVariantDraftBuilder)
-            .toCompletableFuture().join();
-
->>>>>>> 3f5c80ba
         final List<PriceDraft> resolvedBuilderPrices = resolvedBuilder.getPrices();
         assertThat(resolvedBuilderPrices).isNotEmpty();
         final PriceDraft resolvedPriceDraft = resolvedBuilderPrices.get(0);
         assertThat(resolvedPriceDraft).isNotNull();
         assertThat(resolvedPriceDraft.getCustom()).isNotNull();
-<<<<<<< HEAD
-        assertThat(resolvedPriceDraft.getCustom().getType().getId()).isEqualTo("typeId");
-=======
         assertThat(resolvedPriceDraft.getCustom().getType().getId()).isEqualTo(REFERENCE_TYPE_ID_FIELD);
->>>>>>> 3f5c80ba
     }
 
     @Test
@@ -612,11 +488,7 @@
     void isProductReference_WithProductReferenceAttribute_ShouldReturnTrue() {
         final ObjectNode attributeValue = getProductReferenceWithRandomId();
         final AttributeDraft categoryReferenceAttribute = AttributeDraft.of("attributeName", attributeValue);
-<<<<<<< HEAD
         assertThat(VariantReferenceResolver
             .isReferenceOfType(categoryReferenceAttribute.getValue(), Product.referenceTypeId())).isTrue();
-=======
-        assertThat(VariantReferenceResolver.isProductReference(categoryReferenceAttribute.getValue())).isTrue();
->>>>>>> 3f5c80ba
     }
 }