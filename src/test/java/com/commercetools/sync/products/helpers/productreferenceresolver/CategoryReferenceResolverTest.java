--- conflicted
+++ resolved
@@ -14,7 +14,6 @@
 import io.sphere.sdk.products.ProductDraftBuilder;
 import org.junit.jupiter.api.Test;
 
-import javax.annotation.Nonnull;
 import java.util.Collections;
 import java.util.HashSet;
 import java.util.List;
@@ -32,20 +31,13 @@
 import static com.commercetools.sync.inventories.InventorySyncMockUtils.getMockChannelService;
 import static com.commercetools.sync.inventories.InventorySyncMockUtils.getMockSupplyChannel;
 import static com.commercetools.sync.products.ProductSyncMockUtils.getBuilderWithRandomProductType;
-<<<<<<< HEAD
-import static com.commercetools.sync.products.ProductSyncMockUtils.getMockCustomObjectService;
-=======
->>>>>>> 0e019502
 import static com.commercetools.sync.products.ProductSyncMockUtils.getMockProductService;
 import static com.commercetools.sync.products.ProductSyncMockUtils.getMockProductTypeService;
 import static com.commercetools.sync.products.ProductSyncMockUtils.getMockStateService;
 import static com.commercetools.sync.products.ProductSyncMockUtils.getMockTaxCategoryService;
 import static com.commercetools.sync.products.helpers.ProductReferenceResolver.CATEGORIES_DO_NOT_EXIST;
 import static com.commercetools.sync.products.helpers.ProductReferenceResolver.FAILED_TO_RESOLVE_REFERENCE;
-<<<<<<< HEAD
-=======
 import static io.sphere.sdk.utils.SphereInternalUtils.asSet;
->>>>>>> 0e019502
 import static java.lang.String.format;
 import static java.util.Collections.emptySet;
 import static java.util.Collections.singleton;
@@ -62,11 +54,12 @@
     private static final String TAX_CATEGORY_ID = "taxCategoryId";
     private static final String STATE_ID = "stateId";
     private static final String PRODUCT_ID = "productId";
-    private static final String CUSTOM_OBJECT_ID = "customObjectId";
 
     @Test
     void resolveCategoryReferences_WithCategoryKeysAndCategoryOrderHints_ShouldResolveReferences() {
         // preparation
+        final ProductSyncOptions productSyncOptions = ProductSyncOptionsBuilder.of(mock(SphereClient.class))
+                                                                               .build();
         final int nCategories = 10;
         final List<Category> categories = IntStream.range(0, nCategories)
                                                    .mapToObj(i -> i + "")
@@ -88,16 +81,12 @@
             .categories(categoryResourceIdentifiers)
             .categoryOrderHints(CategoryOrderHints.of(categoryOrderHintValues));
 
-<<<<<<< HEAD
-        final ProductReferenceResolver productReferenceResolver = createProductReferenceResolver(mockCategoryService);
-=======
-
-        final ProductReferenceResolver productReferenceResolver = new ProductReferenceResolver(productSyncOptions,
-            getMockProductTypeService(PRODUCT_TYPE_ID), mockCategoryService, getMockTypeService(),
-            getMockChannelService(getMockSupplyChannel(CHANNEL_ID, CHANNEL_KEY)), mock(CustomerGroupService.class),
-            getMockTaxCategoryService(TAX_CATEGORY_ID), getMockStateService(STATE_ID),
-            getMockProductService(PRODUCT_ID));
->>>>>>> 0e019502
+
+        final ProductReferenceResolver productReferenceResolver = new ProductReferenceResolver(productSyncOptions,
+            getMockProductTypeService(PRODUCT_TYPE_ID), mockCategoryService, getMockTypeService(),
+            getMockChannelService(getMockSupplyChannel(CHANNEL_ID, CHANNEL_KEY)), mock(CustomerGroupService.class),
+            getMockTaxCategoryService(TAX_CATEGORY_ID), getMockStateService(STATE_ID),
+            getMockProductService(PRODUCT_ID));
 
         // test
         final ProductDraftBuilder resolvedDraft = productReferenceResolver.resolveCategoryReferences(productBuilder)
@@ -116,6 +105,8 @@
     @Test
     void resolveCategoryReferences_WithCategoryKeysAndNoCategoryOrderHints_ShouldResolveReferences() {
         // preparation
+        final ProductSyncOptions productSyncOptions = ProductSyncOptionsBuilder.of(mock(SphereClient.class))
+                                                                               .build();
         final int nCategories = 10;
         final List<Category> categories = IntStream.range(0, nCategories)
                                                    .mapToObj(i -> i + "")
@@ -130,16 +121,11 @@
 
         final ProductDraftBuilder productBuilder = getBuilderWithRandomProductType()
             .categories(categoryResourceIdentifiers);
-<<<<<<< HEAD
-
-        final ProductReferenceResolver productReferenceResolver = createProductReferenceResolver(mockCategoryService);
-=======
-        final ProductReferenceResolver productReferenceResolver = new ProductReferenceResolver(productSyncOptions,
-            getMockProductTypeService(PRODUCT_TYPE_ID), mockCategoryService, getMockTypeService(),
-            getMockChannelService(getMockSupplyChannel(CHANNEL_ID, CHANNEL_KEY)), mock(CustomerGroupService.class),
-            getMockTaxCategoryService(TAX_CATEGORY_ID), getMockStateService(STATE_ID),
-            getMockProductService(PRODUCT_ID));
->>>>>>> 0e019502
+        final ProductReferenceResolver productReferenceResolver = new ProductReferenceResolver(productSyncOptions,
+            getMockProductTypeService(PRODUCT_TYPE_ID), mockCategoryService, getMockTypeService(),
+            getMockChannelService(getMockSupplyChannel(CHANNEL_ID, CHANNEL_KEY)), mock(CustomerGroupService.class),
+            getMockTaxCategoryService(TAX_CATEGORY_ID), getMockStateService(STATE_ID),
+            getMockProductService(PRODUCT_ID));
 
         // test
         final ProductDraftBuilder resolvedDraft = productReferenceResolver.resolveCategoryReferences(productBuilder)
@@ -156,6 +142,8 @@
     @Test
     void resolveCategoryReferences_WithCategoryKeysAndSomeCategoryOrderHints_ShouldResolveReferences() {
         // preparation
+        final ProductSyncOptions productSyncOptions = ProductSyncOptionsBuilder.of(mock(SphereClient.class))
+                                                                               .build();
         final int nCategories = 10;
         final List<Category> categories = IntStream.range(0, nCategories)
                                                    .mapToObj(i -> i + "")
@@ -175,17 +163,12 @@
         final ProductDraftBuilder productBuilder = getBuilderWithRandomProductType()
             .categories(categoryResourceIdentifiers)
             .categoryOrderHints(categoryOrderHints);
-<<<<<<< HEAD
-
-        final ProductReferenceResolver productReferenceResolver = createProductReferenceResolver(mockCategoryService);
-=======
         final ProductReferenceResolver productReferenceResolver = new ProductReferenceResolver(productSyncOptions,
             getMockProductTypeService(PRODUCT_TYPE_ID), mockCategoryService, getMockTypeService(),
             getMockChannelService(getMockSupplyChannel(CHANNEL_ID, CHANNEL_KEY)),
             mock(CustomerGroupService.class),
             getMockTaxCategoryService(TAX_CATEGORY_ID), getMockStateService(STATE_ID),
             getMockProductService(PRODUCT_ID));
->>>>>>> 0e019502
 
         // test
         final ProductDraftBuilder resolvedDraft = productReferenceResolver.resolveCategoryReferences(productBuilder)
@@ -202,10 +185,17 @@
     @Test
     void resolveCategoryReferences_WithNullCategoryReferences_ShouldNotResolveReferences() {
         // preparation
+        final ProductSyncOptions productSyncOptions = ProductSyncOptionsBuilder.of(mock(SphereClient.class))
+                                                                               .build();
         final CategoryService mockCategoryService = mockCategoryService(emptySet(), null);
         final ProductDraftBuilder productBuilder = getBuilderWithRandomProductType();
 
-        final ProductReferenceResolver productReferenceResolver = createProductReferenceResolver(mockCategoryService);
+        final ProductReferenceResolver productReferenceResolver = new ProductReferenceResolver(productSyncOptions,
+            getMockProductTypeService(PRODUCT_TYPE_ID), mockCategoryService, getMockTypeService(),
+            getMockChannelService(getMockSupplyChannel(CHANNEL_ID, CHANNEL_KEY)),
+            mock(CustomerGroupService.class),
+            getMockTaxCategoryService(TAX_CATEGORY_ID), getMockStateService(STATE_ID),
+            getMockProductService(PRODUCT_ID));
 
         // test and assertion
         assertThat(productReferenceResolver.resolveCategoryReferences(productBuilder).toCompletableFuture())
@@ -216,9 +206,9 @@
     @Test
     void resolveCategoryReferences_WithNonExistentCategoryReferences_ShouldNotResolveReferences() {
         // preparation
-        final CategoryService mockCategoryService = mockCategoryService(emptySet(), null);
-<<<<<<< HEAD
-=======
+        final ProductSyncOptions productSyncOptions = ProductSyncOptionsBuilder.of(mock(SphereClient.class))
+                                                                               .build();
+        final CategoryService mockCategoryService = mockCategoryService(emptySet(), null);
 
         final Set<ResourceIdentifier<Category>> categories = new HashSet<>();
         categories.add(ResourceIdentifier.ofKey("non-existent-category-1"));
@@ -227,17 +217,13 @@
         final ProductDraftBuilder productBuilder = getBuilderWithRandomProductType()
             .key("dummyKey")
             .categories(categories);
->>>>>>> 0e019502
-
-        final Set<ResourceIdentifier<Category>> categories = new HashSet<>();
-        categories.add(ResourceIdentifier.ofKey("non-existent-category-1"));
-        categories.add(ResourceIdentifier.ofKey("non-existent-category-2"));
-
-        final ProductDraftBuilder productBuilder = getBuilderWithRandomProductType()
-            .key("dummyKey")
-            .categories(categories);
-
-        final ProductReferenceResolver productReferenceResolver = createProductReferenceResolver(mockCategoryService);
+
+        final ProductReferenceResolver productReferenceResolver = new ProductReferenceResolver(productSyncOptions,
+            getMockProductTypeService(PRODUCT_TYPE_ID), mockCategoryService, getMockTypeService(),
+            getMockChannelService(getMockSupplyChannel(CHANNEL_ID, CHANNEL_KEY)),
+            mock(CustomerGroupService.class),
+            getMockTaxCategoryService(TAX_CATEGORY_ID), getMockStateService(STATE_ID),
+            getMockProductService(PRODUCT_ID));
 
         // test and assertion
         final String expectedMessageWithCause = format(FAILED_TO_RESOLVE_REFERENCE, Category.resourceTypeId(),
@@ -258,11 +244,18 @@
     @Test
     void resolveCategoryReferences_WithNullKeyOnCategoryReference_ShouldNotResolveReference() {
         // preparation
+        final ProductSyncOptions productSyncOptions = ProductSyncOptionsBuilder.of(mock(SphereClient.class))
+                                                                               .build();
         final CategoryService mockCategoryService = mockCategoryService(emptySet(), null);
         final ProductDraftBuilder productBuilder = getBuilderWithRandomProductType()
             .categories(singleton(ResourceIdentifier.ofKey(null)));
 
-        final ProductReferenceResolver productReferenceResolver = createProductReferenceResolver(mockCategoryService);
+        final ProductReferenceResolver productReferenceResolver = new ProductReferenceResolver(productSyncOptions,
+            getMockProductTypeService(PRODUCT_TYPE_ID), mockCategoryService, getMockTypeService(),
+            getMockChannelService(getMockSupplyChannel(CHANNEL_ID, CHANNEL_KEY)),
+            mock(CustomerGroupService.class),
+            getMockTaxCategoryService(TAX_CATEGORY_ID), getMockStateService(STATE_ID),
+            getMockProductService(PRODUCT_ID));
 
         // test and assertion
         assertThat(productReferenceResolver.resolveCategoryReferences(productBuilder))
@@ -275,11 +268,17 @@
     @Test
     void resolveCategoryReferences_WithEmptyKeyOnCategoryReference_ShouldNotResolveReference() {
         // preparation
+        final ProductSyncOptions productSyncOptions = ProductSyncOptionsBuilder.of(mock(SphereClient.class))
+                                                                               .build();
         final CategoryService mockCategoryService = mockCategoryService(emptySet(), null);
         final ProductDraftBuilder productBuilder = getBuilderWithRandomProductType()
             .categories(singleton(ResourceIdentifier.ofKey("")));
 
-        final ProductReferenceResolver productReferenceResolver = createProductReferenceResolver(mockCategoryService);
+        final ProductReferenceResolver productReferenceResolver = new ProductReferenceResolver(productSyncOptions,
+            getMockProductTypeService(PRODUCT_TYPE_ID), mockCategoryService, getMockTypeService(),
+            getMockChannelService(getMockSupplyChannel(CHANNEL_ID, CHANNEL_KEY)), mock(CustomerGroupService.class),
+            getMockTaxCategoryService(TAX_CATEGORY_ID), getMockStateService(STATE_ID),
+            getMockProductService(PRODUCT_ID));
 
         // test and assertion
         assertThat(productReferenceResolver.resolveCategoryReferences(productBuilder))
@@ -292,24 +291,17 @@
     @Test
     void resolveCategoryReferences_WithCategoryReferencesWithId_ShouldResolveReference() {
         // preparation
-<<<<<<< HEAD
-=======
-        final ProductSyncOptions productSyncOptions = ProductSyncOptionsBuilder.of(mock(SphereClient.class))
-                                                                               .build();
->>>>>>> 0e019502
+        final ProductSyncOptions productSyncOptions = ProductSyncOptionsBuilder.of(mock(SphereClient.class))
+                                                                               .build();
         final CategoryService mockCategoryService = mockCategoryService(emptySet(), null);
         final ProductDraftBuilder productBuilder = getBuilderWithRandomProductType()
             .categories(singleton(ResourceIdentifier.ofId("existing-category-id")));
 
-<<<<<<< HEAD
-        final ProductReferenceResolver productReferenceResolver = createProductReferenceResolver(mockCategoryService);
-=======
-        final ProductReferenceResolver productReferenceResolver = new ProductReferenceResolver(productSyncOptions,
-            getMockProductTypeService(PRODUCT_TYPE_ID), mockCategoryService, getMockTypeService(),
-            getMockChannelService(getMockSupplyChannel(CHANNEL_ID, CHANNEL_KEY)), mock(CustomerGroupService.class),
-            getMockTaxCategoryService(TAX_CATEGORY_ID), getMockStateService(STATE_ID),
-            getMockProductService(PRODUCT_ID));
->>>>>>> 0e019502
+        final ProductReferenceResolver productReferenceResolver = new ProductReferenceResolver(productSyncOptions,
+            getMockProductTypeService(PRODUCT_TYPE_ID), mockCategoryService, getMockTypeService(),
+            getMockChannelService(getMockSupplyChannel(CHANNEL_ID, CHANNEL_KEY)), mock(CustomerGroupService.class),
+            getMockTaxCategoryService(TAX_CATEGORY_ID), getMockStateService(STATE_ID),
+            getMockProductService(PRODUCT_ID));
 
         final ProductDraftBuilder resolvedDraft = productReferenceResolver.resolveCategoryReferences(productBuilder)
                                                                           .toCompletableFuture().join();
@@ -321,6 +313,8 @@
 
     @Test
     void resolveCategoryReferences_WithExceptionCategoryFetch_ShouldNotResolveReference() {
+        final ProductSyncOptions productSyncOptions = ProductSyncOptionsBuilder.of(mock(SphereClient.class))
+                                                                               .build();
         final Category category = getMockCategory("categoryKey", "categoryKey");
         final List<Category> categories = Collections.singletonList(category);
 
@@ -337,7 +331,11 @@
         futureThrowingSphereException.completeExceptionally(new SphereException("CTP error on fetch"));
         when(mockCategoryService.fetchMatchingCategoriesByKeys(anySet())).thenReturn(futureThrowingSphereException);
 
-        final ProductReferenceResolver productReferenceResolver = createProductReferenceResolver(mockCategoryService);
+        final ProductReferenceResolver productReferenceResolver = new ProductReferenceResolver(productSyncOptions,
+            getMockProductTypeService(PRODUCT_TYPE_ID), mockCategoryService, getMockTypeService(),
+            getMockChannelService(getMockSupplyChannel(CHANNEL_ID, CHANNEL_KEY)), mock(CustomerGroupService.class),
+            getMockTaxCategoryService(TAX_CATEGORY_ID), getMockStateService(STATE_ID),
+            getMockProductService(PRODUCT_ID));
 
         // test and assertion
         assertThat(productReferenceResolver.resolveCategoryReferences(productBuilder))
@@ -349,13 +347,6 @@
     @Test
     void resolveCategoryReferences_WithIdOnCategoryReference_ShouldNotResolveReference() {
         // preparation
-<<<<<<< HEAD
-        final CategoryService mockCategoryService = mockCategoryService(emptySet(), null);
-        final ProductDraftBuilder productBuilder = getBuilderWithRandomProductType()
-            .categories(singleton(ResourceIdentifier.ofId("existing-id")));
-
-        final ProductReferenceResolver productReferenceResolver = createProductReferenceResolver(mockCategoryService);
-=======
         final ProductSyncOptions productSyncOptions = ProductSyncOptionsBuilder.of(mock(SphereClient.class))
                                                                                .build();
         final CategoryService mockCategoryService = mockCategoryService(emptySet(), null);
@@ -367,7 +358,6 @@
             getMockChannelService(getMockSupplyChannel(CHANNEL_ID, CHANNEL_KEY)), mock(CustomerGroupService.class),
             getMockTaxCategoryService(TAX_CATEGORY_ID), getMockStateService(STATE_ID),
             getMockProductService(PRODUCT_ID));
->>>>>>> 0e019502
 
         // test and assertion
         assertThat(productReferenceResolver.resolveCategoryReferences(productBuilder).toCompletableFuture())
@@ -376,21 +366,4 @@
                 productBuilder.getCategories()));
 
     }
-<<<<<<< HEAD
-
-    @Nonnull
-    private ProductReferenceResolver createProductReferenceResolver(
-        @Nonnull final CategoryService categoryService) {
-
-        final ProductSyncOptions productSyncOptions = ProductSyncOptionsBuilder.of(mock(SphereClient.class))
-                                                                               .build();
-        return new ProductReferenceResolver(productSyncOptions,
-            getMockProductTypeService(PRODUCT_TYPE_ID), categoryService, getMockTypeService(),
-            getMockChannelService(getMockSupplyChannel(CHANNEL_ID, CHANNEL_KEY)), mock(CustomerGroupService.class),
-            getMockTaxCategoryService(TAX_CATEGORY_ID), getMockStateService(STATE_ID),
-            getMockProductService(PRODUCT_ID), getMockCustomObjectService(CUSTOM_OBJECT_ID));
-
-    }
-=======
->>>>>>> 0e019502
 }