package com.commercetools.sync.products.helpers.productreferenceresolver;

import com.commercetools.sync.commons.exceptions.ReferenceResolutionException;
import com.commercetools.sync.products.ProductSyncOptions;
import com.commercetools.sync.products.ProductSyncOptionsBuilder;
import com.commercetools.sync.products.helpers.ProductReferenceResolver;
import com.commercetools.sync.services.CategoryService;
import com.commercetools.sync.services.CustomerGroupService;
import com.commercetools.sync.services.ProductTypeService;
import io.sphere.sdk.client.SphereClient;
import io.sphere.sdk.models.ResourceIdentifier;
import io.sphere.sdk.models.SphereException;
import io.sphere.sdk.products.ProductDraftBuilder;
import io.sphere.sdk.producttypes.ProductType;
import org.junit.jupiter.api.BeforeEach;
import org.junit.jupiter.api.Test;

import java.util.Objects;
import java.util.Optional;
import java.util.concurrent.CompletableFuture;

import static com.commercetools.sync.commons.MockUtils.getMockTypeService;
import static com.commercetools.sync.commons.helpers.BaseReferenceResolver.BLANK_KEY_VALUE_ON_RESOURCE_IDENTIFIER;
import static com.commercetools.sync.inventories.InventorySyncMockUtils.getMockChannelService;
import static com.commercetools.sync.inventories.InventorySyncMockUtils.getMockSupplyChannel;
import static com.commercetools.sync.products.ProductSyncMockUtils.getBuilderWithProductTypeRefKey;
import static com.commercetools.sync.products.ProductSyncMockUtils.getBuilderWithRandomProductType;
<<<<<<< HEAD
import static com.commercetools.sync.products.ProductSyncMockUtils.getMockCustomObjectService;
=======
>>>>>>> 0e019502
import static com.commercetools.sync.products.ProductSyncMockUtils.getMockProductService;
import static com.commercetools.sync.products.ProductSyncMockUtils.getMockProductTypeService;
import static com.commercetools.sync.products.ProductSyncMockUtils.getMockStateService;
import static com.commercetools.sync.products.ProductSyncMockUtils.getMockTaxCategoryService;
import static com.commercetools.sync.products.helpers.ProductReferenceResolver.FAILED_TO_RESOLVE_REFERENCE;
import static com.commercetools.sync.products.helpers.ProductReferenceResolver.PRODUCT_TYPE_DOES_NOT_EXIST;
import static java.lang.String.format;
import static org.assertj.core.api.Assertions.assertThat;
import static org.mockito.ArgumentMatchers.anyString;
import static org.mockito.Mockito.mock;
import static org.mockito.Mockito.when;

class ProductTypeReferenceResolverTest {
    private static final String CHANNEL_KEY = "channel-key_1";
    private static final String CHANNEL_ID = "1";
    private static final String PRODUCT_TYPE_ID = "productTypeId";
    private static final String TAX_CATEGORY_ID = "taxCategoryId";
    private static final String STATE_ID = "stateId";
    private static final String PRODUCT_ID = "productId";
    private static final String CUSTOM_OBJECT_ID = "customObjectId";

    private ProductTypeService productTypeService;
    private ProductReferenceResolver referenceResolver;

    /**
     * Sets up the services and the options needed for reference resolution.
     */
    @BeforeEach
    void setup() {
        productTypeService = getMockProductTypeService(PRODUCT_TYPE_ID);
        final ProductSyncOptions syncOptions = ProductSyncOptionsBuilder.of(mock(SphereClient.class))
                                                                        .build();
        referenceResolver = new ProductReferenceResolver(syncOptions, productTypeService, mock(CategoryService.class),
            getMockTypeService(), getMockChannelService(getMockSupplyChannel(CHANNEL_ID, CHANNEL_KEY)),
            mock(CustomerGroupService.class),
            getMockTaxCategoryService(TAX_CATEGORY_ID), getMockStateService(STATE_ID),
            getMockProductService(PRODUCT_ID), getMockCustomObjectService(CUSTOM_OBJECT_ID));
    }

    @Test
    void resolveProductTypeReference_WithKeys_ShouldResolveReference() {
        final ProductDraftBuilder productBuilder = getBuilderWithProductTypeRefKey("productTypeKey");

        final ProductDraftBuilder resolvedDraft = referenceResolver.resolveProductTypeReference(productBuilder)
                                                                   .toCompletableFuture().join();

        assertThat(resolvedDraft.getProductType()).isNotNull();
        assertThat(resolvedDraft.getProductType().getId()).isEqualTo(PRODUCT_TYPE_ID);
    }

    @Test
    void resolveProductTypeReference_WithNonExistentProductType_ShouldNotResolveReference() {
        final ProductDraftBuilder productBuilder = getBuilderWithProductTypeRefKey("anyKey")
            .key("dummyKey");

        when(productTypeService.fetchCachedProductTypeId(anyString()))
            .thenReturn(CompletableFuture.completedFuture(Optional.empty()));

        final String expectedMessageWithCause = format(FAILED_TO_RESOLVE_REFERENCE, ProductType.resourceTypeId(),
            "dummyKey", format(PRODUCT_TYPE_DOES_NOT_EXIST, "anyKey"));

        referenceResolver.resolveProductTypeReference(productBuilder)
                         .exceptionally(exception -> {
                             assertThat(exception).hasCauseExactlyInstanceOf(ReferenceResolutionException.class);
                             assertThat(exception.getCause().getMessage())
                                 .isEqualTo(expectedMessageWithCause);
                             return null;
                         })
                         .toCompletableFuture()
                         .join();
    }

    @Test
    void resolveProductTypeReference_WithNullKeyOnProductTypeReference_ShouldNotResolveReference() {
        final ProductDraftBuilder productBuilder = getBuilderWithProductTypeRefKey(null)
            .key("dummyKey");

        assertThat(referenceResolver.resolveProductTypeReference(productBuilder).toCompletableFuture())
            .hasFailed()
            .hasFailedWithThrowableThat()
            .isExactlyInstanceOf(ReferenceResolutionException.class)
            .hasMessage(format("Failed to resolve '%s' resource identifier on ProductDraft"
                + " with key:'%s'. Reason: %s", ProductType.referenceTypeId(),
                productBuilder.getKey(), BLANK_KEY_VALUE_ON_RESOURCE_IDENTIFIER));
    }

    @Test
    void resolveProductTypeReference_WithEmptyKeyOnProductTypeReference_ShouldNotResolveReference() {
        final ProductDraftBuilder productBuilder = getBuilderWithProductTypeRefKey("")
            .key("dummyKey");

        assertThat(referenceResolver.resolveProductTypeReference(productBuilder).toCompletableFuture())
            .hasFailed()
            .hasFailedWithThrowableThat()
            .isExactlyInstanceOf(ReferenceResolutionException.class)
            .hasMessage(format("Failed to resolve '%s' resource identifier on ProductDraft"
                + " with key:'%s'. Reason: %s", ProductType.referenceTypeId(), productBuilder.getKey(),
                BLANK_KEY_VALUE_ON_RESOURCE_IDENTIFIER));
    }

    @Test
    void resolveProductTypeReference_WithExceptionOnProductTypeFetch_ShouldNotResolveReference() {
        final ProductDraftBuilder productBuilder = getBuilderWithProductTypeRefKey("anyKey")
            .key("dummyKey");

        final CompletableFuture<Optional<String>> futureThrowingSphereException = new CompletableFuture<>();
        futureThrowingSphereException.completeExceptionally(new SphereException("CTP error on fetch"));
        when(productTypeService.fetchCachedProductTypeId(anyString())).thenReturn(futureThrowingSphereException);

        assertThat(referenceResolver.resolveProductTypeReference(productBuilder))
            .hasFailedWithThrowableThat()
            .isExactlyInstanceOf(SphereException.class)
            .hasMessageContaining("CTP error on fetch");
    }

    @Test
    void resolveProductTypeReference_WithIdOnProductTypeReference_ShouldNotResolveReference() {
        final ProductDraftBuilder productBuilder = getBuilderWithRandomProductType()
            .productType(ResourceIdentifier.ofId("existing-id"))
            .key("dummyKey");

        assertThat(referenceResolver.resolveProductTypeReference(productBuilder).toCompletableFuture())
            .hasNotFailed()
            .isCompletedWithValueMatching(resolvedDraft -> Objects.equals(resolvedDraft.getProductType(),
                productBuilder.getProductType()));
    }
<<<<<<< HEAD
=======

    @Test
    void resolveProductTypeReference_WithNullOnProductTypeReference_ShouldNotResolveReference() {
        final ProductDraftBuilder productBuilder = getBuilderWithRandomProductType()
            .productType(null)
            .key("dummyKey");

        assertThat(referenceResolver.resolveProductTypeReference(productBuilder).toCompletableFuture())
            .hasNotFailed()
            .isCompletedWithValueMatching(resolvedDraft -> Objects.equals(resolvedDraft.getProductType(),
                productBuilder.getProductType()));
    }
>>>>>>> 0e019502
}<|MERGE_RESOLUTION|>--- conflicted
+++ resolved
@@ -25,10 +25,6 @@
 import static com.commercetools.sync.inventories.InventorySyncMockUtils.getMockSupplyChannel;
 import static com.commercetools.sync.products.ProductSyncMockUtils.getBuilderWithProductTypeRefKey;
 import static com.commercetools.sync.products.ProductSyncMockUtils.getBuilderWithRandomProductType;
-<<<<<<< HEAD
-import static com.commercetools.sync.products.ProductSyncMockUtils.getMockCustomObjectService;
-=======
->>>>>>> 0e019502
 import static com.commercetools.sync.products.ProductSyncMockUtils.getMockProductService;
 import static com.commercetools.sync.products.ProductSyncMockUtils.getMockProductTypeService;
 import static com.commercetools.sync.products.ProductSyncMockUtils.getMockStateService;
@@ -48,7 +44,6 @@
     private static final String TAX_CATEGORY_ID = "taxCategoryId";
     private static final String STATE_ID = "stateId";
     private static final String PRODUCT_ID = "productId";
-    private static final String CUSTOM_OBJECT_ID = "customObjectId";
 
     private ProductTypeService productTypeService;
     private ProductReferenceResolver referenceResolver;
@@ -65,7 +60,7 @@
             getMockTypeService(), getMockChannelService(getMockSupplyChannel(CHANNEL_ID, CHANNEL_KEY)),
             mock(CustomerGroupService.class),
             getMockTaxCategoryService(TAX_CATEGORY_ID), getMockStateService(STATE_ID),
-            getMockProductService(PRODUCT_ID), getMockCustomObjectService(CUSTOM_OBJECT_ID));
+            getMockProductService(PRODUCT_ID));
     }
 
     @Test
@@ -155,8 +150,6 @@
             .isCompletedWithValueMatching(resolvedDraft -> Objects.equals(resolvedDraft.getProductType(),
                 productBuilder.getProductType()));
     }
-<<<<<<< HEAD
-=======
 
     @Test
     void resolveProductTypeReference_WithNullOnProductTypeReference_ShouldNotResolveReference() {
@@ -169,5 +162,4 @@
             .isCompletedWithValueMatching(resolvedDraft -> Objects.equals(resolvedDraft.getProductType(),
                 productBuilder.getProductType()));
     }
->>>>>>> 0e019502
 }