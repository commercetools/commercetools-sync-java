package com.commercetools.sync.products.helpers;

import com.commercetools.sync.products.ProductSync;
import com.commercetools.sync.products.ProductSyncOptions;
import com.commercetools.sync.products.ProductSyncOptionsBuilder;
import com.fasterxml.jackson.databind.node.JsonNodeFactory;
import com.fasterxml.jackson.databind.node.NullNode;
import com.fasterxml.jackson.databind.node.ObjectNode;
import io.sphere.sdk.client.SphereClient;
import io.sphere.sdk.products.ProductDraft;
import io.sphere.sdk.products.ProductVariantDraft;
import io.sphere.sdk.products.ProductVariantDraftBuilder;
import io.sphere.sdk.products.attributes.AttributeDraft;
import org.junit.jupiter.api.BeforeEach;
import org.junit.jupiter.api.Test;

import java.util.ArrayList;
import java.util.List;
import java.util.concurrent.atomic.AtomicBoolean;

import static com.commercetools.sync.products.ProductSyncMockUtils.getProductReferenceSetAttributeDraft;
import static com.commercetools.sync.products.ProductSyncMockUtils.getProductReferenceWithId;
import static com.commercetools.sync.products.helpers.BatchProcessor.PRODUCT_DRAFT_IS_NULL;
import static com.commercetools.sync.products.helpers.BatchProcessor.PRODUCT_DRAFT_KEY_NOT_SET;
import static com.commercetools.sync.products.helpers.BatchProcessor.PRODUCT_VARIANT_DRAFT_IS_NULL;
import static com.commercetools.sync.products.helpers.BatchProcessor.PRODUCT_VARIANT_DRAFT_KEY_NOT_SET;
import static com.commercetools.sync.products.helpers.BatchProcessor.PRODUCT_VARIANT_DRAFT_SKU_NOT_SET;
import static com.commercetools.sync.products.helpers.BatchProcessor.getProductDraftErrorsAndAcceptConsumer;
import static com.commercetools.sync.products.helpers.BatchProcessor.getProductKeyFromReference;
import static com.commercetools.sync.products.helpers.BatchProcessor.getReferencedProductKeys;
import static com.commercetools.sync.products.helpers.BatchProcessor.getReferencedProductKeysFromSet;
import static com.commercetools.sync.products.helpers.BatchProcessor.getVariantDraftErrors;
import static java.lang.String.format;
import static java.util.Arrays.asList;
import static java.util.Collections.emptyList;
import static java.util.Collections.singletonList;
import static org.assertj.core.api.Assertions.assertThat;
import static org.mockito.Mockito.mock;
import static org.mockito.Mockito.when;

class BatchProcessorTest {
    private List<String> errorCallBackMessages;
    private List<Throwable> errorCallBackExceptions;
    private ProductSync productSync;

    @BeforeEach
    void setup() {
        errorCallBackMessages = new ArrayList<>();
        errorCallBackExceptions = new ArrayList<>();
        final SphereClient ctpClient = mock(SphereClient.class);
        final ProductSyncOptions syncOptions = ProductSyncOptionsBuilder.of(ctpClient)
                                                                        .errorCallback((errorMessage, exception) -> {
                                                                            errorCallBackMessages.add(errorMessage);
                                                                            errorCallBackExceptions.add(exception);
                                                                        })
                                                                        .build();
        productSync = new ProductSync(syncOptions);
    }

    @Test
    void getVariantDraftErrors_WithNullVariant_ShouldHaveValidationErrors() {
        final int variantPosition = 0;
        final String productDraftKey = "key";
        final List<String> validationErrors = getVariantDraftErrors(null, variantPosition, productDraftKey);

        assertThat(validationErrors).hasSize(1);
        assertThat(validationErrors.get(0))
            .isEqualTo(format(PRODUCT_VARIANT_DRAFT_IS_NULL, variantPosition, productDraftKey));
    }

    @Test
<<<<<<< HEAD
    public void getVariantDraftErrors_WithNoKeyAndSku_ShouldHaveValidationErrors() {
=======
    void getVariantDraftErrors_WithNokeyAndSku_ShouldHaveValidationErrors() {
>>>>>>> ce526fe4
        final int variantPosition = 0;
        final String productDraftKey = "key";
        final List<String> validationErrors =
            getVariantDraftErrors(mock(ProductVariantDraft.class), variantPosition, productDraftKey);

        assertThat(validationErrors).hasSize(2);
        assertThat(validationErrors).containsExactlyInAnyOrder(
            format(PRODUCT_VARIANT_DRAFT_SKU_NOT_SET, variantPosition, productDraftKey),
            format(PRODUCT_VARIANT_DRAFT_KEY_NOT_SET, variantPosition, productDraftKey));
    }

    @Test
    void getVariantDraftErrors_WithNoKey_ShouldHaveKeyValidationError() {
        final int variantPosition = 0;
        final String productDraftKey = "key";
        final ProductVariantDraft productVariantDraft = mock(ProductVariantDraft.class);
        when(productVariantDraft.getSku()).thenReturn("sku");

        final List<String> validationErrors =
            getVariantDraftErrors(productVariantDraft, variantPosition, productDraftKey);

        assertThat(validationErrors).hasSize(1);
        assertThat(validationErrors.get(0)).isEqualTo(
            format(PRODUCT_VARIANT_DRAFT_KEY_NOT_SET, variantPosition, productDraftKey));
    }

    @Test
    void getVariantDraftErrors_WithNoSku_ShouldHaveSkuValidationError() {
        final int variantPosition = 0;
        final String productDraftKey = "key";
        final ProductVariantDraft productVariantDraft = mock(ProductVariantDraft.class);
        when(productVariantDraft.getKey()).thenReturn("key");

        final List<String> validationErrors =
            getVariantDraftErrors(productVariantDraft, variantPosition, productDraftKey);

        assertThat(validationErrors).hasSize(1);
        assertThat(validationErrors.get(0)).isEqualTo(
            format(PRODUCT_VARIANT_DRAFT_SKU_NOT_SET, variantPosition, productDraftKey));
    }

    @Test
    void getVariantDraftErrors_WithSkuAndKey_ShouldHaveNoValidationErrors() {
        final String productDraftKey = "key";
        final ProductVariantDraft productVariantDraft = mock(ProductVariantDraft.class);
        when(productVariantDraft.getKey()).thenReturn("key");
        when(productVariantDraft.getSku()).thenReturn("sku");

        final List<String> validationErrors =
            getVariantDraftErrors(productVariantDraft, 0, productDraftKey);

        assertThat(validationErrors).isEmpty();
    }

    @Test
    void
        getProductDraftErrorsAndAcceptConsumer_WithNullMvAndNullVariants_ShouldNotAcceptConsumerAndHaveErrors() {
        final AtomicBoolean isConsumerAccepted = new AtomicBoolean(false);
        final ProductDraft productDraft = mock(ProductDraft.class);
        when(productDraft.getKey()).thenReturn("key");
        when(productDraft.getVariants()).thenReturn(null);

        final List<String> validationErrors =
            getProductDraftErrorsAndAcceptConsumer(productDraft, variantDraft -> isConsumerAccepted.set(true));

        assertThat(validationErrors).hasSize(1);
        assertThat(validationErrors.get(0))
            .isEqualTo(format(PRODUCT_VARIANT_DRAFT_IS_NULL, 0, productDraft.getKey()));
        assertThat(isConsumerAccepted.get()).isFalse();
    }

    @Test
    void
        getProductDraftErrorsAndAcceptConsumer_WithNullMvAndNoVariants_ShouldNotAcceptConsumerAndHaveErrors() {
        final AtomicBoolean isConsumerAccepted = new AtomicBoolean(false);
        final ProductDraft productDraft = mock(ProductDraft.class);
        when(productDraft.getKey()).thenReturn("key");

        final List<String> validationErrors =
            getProductDraftErrorsAndAcceptConsumer(productDraft, variantDraft -> isConsumerAccepted.set(true));

        assertThat(validationErrors).hasSize(1);
        assertThat(validationErrors.get(0))
            .isEqualTo(format(PRODUCT_VARIANT_DRAFT_IS_NULL, 0, productDraft.getKey()));
        assertThat(isConsumerAccepted.get()).isFalse();
    }

    @Test
    void
        getProductDraftErrorsAndAcceptConsumer_WithNullMvAndValidVariants_ShouldNotAcceptConsumerAndHaveErrors() {
        final AtomicBoolean isConsumerAccepted = new AtomicBoolean(false);

        final ProductVariantDraft productVariantDraft = mock(ProductVariantDraft.class);
        when(productVariantDraft.getKey()).thenReturn("key");
        when(productVariantDraft.getSku()).thenReturn("sku");

        final ProductDraft productDraft = mock(ProductDraft.class);
        when(productDraft.getKey()).thenReturn("key");
        when(productDraft.getVariants()).thenReturn(singletonList(productVariantDraft));

        final List<String> validationErrors =
            getProductDraftErrorsAndAcceptConsumer(productDraft, variantDraft -> isConsumerAccepted.set(true));

        assertThat(validationErrors).hasSize(1);
        assertThat(validationErrors.get(0))
            .isEqualTo(format(PRODUCT_VARIANT_DRAFT_IS_NULL, 0, productDraft.getKey()));
        assertThat(isConsumerAccepted.get()).isFalse();
    }

    @Test
    void
        getProductDraftErrorsAndAcceptConsumer_WithInValidMvAndValidVariants_ShouldNotAcceptConsumerAndHaveErrors() {
        final AtomicBoolean isConsumerAccepted = new AtomicBoolean(false);

        final ProductVariantDraft productVariantDraft = mock(ProductVariantDraft.class);
        when(productVariantDraft.getKey()).thenReturn("key");
        when(productVariantDraft.getSku()).thenReturn("sku");

        final ProductDraft productDraft = mock(ProductDraft.class);
        when(productDraft.getKey()).thenReturn("key");
        when(productDraft.getMasterVariant()).thenReturn(mock(ProductVariantDraft.class));
        when(productDraft.getVariants()).thenReturn(singletonList(productVariantDraft));

        final List<String> validationErrors =
            getProductDraftErrorsAndAcceptConsumer(productDraft, variantDraft -> isConsumerAccepted.set(true));

        assertThat(validationErrors).hasSize(2);
        assertThat(validationErrors).containsExactlyInAnyOrder(
            format(PRODUCT_VARIANT_DRAFT_SKU_NOT_SET, 0, productDraft.getKey()),
            format(PRODUCT_VARIANT_DRAFT_KEY_NOT_SET, 0, productDraft.getKey()));
        assertThat(isConsumerAccepted.get()).isFalse();
    }

    @Test
    void
        getProductDraftErrorsAndAcceptConsumer_WithValidMvAndValidVariants_ShouldAcceptConsumerAndNoErrors() {
        final AtomicBoolean isConsumerAccepted = new AtomicBoolean(false);

        final ProductVariantDraft productVariantDraft = mock(ProductVariantDraft.class);
        when(productVariantDraft.getKey()).thenReturn("key");
        when(productVariantDraft.getSku()).thenReturn("sku");

        final ProductDraft productDraft = mock(ProductDraft.class);
        when(productDraft.getKey()).thenReturn("key");
        when(productDraft.getMasterVariant()).thenReturn(productVariantDraft);
        when(productDraft.getVariants()).thenReturn(singletonList(productVariantDraft));

        final List<String> validationErrors =
            getProductDraftErrorsAndAcceptConsumer(productDraft, variantDraft -> isConsumerAccepted.set(true));

        assertThat(validationErrors).isEmpty();
        assertThat(isConsumerAccepted.get()).isTrue();
    }

    @Test
    void getProductKeyFromReference_WithNullJsonNode_ShouldReturnEmptyOpt() {
        final NullNode nullNode = JsonNodeFactory.instance.nullNode();
        assertThat(getProductKeyFromReference(nullNode)).isEmpty();
    }

    @Test
    void getProductKeyFromReference_WithoutAProductReference_ShouldReturnEmptyOpt() {
        final ObjectNode objectNode = JsonNodeFactory.instance.objectNode();
        objectNode.put("key", "value");
        assertThat(getProductKeyFromReference(objectNode)).isEmpty();
    }

    @Test
    void getProductKeyFromReference_WithAProductReference_ShouldReturnOptWithRefText() {
        assertThat(getProductKeyFromReference(getProductReferenceWithId("foo"))).contains("foo");
    }

    @Test
    void getReferencedProductKeysFromSet_WithOnlyNullRefsInSet_ShouldReturnEmptySet() {
        final AttributeDraft productReferenceSetAttribute =
            getProductReferenceSetAttributeDraft("foo", null, null);
        assertThat(getReferencedProductKeysFromSet(productReferenceSetAttribute.getValue())).isEmpty();
    }

    @Test
    void getReferencedProductKeysFromSet_WithNullRefsInSet_ShouldReturnSetOfNonNullIds() {
        final AttributeDraft productReferenceSetAttribute =
            getProductReferenceSetAttributeDraft("foo", getProductReferenceWithId("foo"),
                getProductReferenceWithId("bar"));
        assertThat(getReferencedProductKeysFromSet(productReferenceSetAttribute.getValue()))
            .containsExactlyInAnyOrder("foo", "bar");
    }

    @Test
    void getReferencedProductKeysFromSet_WithNullAndOtherRefsInSet_ShouldReturnSetOfNonNullIds() {
        final ObjectNode objectNode = JsonNodeFactory.instance.objectNode();
        objectNode.put("key", "value");

        final AttributeDraft productReferenceSetAttribute =
            getProductReferenceSetAttributeDraft("foo", getProductReferenceWithId("foo"),
                getProductReferenceWithId("bar"), objectNode);
        assertThat(getReferencedProductKeysFromSet(productReferenceSetAttribute.getValue()))
            .containsExactlyInAnyOrder("foo", "bar");
    }

    @Test
    void getReferencedProductKeys_WithNullDraftValue_ShouldReturnEmptySet() {
        assertThat(getReferencedProductKeys(AttributeDraft.of("foo", null))).isEmpty();
    }

    @Test
    void getReferencedProductKeys_WithSetAsValue_ShouldReturnSetKeys() {
        final AttributeDraft productReferenceSetAttribute =
            getProductReferenceSetAttributeDraft("foo", getProductReferenceWithId("foo"),
                getProductReferenceWithId("bar"));
        assertThat(getReferencedProductKeys(productReferenceSetAttribute)).containsExactlyInAnyOrder("foo", "bar");
    }

    @Test
    void getReferencedProductKeys_WithProductRefAsValue_ShouldReturnKeyinSet() {
        final AttributeDraft productReferenceAttribute = AttributeDraft.of("foo", getProductReferenceWithId("foo"));
        assertThat(getReferencedProductKeys(productReferenceAttribute)).containsExactly("foo");
    }

    @Test
    void getReferencedProductKeys_WithNullAttributes_ShouldReturnEmptySet() {
        assertThat(getReferencedProductKeys(ProductVariantDraftBuilder.of().build())).isEmpty();
    }

    @Test
    void getReferencedProductKeys_WithNoAttributes_ShouldReturnEmptySet() {
        assertThat(getReferencedProductKeys(ProductVariantDraftBuilder.of().attributes().build())).isEmpty();
    }

    @Test
    void getReferencedProductKeys_WithANullAttribute_ShouldReturnEmptySet() {
        assertThat(getReferencedProductKeys(ProductVariantDraftBuilder.of().attributes(singletonList(null)).build()))
            .isEmpty();
    }

    @Test
    void getReferencedProductKeys_WithAProductRefAttribute_ShouldReturnEmptySet() {
        final AttributeDraft productReferenceSetAttribute =
            getProductReferenceSetAttributeDraft("foo", getProductReferenceWithId("foo"),
                getProductReferenceWithId("bar"));
        final AttributeDraft productReferenceAttribute = AttributeDraft.of("foo", getProductReferenceWithId("foo"));

        final List<AttributeDraft> attributes = asList(null, productReferenceAttribute, productReferenceSetAttribute);

        final ProductVariantDraft variantDraft = ProductVariantDraftBuilder.of()
                                                                           .attributes(attributes)
                                                                           .build();
        assertThat(getReferencedProductKeys(variantDraft)).containsExactlyInAnyOrder("foo", "bar");
    }

    @Test
    void validateBatch_WithEmptyBatch_ShouldHaveEmptyResults() {
        final BatchProcessor batchProcessor = new BatchProcessor(emptyList(), productSync);

        batchProcessor.validateBatch();

        assertThat(batchProcessor.getKeysToCache()).isEmpty();
        assertThat(batchProcessor.getValidDrafts()).isEmpty();
        assertThat(errorCallBackMessages).isEmpty();
        assertThat(errorCallBackExceptions).isEmpty();
    }

    @Test
    void validateBatch_WithANullDraft_ShouldResultInAnError() {
        final BatchProcessor batchProcessor = new BatchProcessor(singletonList(null), productSync);

        batchProcessor.validateBatch();

        assertThat(batchProcessor.getKeysToCache()).isEmpty();
        assertThat(batchProcessor.getValidDrafts()).isEmpty();
        assertThat(errorCallBackMessages).hasSize(1);
        assertThat(errorCallBackMessages).containsExactly(PRODUCT_DRAFT_IS_NULL);
    }

    @Test
    void validateBatch_WithADraftWithNullKey_ShouldResultInAnError() {
        final ProductDraft productDraft = mock(ProductDraft.class);
        final BatchProcessor batchProcessor = new BatchProcessor(singletonList(productDraft), productSync);

        batchProcessor.validateBatch();

        assertThat(batchProcessor.getKeysToCache()).isEmpty();
        assertThat(batchProcessor.getValidDrafts()).isEmpty();
        assertThat(errorCallBackMessages).hasSize(1);
        assertThat(errorCallBackMessages)
            .containsExactly(format(PRODUCT_DRAFT_KEY_NOT_SET, productDraft.getName()));
    }

    @Test
    void validateBatch_WithADraftWithEmptyKey_ShouldResultInAnError() {
        final ProductDraft productDraft = mock(ProductDraft.class);
        when(productDraft.getKey()).thenReturn("");

        final BatchProcessor batchProcessor = new BatchProcessor(singletonList(productDraft), productSync);
        batchProcessor.validateBatch();

        assertThat(batchProcessor.getKeysToCache()).isEmpty();
        assertThat(batchProcessor.getValidDrafts()).isEmpty();
        assertThat(errorCallBackMessages).hasSize(1);
        assertThat(errorCallBackMessages)
            .containsExactly(format(PRODUCT_DRAFT_KEY_NOT_SET, productDraft.getName()));
    }

    @Test
    void validateBatch_WithDrafts_ShouldValidateCorrectly() {
        final AttributeDraft productReferenceSetAttribute =
            getProductReferenceSetAttributeDraft("foo", getProductReferenceWithId("foo"),
                getProductReferenceWithId("bar"));
        final AttributeDraft productReferenceAttribute = AttributeDraft.of("foo", getProductReferenceWithId("foo"));

        final List<AttributeDraft> attributes = asList(null, productReferenceAttribute, productReferenceSetAttribute);

        final ProductVariantDraft validVariantDraft = ProductVariantDraftBuilder.of()
                                                                           .key("variantKey")
                                                                           .sku("variantSku")
                                                                           .attributes(attributes)
                                                                           .build();
        final ProductVariantDraft invalidVariantDraft = ProductVariantDraftBuilder.of()
                                                                                .key("invalidVariant")
                                                                                .attributes(attributes)
                                                                                .build();

        final ProductDraft validProductDraft = mock(ProductDraft.class);
        when(validProductDraft.getKey()).thenReturn("validProductDraft");
        when(validProductDraft.getMasterVariant()).thenReturn(validVariantDraft);
        when(validProductDraft.getVariants()).thenReturn(singletonList(validVariantDraft));

        final ProductDraft inValidProductDraft1 = mock(ProductDraft.class);
        when(inValidProductDraft1.getKey()).thenReturn("invalidProductDraft1");
        when(inValidProductDraft1.getMasterVariant()).thenReturn(null);
        when(inValidProductDraft1.getVariants()).thenReturn(singletonList(validVariantDraft));

        final ProductDraft inValidProductDraft2 = mock(ProductDraft.class);
        when(inValidProductDraft2.getKey()).thenReturn("invalidProductDraft2");
        when(inValidProductDraft2.getMasterVariant()).thenReturn(invalidVariantDraft);
        when(inValidProductDraft2.getVariants()).thenReturn(singletonList(invalidVariantDraft));


        final List<ProductDraft> productDrafts = asList(null, mock(ProductDraft.class),
            validProductDraft, inValidProductDraft1, inValidProductDraft2);

        final BatchProcessor batchProcessor = new BatchProcessor(productDrafts, productSync);
        batchProcessor.validateBatch();

        assertThat(batchProcessor.getKeysToCache()).hasSize(3);
        assertThat(batchProcessor.getKeysToCache()).containsExactlyInAnyOrder("validProductDraft", "foo", "bar");
        assertThat(batchProcessor.getValidDrafts()).hasSize(1);
        assertThat(batchProcessor.getValidDrafts()).containsExactly(validProductDraft);

        assertThat(errorCallBackMessages).hasSize(5);
        assertThat(errorCallBackMessages).containsExactlyInAnyOrder(
            PRODUCT_DRAFT_IS_NULL,
            format(PRODUCT_DRAFT_KEY_NOT_SET, "null"),
            format(PRODUCT_VARIANT_DRAFT_IS_NULL, 0, inValidProductDraft1.getKey()),
            format(PRODUCT_VARIANT_DRAFT_SKU_NOT_SET, 0, inValidProductDraft2.getKey()),
            format(PRODUCT_VARIANT_DRAFT_SKU_NOT_SET, 1, inValidProductDraft2.getKey()));
    }

}<|MERGE_RESOLUTION|>--- conflicted
+++ resolved
@@ -69,11 +69,7 @@
     }
 
     @Test
-<<<<<<< HEAD
-    public void getVariantDraftErrors_WithNoKeyAndSku_ShouldHaveValidationErrors() {
-=======
     void getVariantDraftErrors_WithNokeyAndSku_ShouldHaveValidationErrors() {
->>>>>>> ce526fe4
         final int variantPosition = 0;
         final String productDraftKey = "key";
         final List<String> validationErrors =
