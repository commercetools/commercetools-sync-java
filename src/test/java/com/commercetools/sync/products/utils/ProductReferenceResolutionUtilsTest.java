--- conflicted
+++ resolved
@@ -1,10 +1,7 @@
 package com.commercetools.sync.products.utils;
 
 import static io.sphere.sdk.json.SphereJsonUtils.readObjectFromResource;
-<<<<<<< HEAD
-=======
 import static io.sphere.sdk.products.ProductProjectionType.STAGED;
->>>>>>> 1bedd07f
 import static java.util.Arrays.asList;
 import static java.util.Collections.singleton;
 import static org.assertj.core.api.Assertions.assertThat;
@@ -18,12 +15,8 @@
 import io.sphere.sdk.products.CategoryOrderHints;
 import io.sphere.sdk.products.Product;
 import io.sphere.sdk.products.ProductDraft;
-<<<<<<< HEAD
-import io.sphere.sdk.products.queries.ProductQuery;
-=======
 import io.sphere.sdk.products.ProductProjection;
 import io.sphere.sdk.products.queries.ProductProjectionQuery;
->>>>>>> 1bedd07f
 import java.util.Collections;
 import java.util.HashMap;
 import java.util.List;
@@ -48,15 +41,10 @@
   @Test
   void mapToProductDrafts_WithNonExpandedReferences_ShouldUseCacheAndReplaceReferences() {
 
-<<<<<<< HEAD
-    final List<Product> products =
-        asList(readObjectFromResource("product-with-unresolved-references.json", Product.class));
-=======
     final List<ProductProjection> products =
         asList(
             readObjectFromResource("product-with-unresolved-references.json", Product.class)
                 .toProjection(STAGED));
->>>>>>> 1bedd07f
 
     idToKeyValueMap.put("cda0dbf7-b42e-40bf-8453-241d5b587f93", "productTypeKey");
     idToKeyValueMap.put("1dfc8bea-84f2-45bc-b3c2-cdc94bf96f1f", "categoryKey1");
@@ -106,11 +94,7 @@
 
   @Test
   void buildProductQuery_Always_ShouldReturnQueryWithNoneReferencesExpanded() {
-<<<<<<< HEAD
-    final ProductQuery productQuery = ProductReferenceResolutionUtils.buildProductQuery();
-=======
     final ProductProjectionQuery productQuery = ProductReferenceResolutionUtils.buildProductQuery();
->>>>>>> 1bedd07f
     assertThat(productQuery.expansionPaths()).isEmpty();
   }
 
@@ -161,12 +145,7 @@
     assertThat(categoryReferencesWithKeys)
         .extracting(ResourceIdentifier::getId)
         .containsExactlyInAnyOrder(categoryId);
-<<<<<<< HEAD
-    assertThat(categoryOrderHintsWithKeys)
-        .isEqualTo(product.getMasterData().getStaged().getCategoryOrderHints());
-=======
     assertThat(categoryOrderHintsWithKeys).isEqualTo(product.getCategoryOrderHints());
->>>>>>> 1bedd07f
   }
 
   @Test
@@ -204,22 +183,6 @@
   }
 
   @Nonnull
-<<<<<<< HEAD
-  private static Product getProductMock(
-      @Nonnull final Set<Reference<Category>> references,
-      @Nullable final CategoryOrderHints categoryOrderHints) {
-    final ProductData productData = mock(ProductData.class);
-    mockProductDataCategories(references, categoryOrderHints, productData);
-    return mockStagedProductData(productData);
-  }
-
-  private static void mockProductDataCategories(
-      @Nonnull final Set<Reference<Category>> references,
-      @Nullable final CategoryOrderHints categoryOrderHints,
-      @Nonnull final ProductData productData) {
-    when(productData.getCategories()).thenReturn(references);
-    when(productData.getCategoryOrderHints()).thenReturn(categoryOrderHints);
-=======
   private static ProductProjection getProductMock(
       @Nonnull final Set<Reference<Category>> references,
       @Nullable final CategoryOrderHints categoryOrderHints) {
@@ -234,7 +197,6 @@
       @Nonnull final ProductProjection product) {
     when(product.getCategories()).thenReturn(references);
     when(product.getCategoryOrderHints()).thenReturn(categoryOrderHints);
->>>>>>> 1bedd07f
   }
 
   @Nonnull
@@ -245,17 +207,4 @@
         categoryReference -> categoryOrderHintMap.put(categoryReference.getId(), "0.1"));
     return CategoryOrderHints.of(categoryOrderHintMap);
   }
-<<<<<<< HEAD
-
-  @Nonnull
-  private static Product mockStagedProductData(@Nonnull final ProductData productData) {
-    final ProductCatalogData productCatalogData = mock(ProductCatalogData.class);
-    when(productCatalogData.getStaged()).thenReturn(productData);
-
-    final Product product = mock(Product.class);
-    when(product.getMasterData()).thenReturn(productCatalogData);
-    return product;
-  }
-=======
->>>>>>> 1bedd07f
 }