package com.commercetools.sync.products.utils;

import com.commercetools.sync.products.ProductSyncMockUtils;
import com.fasterxml.jackson.databind.JsonNode;
import io.sphere.sdk.channels.Channel;
import io.sphere.sdk.models.Asset;
import io.sphere.sdk.models.Reference;
import io.sphere.sdk.models.ResourceIdentifier;
import io.sphere.sdk.products.Price;
import io.sphere.sdk.products.PriceDraft;
import io.sphere.sdk.products.Product;
import io.sphere.sdk.products.ProductVariant;
import io.sphere.sdk.products.ProductVariantDraft;
import io.sphere.sdk.products.attributes.Attribute;
import io.sphere.sdk.products.attributes.AttributeAccess;
import io.sphere.sdk.products.attributes.AttributeDraft;
import io.sphere.sdk.types.CustomFieldsDraft;
import io.sphere.sdk.types.Type;
import org.junit.jupiter.api.Test;

import java.util.ArrayList;
import java.util.HashSet;
import java.util.List;
import java.util.Optional;
import java.util.Set;
import java.util.UUID;

import static com.commercetools.sync.commons.MockUtils.getAssetMockWithCustomFields;
import static com.commercetools.sync.commons.MockUtils.getTypeMock;
import static com.commercetools.sync.products.ProductSyncMockUtils.PRODUCT_KEY_1_RESOURCE_PATH;
import static com.commercetools.sync.products.ProductSyncMockUtils.getChannelMock;
import static com.commercetools.sync.products.ProductSyncMockUtils.getPriceMockWithReferences;
import static com.commercetools.sync.products.ProductSyncMockUtils.getProductVariantMock;
import static com.commercetools.sync.products.utils.VariantReferenceReplacementUtils.isProductReference;
import static com.commercetools.sync.products.utils.VariantReferenceReplacementUtils.isProductReferenceSet;
import static com.commercetools.sync.products.utils.VariantReferenceReplacementUtils.replaceAttributeReferenceIdWithKey;
import static com.commercetools.sync.products.utils.VariantReferenceReplacementUtils.replaceAttributeReferenceSetIdsWithKeys;
import static com.commercetools.sync.products.utils.VariantReferenceReplacementUtils.replaceAttributesReferencesIdsWithKeys;
import static com.commercetools.sync.products.utils.VariantReferenceReplacementUtils.replaceChannelReferenceIdWithKey;
import static com.commercetools.sync.products.utils.VariantReferenceReplacementUtils.replacePricesReferencesIdsWithKeys;
import static com.commercetools.sync.products.utils.VariantReferenceReplacementUtils.replaceVariantsReferenceIdsWithKeys;
import static com.commercetools.sync.products.utils.productvariantupdateactionutils.attributes.AttributeFixtures.BOOLEAN_ATTRIBUTE_TRUE;
import static com.commercetools.sync.products.utils.productvariantupdateactionutils.attributes.AttributeFixtures.CATEGORY_REFERENCE_ATTRIBUTE;
import static com.commercetools.sync.products.utils.productvariantupdateactionutils.attributes.AttributeFixtures.DATE_ATTRIBUTE_2017_11_09;
import static com.commercetools.sync.products.utils.productvariantupdateactionutils.attributes.AttributeFixtures.DATE_TIME_ATTRIBUTE_2016_05_20T01_02_46;
import static com.commercetools.sync.products.utils.productvariantupdateactionutils.attributes.AttributeFixtures.EMPTY_SET_ATTRIBUTE;
import static com.commercetools.sync.products.utils.productvariantupdateactionutils.attributes.AttributeFixtures.ENUM_ATTRIBUTE_BARLABEL_BARKEY;
import static com.commercetools.sync.products.utils.productvariantupdateactionutils.attributes.AttributeFixtures.LENUM_ATTRIBUTE_EN_BAR;
import static com.commercetools.sync.products.utils.productvariantupdateactionutils.attributes.AttributeFixtures.LTEXT_ATTRIBUTE_EN_BAR;
import static com.commercetools.sync.products.utils.productvariantupdateactionutils.attributes.AttributeFixtures.LTEXT_SET_ATTRIBUTE;
import static com.commercetools.sync.products.utils.productvariantupdateactionutils.attributes.AttributeFixtures.MONEY_ATTRIBUTE_EUR_2300;
import static com.commercetools.sync.products.utils.productvariantupdateactionutils.attributes.AttributeFixtures.NUMBER_ATTRIBUTE_10;
import static com.commercetools.sync.products.utils.productvariantupdateactionutils.attributes.AttributeFixtures.PRODUCT_REFERENCE_ATTRIBUTE;
import static com.commercetools.sync.products.utils.productvariantupdateactionutils.attributes.AttributeFixtures.PRODUCT_REFERENCE_SET_ATTRIBUTE;
import static com.commercetools.sync.products.utils.productvariantupdateactionutils.attributes.AttributeFixtures.TEXT_ATTRIBUTE_BAR;
import static com.commercetools.sync.products.utils.productvariantupdateactionutils.attributes.AttributeFixtures.TIME_ATTRIBUTE_10_08_46;
import static io.sphere.sdk.json.SphereJsonUtils.readObjectFromResource;
import static java.util.Arrays.asList;
import static java.util.Collections.singletonList;
import static org.assertj.core.api.Assertions.assertThat;
import static org.mockito.Mockito.mock;
import static org.mockito.Mockito.when;

class VariantReferenceReplacementUtilsTest {

    @Test
    void replaceVariantsReferenceIdsWithKeys_WithExpandedReferences_ShouldReturnVariantDraftsWithReplacedKeys() {
        final Type customType = getTypeMock(UUID.randomUUID().toString(), "customTypeKey");

        final String channelKey = "channelKey";
        final Channel channel = getChannelMock(channelKey);

        final Reference<Channel> channelReference = Reference
            .ofResourceTypeIdAndIdAndObj(Channel.referenceTypeId(), channel.getId(), channel);

        final Reference<Type> priceCustomTypeReference =
            Reference.ofResourceTypeIdAndObj(Type.referenceTypeId(), customType);

        final Price price = ProductSyncMockUtils.getPriceMockWithReferences(channelReference, priceCustomTypeReference);

        final Asset asset =
            getAssetMockWithCustomFields(Reference.ofResourceTypeIdAndObj(Type.referenceTypeId(), customType));

        final ProductVariant productVariant = getProductVariantMock(singletonList(price), singletonList(asset));

        final List<ProductVariantDraft> variantDrafts = replaceVariantsReferenceIdsWithKeys(
            singletonList(productVariant));

        assertThat(variantDrafts).hasSize(1);
        assertThat(variantDrafts.get(0).getPrices()).hasSize(1);
        final ResourceIdentifier<Channel> channelReferenceAfterReplacement =
            variantDrafts.get(0).getPrices().get(0).getChannel();
        assertThat(channelReferenceAfterReplacement).isNotNull();
        // Assert that price channel reference id is replaced with key.
        assertThat(channelReferenceAfterReplacement.getId()).isEqualTo(channelKey);

        final CustomFieldsDraft priceCustomAfterReplacement = variantDrafts.get(0).getPrices().get(0).getCustom();
        assertThat(priceCustomAfterReplacement).isNotNull();
        final ResourceIdentifier<Type> priceCustomTypeAfterReplacement = priceCustomAfterReplacement.getType();
        assertThat(priceCustomTypeAfterReplacement).isNotNull();
        // Assert that price custom type reference id is replaced with key.
        assertThat(priceCustomTypeAfterReplacement.getId()).isEqualTo(customType.getKey());

        assertThat(variantDrafts.get(0).getAssets()).hasSize(1);
        final ResourceIdentifier<Type> referenceReplacedType =
            variantDrafts.get(0).getAssets().get(0).getCustom().getType();
        assertThat(referenceReplacedType).isNotNull();
        // Assert that price asset custom type reference id is replaced with key.
        assertThat(referenceReplacedType.getId()).isEqualTo(customType.getKey());
    }

    @Test
    void replaceVariantsReferenceIdsWithKeys_WithSomeExpandedReferences_ShouldReplaceSomeKeys() {
        final Type customType = getTypeMock(UUID.randomUUID().toString(), "customTypeKey");

        final Reference<Type> priceCustomTypeReference1 =
            Reference.ofResourceTypeIdAndObj(Type.referenceTypeId(), customType);
        final Reference<Type> priceCustomTypeReference2 = Type.referenceOfId(UUID.randomUUID().toString());

        final String channelKey1 = "channelKey1";
        final Channel channel1 = getChannelMock(channelKey1);

        final Reference<Channel> channelReference1 = Reference
            .ofResourceTypeIdAndIdAndObj(Channel.referenceTypeId(), channel1.getId(), channel1);
        final Reference<Channel> channelReference2 = Channel.referenceOfId(UUID.randomUUID().toString());

        final Price price1 = getPriceMockWithReferences(channelReference1, priceCustomTypeReference1);
        final Price price2 = getPriceMockWithReferences(channelReference2, priceCustomTypeReference2);

        final Asset asset1 = getAssetMockWithCustomFields(Reference.ofResourceTypeIdAndObj(Type.referenceTypeId(),
            customType));
        final Asset asset2 = getAssetMockWithCustomFields(Reference.ofResourceTypeIdAndId(Type.referenceTypeId(),
                UUID.randomUUID().toString()));

        final ProductVariant productVariant1 = getProductVariantMock(singletonList(price1), singletonList(asset1));
        final ProductVariant productVariant2 = getProductVariantMock(singletonList(price2), singletonList(asset2));

        final Product product = readObjectFromResource(PRODUCT_KEY_1_RESOURCE_PATH, Product.class);
        final String uuid = UUID.randomUUID().toString();
        final Reference<Product> expandedReference =
            Reference.ofResourceTypeIdAndIdAndObj(Product.referenceTypeId(), uuid, product);
        final Attribute expandedProductRefAttribute =
            Attribute.of("attrName", AttributeAccess.ofProductReference(), expandedReference);

        when(productVariant2.getAttributes()).thenReturn(singletonList(expandedProductRefAttribute));

        final Reference<Product> nonExpandedReference = Product.referenceOfId(uuid);
        final Attribute nonExpandedProductRefAttribute =
            Attribute.of("attrName", AttributeAccess.ofProductReference(), nonExpandedReference);
        when(productVariant1.getAttributes()).thenReturn(singletonList(nonExpandedProductRefAttribute));


        final List<ProductVariantDraft> variantDrafts = replaceVariantsReferenceIdsWithKeys(
            asList(productVariant1, productVariant2));

        assertThat(variantDrafts).hasSize(2);
        assertThat(variantDrafts.get(0).getPrices()).hasSize(1);
<<<<<<< HEAD
        final ResourceIdentifier<Channel> channel1ReferenceAfterReplacement = variantDrafts.get(0).getPrices().get(0)
                                                                                           .getChannel();
=======
        final ResourceIdentifier<Channel> channel1ReferenceAfterReplacement =
            variantDrafts.get(0).getPrices().get(0).getChannel();
>>>>>>> 1023086a
        assertThat(channel1ReferenceAfterReplacement).isNotNull();
        assertThat(channel1ReferenceAfterReplacement.getId()).isEqualTo(channelKey1);

        final CustomFieldsDraft price1CustomFieldsAfterReplacement =
            variantDrafts.get(0).getPrices().get(0).getCustom();
        assertThat(price1CustomFieldsAfterReplacement).isNotNull();
        final ResourceIdentifier<Type> priceCustomType1ReferenceAfterReplacement =
            price1CustomFieldsAfterReplacement.getType();
        assertThat(priceCustomType1ReferenceAfterReplacement).isNotNull();
        // Asset price custom type reference id is replaced with key.
        assertThat(priceCustomType1ReferenceAfterReplacement.getId()).isEqualTo(customType.getKey());

        assertThat(variantDrafts.get(0).getAssets()).hasSize(1);
        final ResourceIdentifier<Type> asset1CustomType = variantDrafts.get(0).getAssets().get(0).getCustom().getType();
        assertThat(asset1CustomType).isNotNull();
        assertThat(asset1CustomType.getId()).isEqualTo(customType.getKey());

        assertThat(variantDrafts.get(1).getPrices()).hasSize(1);
<<<<<<< HEAD
        final ResourceIdentifier<Channel> channel2ReferenceAfterReplacement = variantDrafts.get(1).getPrices().get(0)
                                                                                           .getChannel();
=======
        final ResourceIdentifier<Channel> channel2ReferenceAfterReplacement =
            variantDrafts.get(1).getPrices().get(0).getChannel();
>>>>>>> 1023086a
        assertThat(channel2ReferenceAfterReplacement).isNotNull();
        // Asset price channel reference id is not replaced.
        assertThat(channel2ReferenceAfterReplacement.getId()).isEqualTo(channelReference2.getId());

        final CustomFieldsDraft price2CustomFieldsAfterReplacement =
            variantDrafts.get(1).getPrices().get(0).getCustom();
        assertThat(price2CustomFieldsAfterReplacement).isNotNull();
        final ResourceIdentifier<Type> priceCustomType2ReferenceAfterReplacement =
            price2CustomFieldsAfterReplacement.getType();
        assertThat(priceCustomType2ReferenceAfterReplacement).isNotNull();
        // Asset price custom type reference id is not replaced.
        assertThat(priceCustomType2ReferenceAfterReplacement.getId()).isEqualTo(priceCustomTypeReference2.getId());

        assertThat(variantDrafts.get(1).getAssets()).hasSize(1);
        final ResourceIdentifier<Type> asset2CustomType = variantDrafts.get(1).getAssets().get(0).getCustom().getType();
        assertThat(asset2CustomType).isNotNull();
        // Asset price asset custom type reference id is not replaced.
        assertThat(asset2CustomType.getId()).isEqualTo(asset2.getCustom().getType().getId());

        final JsonNode productReference1Value = variantDrafts.get(0).getAttributes().get(0).getValue();
        assertThat(productReference1Value).isNotNull();
        assertThat(productReference1Value.get("id")).isNotNull();
        assertThat(productReference1Value.get("id").asText()).isEqualTo(uuid);


        final JsonNode productReference2Value = variantDrafts.get(1).getAttributes().get(0).getValue();
        assertThat(productReference2Value).isNotNull();
        assertThat(productReference2Value.get("id")).isNotNull();
        assertThat(productReference2Value.get("id").asText()).isEqualTo("productKey1");
    }

    @Test
    void replaceVariantsReferenceIdsWithKeys_WithNoExpandedReferences_ShouldNotReplaceIds() {
        final Reference<Channel> channelReference = Channel.referenceOfId(UUID.randomUUID().toString());
        final Reference<Type> customTypeReference = Type.referenceOfId(UUID.randomUUID().toString());

        final Asset asset2 = getAssetMockWithCustomFields(Reference.ofResourceTypeIdAndId(Type.referenceTypeId(),
            UUID.randomUUID().toString()));

        final Price price = getPriceMockWithReferences(channelReference, customTypeReference);
        final ProductVariant productVariant = getProductVariantMock(singletonList(price), singletonList(asset2));

        final List<ProductVariantDraft> variantDrafts =
            replaceVariantsReferenceIdsWithKeys(singletonList(productVariant));

        assertThat(variantDrafts).hasSize(1);
        assertThat(variantDrafts.get(0).getPrices()).hasSize(1);
<<<<<<< HEAD
        final ResourceIdentifier<Channel> channelReferenceAfterReplacement = variantDrafts.get(0).getPrices().get(0)
                                                                                          .getChannel();
=======
        final ResourceIdentifier<Channel> channelReferenceAfterReplacement =
            variantDrafts.get(0).getPrices().get(0).getChannel();
>>>>>>> 1023086a
        assertThat(channelReferenceAfterReplacement).isNotNull();
        // Assert price channel reference id is not replaced.
        assertThat(channelReferenceAfterReplacement.getId()).isEqualTo(channelReference.getId());


        final CustomFieldsDraft priceCustomFields = variantDrafts.get(0).getPrices().get(0).getCustom();
        assertThat(priceCustomFields).isNotNull();
        final ResourceIdentifier<Type> priceCustomTypeAfterReplacement = priceCustomFields.getType();
        // Assert price custom type reference id is not replaced.
        assertThat(priceCustomTypeAfterReplacement.getId()).isEqualTo(customTypeReference.getId());

        assertThat(variantDrafts.get(0).getAssets()).hasSize(1);
        final ResourceIdentifier<Type> assetCustomTypeReference = variantDrafts.get(0).getAssets().get(0)
                                                                               .getCustom().getType();
        assertThat(assetCustomTypeReference).isNotNull();
        // Assert asset custom type reference id is not replaced.
        assertThat(assetCustomTypeReference.getId()).isEqualTo(variantDrafts.get(0).getAssets().get(0)
                                                                            .getCustom().getType().getId());
    }

    @Test
    void replacePricesReferencesIdsWithKeys_WithNoExpandedReferences_ShouldNotReplaceIds() {
        final Reference<Channel> channelReference = Channel.referenceOfId(UUID.randomUUID().toString());
        final Reference<Type> typeReference = Type.referenceOfId(UUID.randomUUID().toString());

        final Price price = getPriceMockWithReferences(channelReference, typeReference);
        final ProductVariant productVariant = getProductVariantMock(singletonList(price));

        final List<PriceDraft> priceDrafts = replacePricesReferencesIdsWithKeys(productVariant);

        assertThat(priceDrafts).hasSize(1);
        final PriceDraft priceDraftAfterReplacement = priceDrafts.get(0);

<<<<<<< HEAD
        final ResourceIdentifier<Channel> channelReferenceAfterReplacement = priceDraftAfterReplacement.getChannel();
=======
        final ResourceIdentifier<Channel> channelReferenceAfterReplacement = priceDraftAfterReplacement.getChannel();;
>>>>>>> 1023086a
        assertThat(channelReferenceAfterReplacement).isNotNull();
        // Assert Id is not replaced with key.
        assertThat(channelReferenceAfterReplacement.getId()).isEqualTo(channelReference.getId());

        final CustomFieldsDraft customAfterReplacement = priceDraftAfterReplacement.getCustom();
        assertThat(customAfterReplacement).isNotNull();
        final ResourceIdentifier<Type> customTypeAfterReplacement = customAfterReplacement.getType();

        assertThat(customTypeAfterReplacement).isNotNull();
        // Assert Id is not replaced with key.
        assertThat(customTypeAfterReplacement.getId()).isEqualTo(typeReference.getId());
    }

    @Test
    void replacePricesReferencesIdsWithKeys_WithAllExpandedReferences_ShouldReplaceIds() {
        final Type customType = getTypeMock(UUID.randomUUID().toString(), "customTypeKey");

        final String channelKey1 = "channelKey1";
        final String channelKey2 = "channelKey2";

        final Channel channel1 = getChannelMock(channelKey1);
        final Channel channel2 = getChannelMock(channelKey2);

        final Reference<Channel> channelReference1 =
            Reference.ofResourceTypeIdAndIdAndObj(Channel.referenceTypeId(), channel1.getId(), channel1);
        final Reference<Channel> channelReference2 =
            Reference.ofResourceTypeIdAndIdAndObj(Channel.referenceTypeId(), channel2.getId(), channel2);
        final Reference<Type> customTypeReference =
            Reference.ofResourceTypeIdAndObj(Type.referenceTypeId(), customType);

        final Price price1 = ProductSyncMockUtils.getPriceMockWithReferences(channelReference1, customTypeReference);
        final Price price2 = ProductSyncMockUtils.getPriceMockWithReferences(channelReference2, customTypeReference);

        final ProductVariant productVariant = getProductVariantMock(asList(price1, price2));

        final List<PriceDraft> priceDrafts = replacePricesReferencesIdsWithKeys(productVariant);

        assertThat(priceDrafts).hasSize(2);

        final PriceDraft priceDraft1AfterReplacement = priceDrafts.get(0);
        final ResourceIdentifier<Channel> channelReference1AfterReplacement = priceDraft1AfterReplacement.getChannel();
        assertThat(channelReference1AfterReplacement).isNotNull();
        // Assert id is replaced with key.
        assertThat(channelReference1AfterReplacement.getId()).isEqualTo(channelKey1);

        final CustomFieldsDraft custom1AfterReplacement = priceDraft1AfterReplacement.getCustom();
        assertThat(custom1AfterReplacement).isNotNull();
        final ResourceIdentifier<Type> customType1AfterReplacement = custom1AfterReplacement.getType();
        assertThat(customType1AfterReplacement).isNotNull();
        // Assert id is replaced with key.
        assertThat(customType1AfterReplacement.getId()).isEqualTo(customType.getKey());


        final PriceDraft priceDraft2AfterReplacement = priceDrafts.get(1);
        final ResourceIdentifier<Channel> channelReference2AfterReplacement = priceDraft2AfterReplacement.getChannel();
        assertThat(channelReference2AfterReplacement).isNotNull();
        // Assert id is replaced with key.
        assertThat(channelReference2AfterReplacement.getId()).isEqualTo(channelKey2);

        final CustomFieldsDraft custom2AfterReplacement = priceDraft2AfterReplacement.getCustom();
        assertThat(custom2AfterReplacement).isNotNull();
        final ResourceIdentifier<Type> customType2AfterReplacement = custom2AfterReplacement.getType();
        assertThat(customType2AfterReplacement).isNotNull();
        // Assert id is replaced with key.
        assertThat(customType2AfterReplacement.getId()).isEqualTo(customType.getKey());
    }

    @Test
    void replacePricesReferencesIdsWithKeys_WithSomeExpandedReferences_ShouldReplaceOnlyExpandedIds() {
        final Type customType = getTypeMock(UUID.randomUUID().toString(), "customTypeKey");
        final String channelKey1 = "channelKey1";

        final Channel channel1 = getChannelMock(channelKey1);

        final Reference<Channel> channelReference1 =
            Reference.ofResourceTypeIdAndIdAndObj(Channel.referenceTypeId(), channel1.getId(), channel1);
        final Reference<Channel> channelReference2 = Channel.referenceOfId(UUID.randomUUID().toString());

        final Reference<Type> typeReference1 = Reference.ofResourceTypeIdAndObj(Type.referenceTypeId(), customType);
        final Reference<Type> typeReference2 = Type.referenceOfId(UUID.randomUUID().toString());

        final Price price1 = getPriceMockWithReferences(channelReference1, typeReference1);
        final Price price2 = getPriceMockWithReferences(channelReference2, typeReference2);

        final ProductVariant productVariant = getProductVariantMock(asList(price1, price2));

        final List<PriceDraft> priceDrafts = replacePricesReferencesIdsWithKeys(productVariant);

        assertThat(priceDrafts).hasSize(2);

        final ResourceIdentifier<Channel> channelReference1AfterReplacement = priceDrafts.get(0).getChannel();
        assertThat(channelReference1AfterReplacement).isNotNull();
        // Assert expanded reference has id replaced with key.
        assertThat(channelReference1AfterReplacement.getId()).isEqualTo(channelKey1);

        final ResourceIdentifier<Channel> channelReference2AfterReplacement = priceDrafts.get(1).getChannel();
        assertThat(channelReference2AfterReplacement).isNotNull();
        // Assert non expanded reference has id not replaced.
        assertThat(channelReference2AfterReplacement.getId()).isEqualTo(channelReference2.getId());

        final CustomFieldsDraft customType1AfterReplacement = priceDrafts.get(0).getCustom();
        assertThat(customType1AfterReplacement).isNotNull();
        assertThat(customType1AfterReplacement.getType()).isNotNull();
        // Assert expanded reference has id replaced with key.
        assertThat(customType1AfterReplacement.getType().getId()).isEqualTo(customType.getKey());

        final CustomFieldsDraft customType2AfterReplacement = priceDrafts.get(1).getCustom();
        assertThat(customType2AfterReplacement).isNotNull();
        assertThat(customType2AfterReplacement.getType()).isNotNull();
        // Assert expanded reference has id not replaced.
        assertThat(customType2AfterReplacement.getType().getId()).isEqualTo(typeReference2.getId());
    }

    @Test
    void replaceChannelReferenceIdWithKey_WithNonExpandedReferences_ShouldReturnReferenceWithoutReplacedKeys() {
        final String channelId = UUID.randomUUID().toString();
        final Reference<Channel> channelReference = Channel.referenceOfId(channelId);
        final Price price = getPriceMockWithReferences(channelReference, null);

        final Reference<Channel> channelReferenceWithKey = replaceChannelReferenceIdWithKey(price);

        assertThat(channelReferenceWithKey).isNotNull();
        assertThat(channelReferenceWithKey.getId()).isEqualTo(channelId);
    }

    @Test
    void replaceChannelReferenceIdWithKey_WithExpandedReferences_ShouldReturnReplaceReferenceIdsWithKey() {
        final String channelKey = "channelKey";
        final Channel channel = getChannelMock(channelKey);

        final Reference<Channel> channelReference = Reference
            .ofResourceTypeIdAndIdAndObj(Channel.referenceTypeId(), channel.getId(), channel);
        final Price price = getPriceMockWithReferences(channelReference, null);


        final Reference<Channel> channelReferenceWithKey = replaceChannelReferenceIdWithKey(price);

        assertThat(channelReferenceWithKey).isNotNull();
        assertThat(channelReferenceWithKey.getId()).isEqualTo(channelKey);
    }

    @Test
    void replaceChannelReferenceIdWithKey_WithNullChannelReference_ShouldReturnNull() {
        final Price price = getPriceMockWithReferences(null, null);

        final Reference<Channel> channelReferenceWithKey = replaceChannelReferenceIdWithKey(price);

        assertThat(channelReferenceWithKey).isNull();
    }

    @Test
    void replaceAttributeReferenceIdWithKey_WithTextAttribute_ShouldReturnEmptyOptional() {
        final Attribute attribute = Attribute.of("attrName", AttributeAccess.ofText(), "value");
        final Optional<Reference<Product>> attributeReferenceIdWithKey = replaceAttributeReferenceIdWithKey(attribute);

        assertThat(attributeReferenceIdWithKey).isEmpty();
    }

    @Test
    void replaceAttributeReferenceIdWithKey_WithProductReferenceSetAttribute_ShouldReturnEmptyOptional() {
        final Attribute attribute =
            Attribute.of("attrName", AttributeAccess.ofProductReferenceSet(), new HashSet<>());
        final Optional<Reference<Product>> attributeReferenceIdWithKey = replaceAttributeReferenceIdWithKey(attribute);

        assertThat(attributeReferenceIdWithKey).isEmpty();
    }

    @Test
    void replaceAttributeReferenceIdWithKey_WithNonExpandedProductReferenceAttribute_ShouldNotReplaceId() {
        final Reference<Product> nonExpandedReference = Product.referenceOfId(UUID.randomUUID().toString());
        final Attribute attribute =
            Attribute.of("attrName", AttributeAccess.ofProductReference(), nonExpandedReference);
        final Optional<Reference<Product>> attributeReferenceIdWithKey = replaceAttributeReferenceIdWithKey(attribute);

        assertThat(attributeReferenceIdWithKey).contains(nonExpandedReference);
    }

    @Test
    void replaceAttributeReferenceIdWithKey_WithExpandedProductReferenceAttribute_ShouldReplaceId() {
        final Product product = readObjectFromResource(PRODUCT_KEY_1_RESOURCE_PATH, Product.class);
        final Reference<Product> expandedReference =
            Reference.ofResourceTypeIdAndIdAndObj(Product.referenceTypeId(), UUID.randomUUID().toString(), product);
        final Attribute attribute =
            Attribute.of("attrName", AttributeAccess.ofProductReference(), expandedReference);
        final Optional<Reference<Product>> attributeReferenceIdWithKey = replaceAttributeReferenceIdWithKey(attribute);
        assertThat(attributeReferenceIdWithKey).contains(Product.referenceOfId("productKey1"));
    }

    @Test
    void replaceAttributeReferenceSetIdsWithKeys_WithTextAttribute_ShouldReturnEmptyOptional() {
        final Attribute attribute = Attribute.of("attrName", AttributeAccess.ofText(), "value");
        final Optional<Set<Reference<Product>>> attributeReferenceSetIdsWithKeys =
            replaceAttributeReferenceSetIdsWithKeys(attribute);

        assertThat(attributeReferenceSetIdsWithKeys).isEmpty();
    }

    @Test
    void replaceAttributesReferencesIdsWithKeys_WithNoAttributes_ShouldNotReplaceIds() {
        final ProductVariant variant = mock(ProductVariant.class);
        when(variant.getAttributes()).thenReturn(new ArrayList<>());
        final List<AttributeDraft> replacedDrafts = replaceAttributesReferencesIdsWithKeys(variant);
        assertThat(replacedDrafts).isEmpty();
    }

    @Test
    void replaceAttributesReferencesIdsWithKeys_WithAttributesWithNoReferences_ShouldNotChangeAttributes() {
        final Product product = readObjectFromResource(PRODUCT_KEY_1_RESOURCE_PATH, Product.class);
        final ProductVariant masterVariant = product.getMasterData().getStaged().getMasterVariant();
        final List<AttributeDraft> replacedDrafts = replaceAttributesReferencesIdsWithKeys(masterVariant);
        replacedDrafts.forEach(attributeDraft -> {
            final String name = attributeDraft.getName();
            final Attribute originalAttribute = masterVariant.getAttribute(name);
            assertThat(originalAttribute).isNotNull();
            assertThat(originalAttribute.getValueAsJsonNode()).isEqualTo(attributeDraft.getValue());
        });
    }

    @Test
    void isProductReference_WithDifferentAttributeTypes_ShouldBeTrueForProductReferenceAttributeOnly() {
        assertThat(isProductReference(BOOLEAN_ATTRIBUTE_TRUE)).isFalse();
        assertThat(isProductReference(TEXT_ATTRIBUTE_BAR)).isFalse();
        assertThat(isProductReference(LTEXT_ATTRIBUTE_EN_BAR)).isFalse();
        assertThat(isProductReference(ENUM_ATTRIBUTE_BARLABEL_BARKEY)).isFalse();
        assertThat(isProductReference(LENUM_ATTRIBUTE_EN_BAR)).isFalse();
        assertThat(isProductReference(NUMBER_ATTRIBUTE_10)).isFalse();
        assertThat(isProductReference(MONEY_ATTRIBUTE_EUR_2300)).isFalse();
        assertThat(isProductReference(DATE_ATTRIBUTE_2017_11_09)).isFalse();
        assertThat(isProductReference(TIME_ATTRIBUTE_10_08_46)).isFalse();
        assertThat(isProductReference(DATE_TIME_ATTRIBUTE_2016_05_20T01_02_46)).isFalse();
        assertThat(isProductReference(PRODUCT_REFERENCE_SET_ATTRIBUTE)).isFalse();
        assertThat(isProductReference(CATEGORY_REFERENCE_ATTRIBUTE)).isFalse();
        assertThat(isProductReference(LTEXT_SET_ATTRIBUTE)).isFalse();
        assertThat(isProductReference(EMPTY_SET_ATTRIBUTE)).isFalse();
        assertThat(isProductReference(PRODUCT_REFERENCE_ATTRIBUTE)).isTrue();
    }

    @Test
    void isProductReferenceSet_WithDifferentAttributeTypes_ShouldBeTrueForProductReferenceSetAttributeOnly() {
        assertThat(isProductReferenceSet(BOOLEAN_ATTRIBUTE_TRUE)).isFalse();
        assertThat(isProductReferenceSet(TEXT_ATTRIBUTE_BAR)).isFalse();
        assertThat(isProductReferenceSet(LTEXT_ATTRIBUTE_EN_BAR)).isFalse();
        assertThat(isProductReferenceSet(ENUM_ATTRIBUTE_BARLABEL_BARKEY)).isFalse();
        assertThat(isProductReferenceSet(LENUM_ATTRIBUTE_EN_BAR)).isFalse();
        assertThat(isProductReferenceSet(NUMBER_ATTRIBUTE_10)).isFalse();
        assertThat(isProductReferenceSet(MONEY_ATTRIBUTE_EUR_2300)).isFalse();
        assertThat(isProductReferenceSet(DATE_ATTRIBUTE_2017_11_09)).isFalse();
        assertThat(isProductReferenceSet(TIME_ATTRIBUTE_10_08_46)).isFalse();
        assertThat(isProductReferenceSet(DATE_TIME_ATTRIBUTE_2016_05_20T01_02_46)).isFalse();
        assertThat(isProductReferenceSet(PRODUCT_REFERENCE_ATTRIBUTE)).isFalse();
        assertThat(isProductReferenceSet(CATEGORY_REFERENCE_ATTRIBUTE)).isFalse();
        assertThat(isProductReferenceSet(LTEXT_SET_ATTRIBUTE)).isFalse();
        assertThat(isProductReferenceSet(EMPTY_SET_ATTRIBUTE)).isFalse();
        assertThat(isProductReferenceSet(PRODUCT_REFERENCE_SET_ATTRIBUTE)).isTrue();
    }
}<|MERGE_RESOLUTION|>--- conflicted
+++ resolved
@@ -155,13 +155,9 @@
 
         assertThat(variantDrafts).hasSize(2);
         assertThat(variantDrafts.get(0).getPrices()).hasSize(1);
-<<<<<<< HEAD
-        final ResourceIdentifier<Channel> channel1ReferenceAfterReplacement = variantDrafts.get(0).getPrices().get(0)
-                                                                                           .getChannel();
-=======
+
         final ResourceIdentifier<Channel> channel1ReferenceAfterReplacement =
             variantDrafts.get(0).getPrices().get(0).getChannel();
->>>>>>> 1023086a
         assertThat(channel1ReferenceAfterReplacement).isNotNull();
         assertThat(channel1ReferenceAfterReplacement.getId()).isEqualTo(channelKey1);
 
@@ -180,13 +176,9 @@
         assertThat(asset1CustomType.getId()).isEqualTo(customType.getKey());
 
         assertThat(variantDrafts.get(1).getPrices()).hasSize(1);
-<<<<<<< HEAD
-        final ResourceIdentifier<Channel> channel2ReferenceAfterReplacement = variantDrafts.get(1).getPrices().get(0)
-                                                                                           .getChannel();
-=======
+
         final ResourceIdentifier<Channel> channel2ReferenceAfterReplacement =
             variantDrafts.get(1).getPrices().get(0).getChannel();
->>>>>>> 1023086a
         assertThat(channel2ReferenceAfterReplacement).isNotNull();
         // Asset price channel reference id is not replaced.
         assertThat(channel2ReferenceAfterReplacement.getId()).isEqualTo(channelReference2.getId());
@@ -234,13 +226,9 @@
 
         assertThat(variantDrafts).hasSize(1);
         assertThat(variantDrafts.get(0).getPrices()).hasSize(1);
-<<<<<<< HEAD
-        final ResourceIdentifier<Channel> channelReferenceAfterReplacement = variantDrafts.get(0).getPrices().get(0)
-                                                                                          .getChannel();
-=======
+
         final ResourceIdentifier<Channel> channelReferenceAfterReplacement =
             variantDrafts.get(0).getPrices().get(0).getChannel();
->>>>>>> 1023086a
         assertThat(channelReferenceAfterReplacement).isNotNull();
         // Assert price channel reference id is not replaced.
         assertThat(channelReferenceAfterReplacement.getId()).isEqualTo(channelReference.getId());
@@ -274,11 +262,7 @@
         assertThat(priceDrafts).hasSize(1);
         final PriceDraft priceDraftAfterReplacement = priceDrafts.get(0);
 
-<<<<<<< HEAD
         final ResourceIdentifier<Channel> channelReferenceAfterReplacement = priceDraftAfterReplacement.getChannel();
-=======
-        final ResourceIdentifier<Channel> channelReferenceAfterReplacement = priceDraftAfterReplacement.getChannel();;
->>>>>>> 1023086a
         assertThat(channelReferenceAfterReplacement).isNotNull();
         // Assert Id is not replaced with key.
         assertThat(channelReferenceAfterReplacement.getId()).isEqualTo(channelReference.getId());
