package com.commercetools.sync.products.utils;

import static com.commercetools.sync.commons.MockUtils.getAssetMockWithCustomFields;
import static com.commercetools.sync.products.ProductSyncMockUtils.PRODUCT_KEY_1_RESOURCE_PATH;
import static com.commercetools.sync.products.ProductSyncMockUtils.getPriceMockWithReferences;
import static com.commercetools.sync.products.ProductSyncMockUtils.getProductVariantMock;
import static com.commercetools.sync.products.utils.VariantReferenceResolutionUtils.isProductReference;
import static com.commercetools.sync.products.utils.VariantReferenceResolutionUtils.isProductReferenceSet;
import static com.commercetools.sync.products.utils.VariantReferenceResolutionUtils.mapToPriceDrafts;
import static com.commercetools.sync.products.utils.VariantReferenceResolutionUtils.mapToProductVariantDrafts;
import static com.commercetools.sync.products.utils.VariantReferenceResolutionUtils.replaceAttributeReferenceIdWithKey;
import static com.commercetools.sync.products.utils.VariantReferenceResolutionUtils.replaceAttributeReferenceSetIdsWithKeys;
import static com.commercetools.sync.products.utils.VariantReferenceResolutionUtils.replaceAttributesReferencesIdsWithKeys;
import static com.commercetools.sync.products.utils.productvariantupdateactionutils.attributes.AttributeFixtures.BOOLEAN_ATTRIBUTE_TRUE;
import static com.commercetools.sync.products.utils.productvariantupdateactionutils.attributes.AttributeFixtures.CATEGORY_REFERENCE_ATTRIBUTE;
import static com.commercetools.sync.products.utils.productvariantupdateactionutils.attributes.AttributeFixtures.DATE_ATTRIBUTE_2017_11_09;
import static com.commercetools.sync.products.utils.productvariantupdateactionutils.attributes.AttributeFixtures.DATE_TIME_ATTRIBUTE_2016_05_20T01_02_46;
import static com.commercetools.sync.products.utils.productvariantupdateactionutils.attributes.AttributeFixtures.EMPTY_SET_ATTRIBUTE;
import static com.commercetools.sync.products.utils.productvariantupdateactionutils.attributes.AttributeFixtures.ENUM_ATTRIBUTE_BARLABEL_BARKEY;
import static com.commercetools.sync.products.utils.productvariantupdateactionutils.attributes.AttributeFixtures.LENUM_ATTRIBUTE_EN_BAR;
import static com.commercetools.sync.products.utils.productvariantupdateactionutils.attributes.AttributeFixtures.LTEXT_ATTRIBUTE_EN_BAR;
import static com.commercetools.sync.products.utils.productvariantupdateactionutils.attributes.AttributeFixtures.LTEXT_SET_ATTRIBUTE;
import static com.commercetools.sync.products.utils.productvariantupdateactionutils.attributes.AttributeFixtures.MONEY_ATTRIBUTE_EUR_2300;
import static com.commercetools.sync.products.utils.productvariantupdateactionutils.attributes.AttributeFixtures.NUMBER_ATTRIBUTE_10;
import static com.commercetools.sync.products.utils.productvariantupdateactionutils.attributes.AttributeFixtures.PRODUCT_REFERENCE_ATTRIBUTE;
import static com.commercetools.sync.products.utils.productvariantupdateactionutils.attributes.AttributeFixtures.PRODUCT_REFERENCE_SET_ATTRIBUTE;
import static com.commercetools.sync.products.utils.productvariantupdateactionutils.attributes.AttributeFixtures.TEXT_ATTRIBUTE_BAR;
import static com.commercetools.sync.products.utils.productvariantupdateactionutils.attributes.AttributeFixtures.TIME_ATTRIBUTE_10_08_46;
import static io.sphere.sdk.json.SphereJsonUtils.readObjectFromResource;
import static java.util.Arrays.asList;
import static java.util.Collections.singletonList;
import static org.assertj.core.api.Assertions.assertThat;
import static org.mockito.Mockito.mock;
import static org.mockito.Mockito.when;

import io.sphere.sdk.channels.Channel;
import io.sphere.sdk.customergroups.CustomerGroup;
import io.sphere.sdk.models.Asset;
import io.sphere.sdk.models.Reference;
import io.sphere.sdk.models.ResourceIdentifier;
import io.sphere.sdk.products.Price;
import io.sphere.sdk.products.PriceDraft;
import io.sphere.sdk.products.Product;
import io.sphere.sdk.products.ProductProjection;
import io.sphere.sdk.products.ProductProjectionType;
import io.sphere.sdk.products.ProductVariant;
import io.sphere.sdk.products.ProductVariantDraft;
import io.sphere.sdk.products.attributes.Attribute;
import io.sphere.sdk.products.attributes.AttributeAccess;
import io.sphere.sdk.products.attributes.AttributeDraft;
import io.sphere.sdk.types.CustomFieldsDraft;
import io.sphere.sdk.types.Type;
import java.util.ArrayList;
import java.util.HashMap;
import java.util.HashSet;
import java.util.List;
import java.util.Map;
import java.util.Optional;
import java.util.Set;
import java.util.UUID;
import org.junit.jupiter.api.AfterEach;
import org.junit.jupiter.api.Test;

class VariantReferenceResolutionUtilsTest {

  Map<String, String> idToKeyValueMap = new HashMap<>();

  @AfterEach
  void clearCache() {
    idToKeyValueMap.clear();
  }

  @Test
  void
      mapToProductVariantDrafts_WithReferenceIdToKeyValuesCached_ShouldReturnVariantDraftsWithReplacedKeys() {
<<<<<<< HEAD
    Map<String, String> idToKeyValueMap = new HashMap<>();
=======
>>>>>>> 1bedd07f

    final String customTypeId = UUID.randomUUID().toString();
    final String customTypeKey = "customTypeKey";
    idToKeyValueMap.put(customTypeId, customTypeKey);

    final String channelKey = "channelKey";
    final String channelId = UUID.randomUUID().toString();
    idToKeyValueMap.put(channelId, channelKey);

    final Reference<Channel> channelReference = Reference.of(Channel.referenceTypeId(), channelId);

    final Reference<Type> priceCustomTypeReference =
        Reference.of(Type.referenceTypeId(), customTypeId);

    final String customerGroupId = "customer-group-id";
    final String customerGroupKey = "customer-group-key";
    idToKeyValueMap.put(customerGroupId, customerGroupKey);

    final Reference<CustomerGroup> customerGroupReference =
        Reference.of(CustomerGroup.referenceTypeId(), customerGroupId);

    final Price price =
        getPriceMockWithReferences(
            channelReference, priceCustomTypeReference, customerGroupReference);

    final Asset asset =
        getAssetMockWithCustomFields(Reference.of(Type.referenceTypeId(), customTypeId));

    final ProductVariant productVariant =
        getProductVariantMock(singletonList(price), singletonList(asset));

    final List<ProductVariantDraft> variantDrafts =
        mapToProductVariantDrafts(singletonList(productVariant), idToKeyValueMap);

    assertThat(variantDrafts).hasSize(1);
    assertThat(variantDrafts.get(0).getPrices()).hasSize(1);
    final ResourceIdentifier<Channel> channelReferenceAfterReplacement =
        variantDrafts.get(0).getPrices().get(0).getChannel();
    assertThat(channelReferenceAfterReplacement).isNotNull();
    assertThat(channelReferenceAfterReplacement.getKey()).isEqualTo(channelKey);

    final CustomFieldsDraft priceCustomAfterReplacement =
        variantDrafts.get(0).getPrices().get(0).getCustom();
    assertThat(priceCustomAfterReplacement).isNotNull();
    final ResourceIdentifier<Type> priceCustomTypeAfterReplacement =
        priceCustomAfterReplacement.getType();
    assertThat(priceCustomTypeAfterReplacement).isNotNull();
    assertThat(priceCustomTypeAfterReplacement.getKey()).isEqualTo(customTypeKey);

    assertThat(variantDrafts.get(0).getAssets()).hasSize(1);
    final ResourceIdentifier<Type> referenceReplacedType =
        variantDrafts.get(0).getAssets().get(0).getCustom().getType();
    assertThat(referenceReplacedType).isNotNull();
    assertThat(referenceReplacedType.getKey()).isEqualTo(customTypeKey);
  }

  @Test
  void mapToProductVariantDrafts_WithReferenceIdToKeyValuesNoneCached_ShouldNotReplaceIds() {
<<<<<<< HEAD
    Map<String, String> idToKeyValueMap = new HashMap<>();
=======
>>>>>>> 1bedd07f
    final Reference<Channel> channelReference = Channel.referenceOfId(UUID.randomUUID().toString());
    final Reference<Type> customTypeReference = Type.referenceOfId(UUID.randomUUID().toString());

    final Asset asset2 =
        getAssetMockWithCustomFields(
            Reference.ofResourceTypeIdAndId(Type.referenceTypeId(), UUID.randomUUID().toString()));

    final Price price = getPriceMockWithReferences(channelReference, customTypeReference, null);
    final ProductVariant productVariant =
        getProductVariantMock(singletonList(price), singletonList(asset2));

    final List<ProductVariantDraft> variantDrafts =
        mapToProductVariantDrafts(singletonList(productVariant), idToKeyValueMap);

    assertThat(variantDrafts).hasSize(1);
    assertThat(variantDrafts.get(0).getPrices()).hasSize(1);

    final ResourceIdentifier<Channel> channelReferenceAfterReplacement =
        variantDrafts.get(0).getPrices().get(0).getChannel();
    assertThat(channelReferenceAfterReplacement).isNotNull();
    // Assert price channel reference id is not replaced.
    assertThat(channelReferenceAfterReplacement.getId()).isEqualTo(channelReference.getId());

    final CustomFieldsDraft priceCustomFields = variantDrafts.get(0).getPrices().get(0).getCustom();
    assertThat(priceCustomFields).isNotNull();
    final ResourceIdentifier<Type> priceCustomTypeAfterReplacement = priceCustomFields.getType();
    // Assert price custom type reference id is not replaced.
    assertThat(priceCustomTypeAfterReplacement.getId()).isEqualTo(customTypeReference.getId());

    assertThat(variantDrafts.get(0).getAssets()).hasSize(1);
    final ResourceIdentifier<Type> assetCustomTypeReference =
        variantDrafts.get(0).getAssets().get(0).getCustom().getType();
    assertThat(assetCustomTypeReference).isNotNull();
    // Assert asset custom type reference id is not replaced.
    assertThat(assetCustomTypeReference.getId())
        .isEqualTo(variantDrafts.get(0).getAssets().get(0).getCustom().getType().getId());
  }

  @Test
  void mapToPriceDraft_WithReferenceIdToKeyValuesNoneCached_ShouldNotReplaceIds() {
<<<<<<< HEAD
    Map<String, String> idToKeyValueMap = new HashMap<>();
=======
>>>>>>> 1bedd07f
    final Reference<Channel> channelReference = Channel.referenceOfId(UUID.randomUUID().toString());
    final Reference<Type> typeReference = Type.referenceOfId(UUID.randomUUID().toString());

    final Price price = getPriceMockWithReferences(channelReference, typeReference, null);
    final ProductVariant productVariant = getProductVariantMock(singletonList(price));

    final List<PriceDraft> priceDrafts = mapToPriceDrafts(productVariant, idToKeyValueMap);

    assertThat(priceDrafts).hasSize(1);
    final PriceDraft priceDraftAfterReplacement = priceDrafts.get(0);

    final ResourceIdentifier<Channel> channelReferenceAfterReplacement =
        priceDraftAfterReplacement.getChannel();
    assertThat(channelReferenceAfterReplacement).isNotNull();
    // Assert Id is not replaced with key.
    assertThat(channelReferenceAfterReplacement.getId()).isEqualTo(channelReference.getId());

    final CustomFieldsDraft customAfterReplacement = priceDraftAfterReplacement.getCustom();
    assertThat(customAfterReplacement).isNotNull();
    final ResourceIdentifier<Type> customTypeAfterReplacement = customAfterReplacement.getType();

    assertThat(customTypeAfterReplacement).isNotNull();
    // Assert Id is not replaced with key.
    assertThat(customTypeAfterReplacement.getId()).isEqualTo(typeReference.getId());
  }

  @Test
  void mapToPriceDraft_WithReferenceIdToKeyValuesCached_ShouldReplaceIds() {
<<<<<<< HEAD
    Map<String, String> idToKeyValueMap = new HashMap<>();
=======
>>>>>>> 1bedd07f
    final String customTypeId = UUID.randomUUID().toString();
    final String customTypeKey = "customTypeKey";
    idToKeyValueMap.put(customTypeId, customTypeKey);

    final String channel1Key = "channel1Key";
    final String channel1Id = UUID.randomUUID().toString();
    idToKeyValueMap.put(channel1Id, channel1Key);

    final String channel2Key = "channel2Key";
    final String channel2Id = UUID.randomUUID().toString();
    idToKeyValueMap.put(channel2Id, channel2Key);

    final Reference<Channel> channelReference1 =
        Reference.of(Channel.referenceTypeId(), channel1Id);
    final Reference<Channel> channelReference2 =
        Reference.of(Channel.referenceTypeId(), channel2Id);
    final Reference<Type> customTypeReference = Reference.of(Type.referenceTypeId(), customTypeId);

    final Price price1 = getPriceMockWithReferences(channelReference1, customTypeReference, null);
    final Price price2 = getPriceMockWithReferences(channelReference2, customTypeReference, null);

    final ProductVariant productVariant = getProductVariantMock(asList(price1, price2));

    final List<PriceDraft> priceDrafts = mapToPriceDrafts(productVariant, idToKeyValueMap);

    assertThat(priceDrafts).hasSize(2);

    final PriceDraft priceDraft1AfterReplacement = priceDrafts.get(0);
    final ResourceIdentifier<Channel> channelReference1AfterReplacement =
        priceDraft1AfterReplacement.getChannel();
    assertThat(channelReference1AfterReplacement).isNotNull();
    assertThat(channelReference1AfterReplacement.getKey()).isEqualTo(channel1Key);

    final CustomFieldsDraft custom1AfterReplacement = priceDraft1AfterReplacement.getCustom();
    assertThat(custom1AfterReplacement).isNotNull();
    final ResourceIdentifier<Type> customType1AfterReplacement = custom1AfterReplacement.getType();
    assertThat(customType1AfterReplacement).isNotNull();
    assertThat(customType1AfterReplacement.getKey()).isEqualTo(customTypeKey);

    final PriceDraft priceDraft2AfterReplacement = priceDrafts.get(1);
    final ResourceIdentifier<Channel> channelReference2AfterReplacement =
        priceDraft2AfterReplacement.getChannel();
    assertThat(channelReference2AfterReplacement).isNotNull();
    assertThat(channelReference2AfterReplacement.getKey()).isEqualTo(channel2Key);

    final CustomFieldsDraft custom2AfterReplacement = priceDraft2AfterReplacement.getCustom();
    assertThat(custom2AfterReplacement).isNotNull();
    final ResourceIdentifier<Type> customType2AfterReplacement = custom2AfterReplacement.getType();
    assertThat(customType2AfterReplacement).isNotNull();
    assertThat(customType2AfterReplacement.getKey()).isEqualTo(customTypeKey);
  }

  @Test
  void replaceAttributeReferenceIdWithKey_WithTextAttribute_ShouldReturnEmptyOptional() {
    final Attribute attribute = Attribute.of("attrName", AttributeAccess.ofText(), "value");
    final Optional<Reference<Product>> attributeReferenceIdWithKey =
        replaceAttributeReferenceIdWithKey(attribute, idToKeyValueMap);

    assertThat(attributeReferenceIdWithKey).isEmpty();
  }

  @Test
  void
      replaceAttributeReferenceIdWithKey_WithProductReferenceSetAttribute_ShouldReturnEmptyOptional() {
    final Attribute attribute =
        Attribute.of("attrName", AttributeAccess.ofProductReferenceSet(), new HashSet<>());
    final Optional<Reference<Product>> attributeReferenceIdWithKey =
        replaceAttributeReferenceIdWithKey(attribute, idToKeyValueMap);

    assertThat(attributeReferenceIdWithKey).isEmpty();
  }

  @Test
  void replaceAttributeReferenceIdWithKey_WithProductReferenceAttribute_ShouldNotReplaceId() {
<<<<<<< HEAD
    final Reference<Product> nonExpandedReference =
=======
    final Reference<Product> unexpandedReference =
>>>>>>> 1bedd07f
        Product.referenceOfId(UUID.randomUUID().toString());
    final Attribute attribute =
        Attribute.of("attrName", AttributeAccess.ofProductReference(), unexpandedReference);
    final Optional<Reference<Product>> attributeReferenceIdWithKey =
        replaceAttributeReferenceIdWithKey(attribute, idToKeyValueMap);

    assertThat(attributeReferenceIdWithKey).contains(unexpandedReference);
  }

  @Test
  void
      replaceAttributeReferenceIdWithKey_WithUnexpandedProductReferenceAttribute_ShouldReplaceId() {
    final String productAttributeKey = "productKey1";
    final String productAttributeId = UUID.randomUUID().toString();
    final Reference<Product> unexpandedReference =
        Reference.ofResourceTypeIdAndId(Product.referenceTypeId(), productAttributeId);

    idToKeyValueMap.put(productAttributeId, productAttributeKey);

    final Attribute attribute =
        Attribute.of("attrName", AttributeAccess.ofProductReference(), unexpandedReference);
    final Optional<Reference<Product>> attributeReferenceIdWithKey =
        replaceAttributeReferenceIdWithKey(attribute, idToKeyValueMap);
    assertThat(attributeReferenceIdWithKey).contains(Product.referenceOfId(productAttributeKey));
  }

  @Test
  void replaceAttributeReferenceSetIdsWithKeys_WithTextAttribute_ShouldReturnEmptyOptional() {
    final Attribute attribute = Attribute.of("attrName", AttributeAccess.ofText(), "value");
    final Optional<Set<Reference<Product>>> attributeReferenceSetIdsWithKeys =
        replaceAttributeReferenceSetIdsWithKeys(attribute, idToKeyValueMap);

    assertThat(attributeReferenceSetIdsWithKeys).isEmpty();
  }

  @Test
  void replaceAttributesReferencesIdsWithKeys_WithNoAttributes_ShouldNotReplaceIds() {
    final ProductVariant variant = mock(ProductVariant.class);
    when(variant.getAttributes()).thenReturn(new ArrayList<>());
    final List<AttributeDraft> replacedDrafts =
        replaceAttributesReferencesIdsWithKeys(variant, idToKeyValueMap);
    assertThat(replacedDrafts).isEmpty();
  }

  @Test
  void
      replaceAttributesReferencesIdsWithKeys_WithAttributesWithNoReferences_ShouldNotChangeAttributes() {
    final ProductProjection product =
        readObjectFromResource(PRODUCT_KEY_1_RESOURCE_PATH, Product.class)
            .toProjection(ProductProjectionType.STAGED);
    final ProductVariant masterVariant = product.getMasterVariant();
    final List<AttributeDraft> replacedDrafts =
        replaceAttributesReferencesIdsWithKeys(masterVariant, idToKeyValueMap);
    replacedDrafts.forEach(
        attributeDraft -> {
          final String name = attributeDraft.getName();
          final Attribute originalAttribute = masterVariant.getAttribute(name);
          assertThat(originalAttribute).isNotNull();
          assertThat(originalAttribute.getValueAsJsonNode()).isEqualTo(attributeDraft.getValue());
        });
  }

  @Test
  void
      isProductReference_WithDifferentAttributeTypes_ShouldBeTrueForProductReferenceAttributeOnly() {
    assertThat(isProductReference(BOOLEAN_ATTRIBUTE_TRUE)).isFalse();
    assertThat(isProductReference(TEXT_ATTRIBUTE_BAR)).isFalse();
    assertThat(isProductReference(LTEXT_ATTRIBUTE_EN_BAR)).isFalse();
    assertThat(isProductReference(ENUM_ATTRIBUTE_BARLABEL_BARKEY)).isFalse();
    assertThat(isProductReference(LENUM_ATTRIBUTE_EN_BAR)).isFalse();
    assertThat(isProductReference(NUMBER_ATTRIBUTE_10)).isFalse();
    assertThat(isProductReference(MONEY_ATTRIBUTE_EUR_2300)).isFalse();
    assertThat(isProductReference(DATE_ATTRIBUTE_2017_11_09)).isFalse();
    assertThat(isProductReference(TIME_ATTRIBUTE_10_08_46)).isFalse();
    assertThat(isProductReference(DATE_TIME_ATTRIBUTE_2016_05_20T01_02_46)).isFalse();
    assertThat(isProductReference(PRODUCT_REFERENCE_SET_ATTRIBUTE)).isFalse();
    assertThat(isProductReference(CATEGORY_REFERENCE_ATTRIBUTE)).isFalse();
    assertThat(isProductReference(LTEXT_SET_ATTRIBUTE)).isFalse();
    assertThat(isProductReference(EMPTY_SET_ATTRIBUTE)).isFalse();
    assertThat(isProductReference(PRODUCT_REFERENCE_ATTRIBUTE)).isTrue();
  }

  @Test
  void
      isProductReferenceSet_WithDifferentAttributeTypes_ShouldBeTrueForProductReferenceSetAttributeOnly() {
    assertThat(isProductReferenceSet(BOOLEAN_ATTRIBUTE_TRUE)).isFalse();
    assertThat(isProductReferenceSet(TEXT_ATTRIBUTE_BAR)).isFalse();
    assertThat(isProductReferenceSet(LTEXT_ATTRIBUTE_EN_BAR)).isFalse();
    assertThat(isProductReferenceSet(ENUM_ATTRIBUTE_BARLABEL_BARKEY)).isFalse();
    assertThat(isProductReferenceSet(LENUM_ATTRIBUTE_EN_BAR)).isFalse();
    assertThat(isProductReferenceSet(NUMBER_ATTRIBUTE_10)).isFalse();
    assertThat(isProductReferenceSet(MONEY_ATTRIBUTE_EUR_2300)).isFalse();
    assertThat(isProductReferenceSet(DATE_ATTRIBUTE_2017_11_09)).isFalse();
    assertThat(isProductReferenceSet(TIME_ATTRIBUTE_10_08_46)).isFalse();
    assertThat(isProductReferenceSet(DATE_TIME_ATTRIBUTE_2016_05_20T01_02_46)).isFalse();
    assertThat(isProductReferenceSet(PRODUCT_REFERENCE_ATTRIBUTE)).isFalse();
    assertThat(isProductReferenceSet(CATEGORY_REFERENCE_ATTRIBUTE)).isFalse();
    assertThat(isProductReferenceSet(LTEXT_SET_ATTRIBUTE)).isFalse();
    assertThat(isProductReferenceSet(EMPTY_SET_ATTRIBUTE)).isFalse();
    assertThat(isProductReferenceSet(PRODUCT_REFERENCE_SET_ATTRIBUTE)).isTrue();
  }
}<|MERGE_RESOLUTION|>--- conflicted
+++ resolved
@@ -73,10 +73,6 @@
   @Test
   void
       mapToProductVariantDrafts_WithReferenceIdToKeyValuesCached_ShouldReturnVariantDraftsWithReplacedKeys() {
-<<<<<<< HEAD
-    Map<String, String> idToKeyValueMap = new HashMap<>();
-=======
->>>>>>> 1bedd07f
 
     final String customTypeId = UUID.randomUUID().toString();
     final String customTypeKey = "customTypeKey";
@@ -135,10 +131,6 @@
 
   @Test
   void mapToProductVariantDrafts_WithReferenceIdToKeyValuesNoneCached_ShouldNotReplaceIds() {
-<<<<<<< HEAD
-    Map<String, String> idToKeyValueMap = new HashMap<>();
-=======
->>>>>>> 1bedd07f
     final Reference<Channel> channelReference = Channel.referenceOfId(UUID.randomUUID().toString());
     final Reference<Type> customTypeReference = Type.referenceOfId(UUID.randomUUID().toString());
 
@@ -179,10 +171,6 @@
 
   @Test
   void mapToPriceDraft_WithReferenceIdToKeyValuesNoneCached_ShouldNotReplaceIds() {
-<<<<<<< HEAD
-    Map<String, String> idToKeyValueMap = new HashMap<>();
-=======
->>>>>>> 1bedd07f
     final Reference<Channel> channelReference = Channel.referenceOfId(UUID.randomUUID().toString());
     final Reference<Type> typeReference = Type.referenceOfId(UUID.randomUUID().toString());
 
@@ -211,10 +199,6 @@
 
   @Test
   void mapToPriceDraft_WithReferenceIdToKeyValuesCached_ShouldReplaceIds() {
-<<<<<<< HEAD
-    Map<String, String> idToKeyValueMap = new HashMap<>();
-=======
->>>>>>> 1bedd07f
     final String customTypeId = UUID.randomUUID().toString();
     final String customTypeKey = "customTypeKey";
     idToKeyValueMap.put(customTypeId, customTypeKey);
@@ -289,11 +273,7 @@
 
   @Test
   void replaceAttributeReferenceIdWithKey_WithProductReferenceAttribute_ShouldNotReplaceId() {
-<<<<<<< HEAD
-    final Reference<Product> nonExpandedReference =
-=======
     final Reference<Product> unexpandedReference =
->>>>>>> 1bedd07f
         Product.referenceOfId(UUID.randomUUID().toString());
     final Attribute attribute =
         Attribute.of("attrName", AttributeAccess.ofProductReference(), unexpandedReference);
