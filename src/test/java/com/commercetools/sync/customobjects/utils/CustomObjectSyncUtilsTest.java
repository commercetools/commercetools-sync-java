package com.commercetools.sync.customobjects.utils;

import com.fasterxml.jackson.core.JsonProcessingException;
import com.fasterxml.jackson.databind.JsonNode;
import com.fasterxml.jackson.databind.ObjectMapper;
import com.fasterxml.jackson.databind.node.JsonNodeFactory;
import com.fasterxml.jackson.databind.node.ObjectNode;

import io.sphere.sdk.customobjects.CustomObject;
import io.sphere.sdk.customobjects.CustomObjectDraft;

import org.junit.jupiter.api.Test;

import static org.assertj.core.api.Assertions.assertThat;
import static org.mockito.Mockito.mock;
import static org.mockito.Mockito.when;

class CustomObjectSyncUtilsTest {

    private CustomObject<JsonNode> oldCustomObject;
    private CustomObjectDraft<JsonNode> newCustomObjectdraft;

    private void prepareMockObjects(final JsonNode actualObj, final JsonNode mockedObj) {
        final String key = "testkey";
        final String container = "testcontainer";

        newCustomObjectdraft = CustomObjectDraft.ofUnversionedUpsert(container, key, actualObj);
        oldCustomObject = mock(CustomObject.class);
        when(oldCustomObject.getValue()).thenReturn(mockedObj);
        when(oldCustomObject.getContainer()).thenReturn(container);
        when(oldCustomObject.getKey()).thenReturn(key);
    }

    @Test
    void hasIdenticalValue_WithSameBooleanValue_ShouldBeIdentical() throws JsonProcessingException {
        JsonNode actualObj = new ObjectMapper().readTree("true");
        JsonNode mockedObj = new ObjectMapper().readTree("true");
        prepareMockObjects(actualObj, mockedObj);
        assertThat(actualObj.isBoolean()).isTrue();
        assertThat(mockedObj.isBoolean()).isTrue();
        assertThat(CustomObjectSyncUtils.hasIdenticalValue(oldCustomObject, newCustomObjectdraft)).isTrue();
    }

    @Test
    void hasIdenticalValue_WithDifferentBooleanValue_ShouldNotBeIdentical() throws JsonProcessingException {
        JsonNode actualObj = new ObjectMapper().readTree("true");
        JsonNode mockedObj = new ObjectMapper().readTree("false");
        prepareMockObjects(actualObj, mockedObj);
        assertThat(actualObj.isBoolean()).isTrue();
        assertThat(mockedObj.isBoolean()).isTrue();
        assertThat(CustomObjectSyncUtils.hasIdenticalValue(oldCustomObject, newCustomObjectdraft)).isFalse();
    }

    @Test
    void hasIdenticalValue_WithSameNumberValue_ShouldBeIdentical() throws JsonProcessingException {
        JsonNode actualObj = new ObjectMapper().readTree("2020");
        JsonNode mockedObj = new ObjectMapper().readTree("2020");
        prepareMockObjects(actualObj, mockedObj);
        assertThat(actualObj.isNumber()).isTrue();
        assertThat(mockedObj.isNumber()).isTrue();
        assertThat(CustomObjectSyncUtils.hasIdenticalValue(oldCustomObject, newCustomObjectdraft)).isTrue();
    }

    @Test
    void hasIdenticalValue_WithDifferentNumberValue_ShouldNotBeIdentical() throws JsonProcessingException {
        JsonNode actualObj = new ObjectMapper().readTree("2020");
        JsonNode mockedObj = new ObjectMapper().readTree("2021");
        prepareMockObjects(actualObj, mockedObj);
        assertThat(actualObj.isNumber()).isTrue();
        assertThat(mockedObj.isNumber()).isTrue();
        assertThat(CustomObjectSyncUtils.hasIdenticalValue(oldCustomObject, newCustomObjectdraft)).isFalse();
    }

    @Test
    void hasIdenticalValue_WithSameStringValue_ShouldBeIdentical() throws JsonProcessingException {
        JsonNode actualObj = new ObjectMapper().readTree("\"CommerceTools\"");
        JsonNode mockedObj = new ObjectMapper().readTree("\"CommerceTools\"");
        prepareMockObjects(actualObj, mockedObj);
        assertThat(actualObj.isTextual()).isTrue();
        assertThat(mockedObj.isTextual()).isTrue();
        assertThat(CustomObjectSyncUtils.hasIdenticalValue(oldCustomObject, newCustomObjectdraft)).isTrue();
    }

    @Test
<<<<<<< HEAD
    void hasIdenticalValue_WithSameBooleanValue_ShouldBeIdentical() throws JsonProcessingException {
        JsonNode actualObj = new ObjectMapper().readTree("true");
        JsonNode mockedObj = new ObjectMapper().readTree("true");

        newCustomObjectdraft = CustomObjectDraft.ofUnversionedUpsert(container, key, actualObj);
        oldCustomObject = mock(CustomObject.class);
        when(oldCustomObject.getValue()).thenReturn(mockedObj);
        when(oldCustomObject.getContainer()).thenReturn(container);
        when(oldCustomObject.getKey()).thenReturn(key);
        assertThat(actualObj.isBoolean()).isTrue();
        assertThat(mockedObj.isBoolean()).isTrue();
        assertThat(CustomObjectSyncUtils.hasIdenticalValue(oldCustomObject, newCustomObjectdraft)).isTrue();
    }

    @Test
    void hasIdenticalValue_WithDifferentBooleanValue_ShouldNotBeIdentical() throws JsonProcessingException {
        JsonNode actualObj = new ObjectMapper().readTree("true");
        JsonNode mockedObj = new ObjectMapper().readTree("false");

        newCustomObjectdraft = CustomObjectDraft.ofUnversionedUpsert(container, key, actualObj);
        oldCustomObject = mock(CustomObject.class);
        when(oldCustomObject.getValue()).thenReturn(mockedObj);
        when(oldCustomObject.getContainer()).thenReturn(container);
        when(oldCustomObject.getKey()).thenReturn(key);
        assertThat(actualObj.isBoolean()).isTrue();
        assertThat(mockedObj.isBoolean()).isTrue();
        assertThat(CustomObjectSyncUtils.hasIdenticalValue(oldCustomObject, newCustomObjectdraft)).isFalse();
    }

    @Test
    void hasIdenticalValue_WithSameNumberValue_ShouldBeIdentical() throws JsonProcessingException {
        JsonNode actualObj = new ObjectMapper().readTree("2020");
        JsonNode mockedObj = new ObjectMapper().readTree("2020");

        newCustomObjectdraft = CustomObjectDraft.ofUnversionedUpsert(container, key, actualObj);
        oldCustomObject = mock(CustomObject.class);
        when(oldCustomObject.getValue()).thenReturn(mockedObj);
        when(oldCustomObject.getContainer()).thenReturn(container);
        when(oldCustomObject.getKey()).thenReturn(key);
        assertThat(actualObj.isNumber()).isTrue();
        assertThat(mockedObj.isNumber()).isTrue();
        assertThat(CustomObjectSyncUtils.hasIdenticalValue(oldCustomObject, newCustomObjectdraft)).isTrue();
    }

    @Test
    void hasIdenticalValue_WithDifferentNumberValue_ShouldNotBeIdentical() throws JsonProcessingException {
        JsonNode actualObj = new ObjectMapper().readTree("2020");
        JsonNode mockedObj = new ObjectMapper().readTree("2021");

        newCustomObjectdraft = CustomObjectDraft.ofUnversionedUpsert(container, key, actualObj);
        oldCustomObject = mock(CustomObject.class);
        when(oldCustomObject.getValue()).thenReturn(mockedObj);
        when(oldCustomObject.getContainer()).thenReturn(container);
        when(oldCustomObject.getKey()).thenReturn(key);
        assertThat(actualObj.isNumber()).isTrue();
        assertThat(mockedObj.isNumber()).isTrue();
        assertThat(CustomObjectSyncUtils.hasIdenticalValue(oldCustomObject, newCustomObjectdraft)).isFalse();
    }

    @Test
    void hasIdenticalValue_WithSameStringValue_ShouldBeIdentical() throws JsonProcessingException {
        JsonNode actualObj = new ObjectMapper().readTree("\"CommerceTools\"");
        JsonNode mockedObj = new ObjectMapper().readTree("\"CommerceTools\"");

        newCustomObjectdraft = CustomObjectDraft.ofUnversionedUpsert(container, key, actualObj);
        oldCustomObject = mock(CustomObject.class);
        when(oldCustomObject.getValue()).thenReturn(mockedObj);
        when(oldCustomObject.getContainer()).thenReturn(container);
        when(oldCustomObject.getKey()).thenReturn(key);
        assertThat(actualObj.isTextual()).isTrue();
        assertThat(mockedObj.isTextual()).isTrue();
        assertThat(CustomObjectSyncUtils.hasIdenticalValue(oldCustomObject, newCustomObjectdraft)).isTrue();
    }

    @Test
    void hasIdenticalValue_WithDifferentStringValue_ShouldNotBeIdentical() throws JsonProcessingException {
        JsonNode actualObj = new ObjectMapper().readTree("\"CommerceToolsPlatform\"");
        JsonNode mockedObj = new ObjectMapper().readTree("\"CommerceTools\"");

        newCustomObjectdraft = CustomObjectDraft.ofUnversionedUpsert(container, key, actualObj);
        oldCustomObject = mock(CustomObject.class);
        when(oldCustomObject.getValue()).thenReturn(mockedObj);
        when(oldCustomObject.getContainer()).thenReturn(container);
        when(oldCustomObject.getKey()).thenReturn(key);
=======
    void hasIdenticalValue_WithDifferentStringValue_ShouldNotBeIdentical() throws JsonProcessingException {
        JsonNode actualObj = new ObjectMapper().readTree("\"CommerceToolsPlatform\"");
        JsonNode mockedObj = new ObjectMapper().readTree("\"CommerceTools\"");
        prepareMockObjects(actualObj, mockedObj);
>>>>>>> 9f33ed9f
        assertThat(actualObj.isTextual()).isTrue();
        assertThat(mockedObj.isTextual()).isTrue();
        assertThat(CustomObjectSyncUtils.hasIdenticalValue(oldCustomObject, newCustomObjectdraft)).isFalse();
    }

    @Test
    void hasIdenticalValue_WithSameFieldAndValueInJsonNode_ShouldBeIdentical() {

        ObjectNode oldValue = JsonNodeFactory.instance.objectNode().put("username", "Peter");
        ObjectNode newValue = JsonNodeFactory.instance.objectNode().put("username", "Peter");
        prepareMockObjects(oldValue, newValue);
        assertThat(CustomObjectSyncUtils.hasIdenticalValue(oldCustomObject, newCustomObjectdraft)).isTrue();
    }

    @Test
    void hasIdenticalValue_WithSameFieldAndDifferentValueInJsonNode_ShouldNotBeIdentical() {

        ObjectNode oldValue = JsonNodeFactory.instance.objectNode().put("username", "Peter");
        ObjectNode newValue = JsonNodeFactory.instance.objectNode().put("username", "Joe");
        prepareMockObjects(oldValue, newValue);
        assertThat(CustomObjectSyncUtils.hasIdenticalValue(oldCustomObject, newCustomObjectdraft)).isFalse();
    }

    @Test
    void hasIdenticalValue_WithSameFieldAndValueInDifferentOrderInJsonNode_ShouldBeIdentical() {

        ObjectNode oldValue = JsonNodeFactory.instance.objectNode()
                .put("username", "Peter")
                .put("userId", "123-456-789");

        ObjectNode newValue = JsonNodeFactory.instance.objectNode()
                .put("userId", "123-456-789")
                .put("username", "Peter");

        prepareMockObjects(oldValue, newValue);

        assertThat(oldValue.toString()).isNotEqualTo(newValue.toString());
        assertThat(CustomObjectSyncUtils.hasIdenticalValue(oldCustomObject, newCustomObjectdraft)).isTrue();
    }

    @Test
    void hasIdenticalValue_WithSameNestedJsonNode_WithSameAttributeOrderInNestedJson_ShouldBeIdentical() {

        JsonNode oldNestedJson = JsonNodeFactory.instance.objectNode()
                .put("username", "Peter")
                .put("userId", "123-456-789");
        JsonNode newNestedJson = JsonNodeFactory.instance.objectNode()
                .put("username", "Peter")
                .put("userId", "123-456-789");

        JsonNode oldJsonNode = JsonNodeFactory.instance.objectNode()
                .set("nestedJson", oldNestedJson);

        JsonNode newJsonNode = JsonNodeFactory.instance.objectNode()
                .set("nestedJson", newNestedJson);

        prepareMockObjects(oldJsonNode, newJsonNode);

        assertThat(oldJsonNode.toString()).isEqualTo(newJsonNode.toString());
        assertThat(CustomObjectSyncUtils.hasIdenticalValue(oldCustomObject, newCustomObjectdraft)).isTrue();
    }

    @Test
    void hasIdenticalValue_WithSameNestedJsonNode_WithDifferentAttributeOrderInNestedJson_ShouldBeIdentical() {

        JsonNode oldNestedJson = JsonNodeFactory.instance.objectNode()
                .put("username", "Peter")
                .put("userId", "123-456-789");
        JsonNode newNestedJson = JsonNodeFactory.instance.objectNode()
                .put("userId", "123-456-789")
                .put("username", "Peter");

        JsonNode oldJsonNode = JsonNodeFactory.instance.objectNode()
                .set("nestedJson", oldNestedJson);

        JsonNode newJsonNode = JsonNodeFactory.instance.objectNode()
                .set("nestedJson", newNestedJson);

        prepareMockObjects(oldJsonNode, newJsonNode);

        assertThat(oldJsonNode.toString()).isNotEqualTo(newJsonNode.toString());
        assertThat(CustomObjectSyncUtils.hasIdenticalValue(oldCustomObject, newCustomObjectdraft)).isTrue();
    }

    @Test
    void hasIdenticalValue_WithDifferentNestedJsonNode_ShouldNotBeIdentical() {

        JsonNode oldNestedJson = JsonNodeFactory.instance.objectNode()
                .put("username", "Peter")
                .put("userId", "123-456-789");
        JsonNode newNestedJson = JsonNodeFactory.instance.objectNode()
                .put("userId", "129-382-189")
                .put("username", "Peter");

        JsonNode oldJsonNode = JsonNodeFactory.instance.objectNode()
                .set("nestedJson", oldNestedJson);

        JsonNode newJsonNode = JsonNodeFactory.instance.objectNode()
                .set("nestedJson", newNestedJson);

        prepareMockObjects(oldJsonNode, newJsonNode);

        assertThat(oldJsonNode.toString()).isNotEqualTo(newJsonNode.toString());
        assertThat(CustomObjectSyncUtils.hasIdenticalValue(oldCustomObject, newCustomObjectdraft)).isFalse();
    }
}<|MERGE_RESOLUTION|>--- conflicted
+++ resolved
@@ -82,97 +82,10 @@
     }
 
     @Test
-<<<<<<< HEAD
-    void hasIdenticalValue_WithSameBooleanValue_ShouldBeIdentical() throws JsonProcessingException {
-        JsonNode actualObj = new ObjectMapper().readTree("true");
-        JsonNode mockedObj = new ObjectMapper().readTree("true");
-
-        newCustomObjectdraft = CustomObjectDraft.ofUnversionedUpsert(container, key, actualObj);
-        oldCustomObject = mock(CustomObject.class);
-        when(oldCustomObject.getValue()).thenReturn(mockedObj);
-        when(oldCustomObject.getContainer()).thenReturn(container);
-        when(oldCustomObject.getKey()).thenReturn(key);
-        assertThat(actualObj.isBoolean()).isTrue();
-        assertThat(mockedObj.isBoolean()).isTrue();
-        assertThat(CustomObjectSyncUtils.hasIdenticalValue(oldCustomObject, newCustomObjectdraft)).isTrue();
-    }
-
-    @Test
-    void hasIdenticalValue_WithDifferentBooleanValue_ShouldNotBeIdentical() throws JsonProcessingException {
-        JsonNode actualObj = new ObjectMapper().readTree("true");
-        JsonNode mockedObj = new ObjectMapper().readTree("false");
-
-        newCustomObjectdraft = CustomObjectDraft.ofUnversionedUpsert(container, key, actualObj);
-        oldCustomObject = mock(CustomObject.class);
-        when(oldCustomObject.getValue()).thenReturn(mockedObj);
-        when(oldCustomObject.getContainer()).thenReturn(container);
-        when(oldCustomObject.getKey()).thenReturn(key);
-        assertThat(actualObj.isBoolean()).isTrue();
-        assertThat(mockedObj.isBoolean()).isTrue();
-        assertThat(CustomObjectSyncUtils.hasIdenticalValue(oldCustomObject, newCustomObjectdraft)).isFalse();
-    }
-
-    @Test
-    void hasIdenticalValue_WithSameNumberValue_ShouldBeIdentical() throws JsonProcessingException {
-        JsonNode actualObj = new ObjectMapper().readTree("2020");
-        JsonNode mockedObj = new ObjectMapper().readTree("2020");
-
-        newCustomObjectdraft = CustomObjectDraft.ofUnversionedUpsert(container, key, actualObj);
-        oldCustomObject = mock(CustomObject.class);
-        when(oldCustomObject.getValue()).thenReturn(mockedObj);
-        when(oldCustomObject.getContainer()).thenReturn(container);
-        when(oldCustomObject.getKey()).thenReturn(key);
-        assertThat(actualObj.isNumber()).isTrue();
-        assertThat(mockedObj.isNumber()).isTrue();
-        assertThat(CustomObjectSyncUtils.hasIdenticalValue(oldCustomObject, newCustomObjectdraft)).isTrue();
-    }
-
-    @Test
-    void hasIdenticalValue_WithDifferentNumberValue_ShouldNotBeIdentical() throws JsonProcessingException {
-        JsonNode actualObj = new ObjectMapper().readTree("2020");
-        JsonNode mockedObj = new ObjectMapper().readTree("2021");
-
-        newCustomObjectdraft = CustomObjectDraft.ofUnversionedUpsert(container, key, actualObj);
-        oldCustomObject = mock(CustomObject.class);
-        when(oldCustomObject.getValue()).thenReturn(mockedObj);
-        when(oldCustomObject.getContainer()).thenReturn(container);
-        when(oldCustomObject.getKey()).thenReturn(key);
-        assertThat(actualObj.isNumber()).isTrue();
-        assertThat(mockedObj.isNumber()).isTrue();
-        assertThat(CustomObjectSyncUtils.hasIdenticalValue(oldCustomObject, newCustomObjectdraft)).isFalse();
-    }
-
-    @Test
-    void hasIdenticalValue_WithSameStringValue_ShouldBeIdentical() throws JsonProcessingException {
-        JsonNode actualObj = new ObjectMapper().readTree("\"CommerceTools\"");
-        JsonNode mockedObj = new ObjectMapper().readTree("\"CommerceTools\"");
-
-        newCustomObjectdraft = CustomObjectDraft.ofUnversionedUpsert(container, key, actualObj);
-        oldCustomObject = mock(CustomObject.class);
-        when(oldCustomObject.getValue()).thenReturn(mockedObj);
-        when(oldCustomObject.getContainer()).thenReturn(container);
-        when(oldCustomObject.getKey()).thenReturn(key);
-        assertThat(actualObj.isTextual()).isTrue();
-        assertThat(mockedObj.isTextual()).isTrue();
-        assertThat(CustomObjectSyncUtils.hasIdenticalValue(oldCustomObject, newCustomObjectdraft)).isTrue();
-    }
-
-    @Test
-    void hasIdenticalValue_WithDifferentStringValue_ShouldNotBeIdentical() throws JsonProcessingException {
-        JsonNode actualObj = new ObjectMapper().readTree("\"CommerceToolsPlatform\"");
-        JsonNode mockedObj = new ObjectMapper().readTree("\"CommerceTools\"");
-
-        newCustomObjectdraft = CustomObjectDraft.ofUnversionedUpsert(container, key, actualObj);
-        oldCustomObject = mock(CustomObject.class);
-        when(oldCustomObject.getValue()).thenReturn(mockedObj);
-        when(oldCustomObject.getContainer()).thenReturn(container);
-        when(oldCustomObject.getKey()).thenReturn(key);
-=======
     void hasIdenticalValue_WithDifferentStringValue_ShouldNotBeIdentical() throws JsonProcessingException {
         JsonNode actualObj = new ObjectMapper().readTree("\"CommerceToolsPlatform\"");
         JsonNode mockedObj = new ObjectMapper().readTree("\"CommerceTools\"");
         prepareMockObjects(actualObj, mockedObj);
->>>>>>> 9f33ed9f
         assertThat(actualObj.isTextual()).isTrue();
         assertThat(mockedObj.isTextual()).isTrue();
         assertThat(CustomObjectSyncUtils.hasIdenticalValue(oldCustomObject, newCustomObjectdraft)).isFalse();
@@ -180,7 +93,6 @@
 
     @Test
     void hasIdenticalValue_WithSameFieldAndValueInJsonNode_ShouldBeIdentical() {
-
         ObjectNode oldValue = JsonNodeFactory.instance.objectNode().put("username", "Peter");
         ObjectNode newValue = JsonNodeFactory.instance.objectNode().put("username", "Peter");
         prepareMockObjects(oldValue, newValue);
@@ -189,7 +101,6 @@
 
     @Test
     void hasIdenticalValue_WithSameFieldAndDifferentValueInJsonNode_ShouldNotBeIdentical() {
-
         ObjectNode oldValue = JsonNodeFactory.instance.objectNode().put("username", "Peter");
         ObjectNode newValue = JsonNodeFactory.instance.objectNode().put("username", "Joe");
         prepareMockObjects(oldValue, newValue);
