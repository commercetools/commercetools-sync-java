--- conflicted
+++ resolved
@@ -201,14 +201,6 @@
 
         final List<String> errorMessages = new ArrayList<>();
         final List<Throwable> exceptions = new ArrayList<>();
-<<<<<<< HEAD
-        final CategorySyncOptions syncOptions = CategorySyncOptionsBuilder.of(mock(SphereClient.class))
-            .errorCallback((errorMessage, exception) -> {
-                errorMessages.add(errorMessage);
-                exceptions.add(exception);
-            })
-            .build();
-=======
         final CategorySyncOptions syncOptions =
             CategorySyncOptionsBuilder.of(mock(SphereClient.class))
                 .errorCallback((exception, oldResource, newResource, updateActions) -> {
@@ -219,7 +211,6 @@
                     exceptions.add(exception.getCause());
                 })
                 .build();
->>>>>>> d76ec938
 
         final List<UpdateAction<Category>> updateActions =
             buildAssetsUpdateActions(oldCategory, newCategoryDraft, syncOptions);
