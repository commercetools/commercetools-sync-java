--- conflicted
+++ resolved
@@ -56,11 +56,7 @@
     }
 
     @Test
-<<<<<<< HEAD
-    public void syncDrafts_WithANullDraft_ShouldBeCountedAsFailed() {
-=======
-    public void sync_WithANullDraft_ShouldSkipIt() {
->>>>>>> 6046a88d
+    public void sync_WithANullDraft_ShouldBeCountedAsFailed() {
         final ArrayList<CategoryDraft> categoryDrafts = new ArrayList<>();
         categoryDrafts.add(null);
 
