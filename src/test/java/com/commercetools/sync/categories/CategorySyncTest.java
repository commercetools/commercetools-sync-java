--- conflicted
+++ resolved
@@ -24,11 +24,8 @@
 import static com.commercetools.sync.categories.CategorySyncMockUtils.getMockCategory;
 import static com.commercetools.sync.categories.CategorySyncMockUtils.getMockCategoryDraft;
 import static com.commercetools.sync.commons.MockUtils.getMockTypeService;
-<<<<<<< HEAD
 import static com.commercetools.sync.commons.MockUtils.mockCategoryService;
-=======
 import static com.commercetools.sync.commons.asserts.statistics.AssertionsForStatistics.assertThat;
->>>>>>> 47c3a28d
 import static java.lang.String.format;
 import static java.util.Collections.emptyList;
 import static java.util.Collections.emptySet;
@@ -73,7 +70,7 @@
         final CategorySyncStatistics syncStatistics = mockCategorySync.sync(emptyList())
                                                                       .toCompletableFuture().join();
 
-        assertThat(syncStatistics).hasValues( 0, 0, 0, 0);
+        assertThat(syncStatistics).hasValues(0, 0, 0, 0);
         assertThat(errorCallBackMessages).isEmpty();
         assertThat(errorCallBackExceptions).isEmpty();
     }
@@ -125,7 +122,7 @@
         final CategorySyncStatistics syncStatistics = mockCategorySync.sync(categoryDrafts)
                                                                       .toCompletableFuture().join();
 
-        assertThat(syncStatistics).hasValues( 1, 1, 0, 0);
+        assertThat(syncStatistics).hasValues(1, 1, 0, 0);
         assertThat(errorCallBackMessages).hasSize(0);
         assertThat(errorCallBackExceptions).hasSize(0);
     }
@@ -143,19 +140,7 @@
         final CategorySyncStatistics syncStatistics = mockCategorySync.sync(categoryDrafts)
                                                                       .toCompletableFuture().join();
 
-<<<<<<< HEAD
-        assertThat(syncStatistics.getCreated()).isEqualTo(0);
-        assertThat(syncStatistics.getFailed()).isEqualTo(0);
-        assertThat(syncStatistics.getUpdated()).isEqualTo(1);
-        assertThat(syncStatistics.getProcessed()).isEqualTo(1);
-        assertThat(syncStatistics.getReportMessage()).isEqualTo("Summary: 1 categories were processed in "
-            + "total (0 created, 1 updated, 0 failed to sync and 1 categories with a missing parent).");
-=======
-        final CategorySyncStatistics syncStatistics = categorySync.sync(categoryDrafts)
-                                                                  .toCompletableFuture().join();
-
-        assertThat(syncStatistics).hasValues( 1, 0, 1, 0);
->>>>>>> 47c3a28d
+        assertThat(syncStatistics).hasValues(1, 0, 1, 0);
         assertThat(errorCallBackMessages).hasSize(0);
         assertThat(errorCallBackExceptions).hasSize(0);
     }
@@ -173,14 +158,7 @@
         final CategorySyncStatistics syncStatistics = mockCategorySync.sync(categoryDrafts)
                                                                       .toCompletableFuture().join();
 
-<<<<<<< HEAD
-        assertThat(syncStatistics.getCreated()).isEqualTo(0);
-        assertThat(syncStatistics.getFailed()).isEqualTo(0);
-        assertThat(syncStatistics.getUpdated()).isEqualTo(0);
-        assertThat(syncStatistics.getProcessed()).isEqualTo(1);
-=======
-        assertThat(syncStatistics).hasValues( 1, 0, 0, 0);
->>>>>>> 47c3a28d
+        assertThat(syncStatistics).hasValues(1, 0, 0, 0);
         assertThat(errorCallBackMessages).hasSize(0);
         assertThat(errorCallBackExceptions).hasSize(0);
     }
@@ -198,7 +176,7 @@
 
         final CategorySyncStatistics syncStatistics = categorySync.sync(categoryDrafts).toCompletableFuture().join();
 
-        assertThat(syncStatistics).hasValues( 1, 0, 0, 1);
+        assertThat(syncStatistics).hasValues(1, 0, 0, 1);
         assertThat(errorCallBackMessages).hasSize(1);
         assertThat(errorCallBackMessages.get(0)).isEqualTo(format("Failed to resolve references on CategoryDraft with"
             + " key:'key'. Reason: %s: Failed to resolve parent reference on CategoryDraft"
@@ -221,7 +199,7 @@
 
         final CategorySyncStatistics syncStatistics = categorySync.sync(categoryDrafts).toCompletableFuture().join();
 
-        assertThat(syncStatistics).hasValues( 1, 0, 0, 1);
+        assertThat(syncStatistics).hasValues(1, 0, 0, 1);
         assertThat(errorCallBackMessages).hasSize(1);
         assertThat(errorCallBackMessages.get(0)).isEqualTo(format("Failed to resolve references on CategoryDraft with"
             + " key:'key'. Reason: %s: Failed to resolve parent reference on CategoryDraft"
@@ -248,7 +226,7 @@
 
         final CategorySyncStatistics syncStatistics = categorySync.sync(categoryDrafts).toCompletableFuture().join();
 
-        assertThat(syncStatistics).hasValues( 1, 0, 1, 0);
+        assertThat(syncStatistics).hasValues(1, 0, 1, 0);
         assertThat(errorCallBackMessages).hasSize(0);
         assertThat(errorCallBackExceptions).hasSize(0);
     }
@@ -266,7 +244,7 @@
 
         final CategorySyncStatistics syncStatistics = categorySync.sync(categoryDrafts).toCompletableFuture().join();
 
-        assertThat(syncStatistics).hasValues( 1, 0, 0, 1);
+        assertThat(syncStatistics).hasValues(1, 0, 0, 1);
         assertThat(errorCallBackMessages).hasSize(1);
         assertThat(errorCallBackMessages.get(0)).isEqualTo(format("Failed to resolve references on CategoryDraft with"
             + " key:'key'. Reason: %s: Failed to resolve parent reference on CategoryDraft"
@@ -289,7 +267,7 @@
 
         final CategorySyncStatistics syncStatistics = categorySync.sync(categoryDrafts).toCompletableFuture().join();
 
-        assertThat(syncStatistics).hasValues( 1, 0, 0, 1);
+        assertThat(syncStatistics).hasValues(1, 0, 0, 1);
         assertThat(errorCallBackMessages).hasSize(1);
         assertThat(errorCallBackMessages.get(0)).isEqualTo(format("Failed to resolve references on CategoryDraft with"
             + " key:'key'. Reason: %s: Failed to resolve custom type reference on "
@@ -313,7 +291,7 @@
 
         final CategorySyncStatistics syncStatistics = categorySync.sync(categoryDrafts).toCompletableFuture().join();
 
-        assertThat(syncStatistics).hasValues( 1, 0, 0, 1);
+        assertThat(syncStatistics).hasValues(1, 0, 0, 1);
         assertThat(errorCallBackMessages).hasSize(1);
         assertThat(errorCallBackMessages.get(0)).isEqualTo(format("Failed to resolve references on CategoryDraft with"
             + " key:'key'. Reason: %s: Failed to resolve custom type reference on "
@@ -418,14 +396,7 @@
         syncSpy.sync(categoryDrafts).toCompletableFuture().join();
 
         int expectedNumberOfCalls = (int) (Math.ceil(numberOfCategoryDrafts / batchSize) + 1);
-<<<<<<< HEAD
         verify(syncSpy, times(expectedNumberOfCalls)).syncBatches(any(), any());
-=======
-        verify(mockCategorySync, times(expectedNumberOfCalls)).syncBatches(any(), any());
-
-        assertThat(syncStatistics)
-            .hasValues( categoryDrafts.size(), expectedNumberOfCalls - 1, 0, 0, categoryDrafts.size());
->>>>>>> 47c3a28d
         assertThat(errorCallBackMessages).hasSize(0);
         assertThat(errorCallBackExceptions).hasSize(0);
     }
@@ -451,19 +422,7 @@
 
         final int expectedNumberOfCalls =
             (int) (Math.ceil(numberOfCategoryDrafts / (double) CategorySyncOptionsBuilder.BATCH_SIZE_DEFAULT) + 1);
-<<<<<<< HEAD
         verify(syncSpy, times(expectedNumberOfCalls)).syncBatches(any(), any());
-=======
-
-        verify(mockCategorySyncWithDefaultBatchSize, times(expectedNumberOfCalls)).syncBatches(any(), any());
-
-
-        final int expectedNumberOfCategoriesCreated = expectedNumberOfCalls - 1;
-        final int expectedFailedCategories = categoryDrafts.size() - (expectedNumberOfCategoriesCreated);
-        assertThat(syncStatisticsWithDefaultBatchSize).hasValues(categoryDrafts.size(),
-            expectedNumberOfCategoriesCreated, 0, expectedFailedCategories, categoryDrafts.size());
-
->>>>>>> 47c3a28d
         assertThat(errorCallBackMessages).hasSize(0);
         assertThat(errorCallBackExceptions).hasSize(0);
     }
