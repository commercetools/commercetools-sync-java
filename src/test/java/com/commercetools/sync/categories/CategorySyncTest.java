--- conflicted
+++ resolved
@@ -557,11 +557,7 @@
                 mockedExistingCategory, mockedExistingCategory);
 
         when(categoryService.cacheKeysToIds(anySet()))
-<<<<<<< HEAD
-            .thenReturn(completedFuture(singletonMap("1", UUID.randomUUID().toString())));
-=======
                 .thenReturn(completedFuture(singletonMap("1", UUID.randomUUID().toString())));
->>>>>>> 918c89d5
 
         final CategorySyncOptions spyCategorySyncOptions = spy(categorySyncOptions);
 
