--- conflicted
+++ resolved
@@ -89,19 +89,10 @@
         errorCallBackExceptions = new ArrayList<>();
         final SphereClient ctpClient = mock(SphereClient.class);
         categorySyncOptions = CategorySyncOptionsBuilder.of(ctpClient)
-<<<<<<< HEAD
-            .errorCallback(
-                (exception, oldResource, newResource, updateActions) -> {
-                    errorCallBackMessages.add(exception.getMessage());
-                    errorCallBackExceptions.add(exception.getCause());
-                })
-            .build();
-=======
                 .errorCallback((exception, oldResource, newResource, updateActions) -> {
                     errorCallBackMessages.add(exception.getMessage());
                     errorCallBackExceptions.add(exception.getCause());
                 }).build();
->>>>>>> 5a1f8d20
     }
 
     @Test
@@ -161,13 +152,7 @@
         final CategorySync mockCategorySync =
                 new CategorySync(categorySyncOptions, getMockTypeService(), mockCategoryService);
         final List<CategoryDraft> categoryDrafts = singletonList(
-<<<<<<< HEAD
-            getMockCategoryDraft(Locale.ENGLISH, "name", "newKey",
-                    "parentKey", "customTypeId", new HashMap<>()));
-=======
                 getMockCategoryDraft(Locale.ENGLISH, "name", "newKey", "parentKey", "customTypeId", new HashMap<>()));
->>>>>>> 5a1f8d20
-
         final CategorySyncStatistics syncStatistics = mockCategorySync.sync(categoryDrafts)
                 .toCompletableFuture().join();
 
@@ -184,12 +169,7 @@
         final CategorySync mockCategorySync =
                 new CategorySync(categorySyncOptions, getMockTypeService(), mockCategoryService);
         final List<CategoryDraft> categoryDrafts = singletonList(
-<<<<<<< HEAD
-            getMockCategoryDraft(Locale.ENGLISH, "name", "key",
-                    "parentKey", "customTypeId", new HashMap<>()));
-=======
                 getMockCategoryDraft(Locale.ENGLISH, "name", "key", "parentKey", "customTypeId", new HashMap<>()));
->>>>>>> 5a1f8d20
 
         final CategorySyncStatistics syncStatistics = mockCategorySync.sync(categoryDrafts)
                 .toCompletableFuture().join();
@@ -432,14 +412,12 @@
     void sync_WithFailOnCachingKeysToIds_ShouldTriggerErrorCallbackAndReturnProperStats() {
         // preparation
         final SphereClient mockClient = mock(SphereClient.class);
-<<<<<<< HEAD
+
         final SphereClient mockDecoratedClient = mock(CustomHeaderSphereClientDecorator.class);
-=======
-        when(mockClient.execute(any(CategoryQuery.class)))
+        when(mockDecoratedClient.execute(any(CategoryQuery.class)))
                 .thenReturn(supplyAsync(() -> {
                     throw new SphereException();
                 }));
->>>>>>> 5a1f8d20
 
         final CategorySyncOptions syncOptions = spy(CategorySyncOptionsBuilder
                 .of(mockClient)
@@ -469,13 +447,8 @@
         assertThat(syncStatistics).hasValues(1, 0, 0, 1);
 
         assertThat(errorCallBackMessages)
-<<<<<<< HEAD
-                .hasSize(1).singleElement().asString().contains("Failed to build a cache of keys to ids.");
-=======
                 .hasSize(1)
-                .hasOnlyOneElementSatisfying(message ->
-                        assertThat(message).contains("Failed to build a cache of keys to ids."));
->>>>>>> 5a1f8d20
+                .singleElement().asString().contains("Failed to build a cache of keys to ids.");
 
         assertThat(errorCallBackExceptions)
                 .hasSize(1)
@@ -490,6 +463,25 @@
         // preparation
         final SphereClient mockClient = mock(SphereClient.class);
         final SphereClient mockDecoratedClient = mock(CustomHeaderSphereClientDecorator.class);
+        final String categoryKey = "key";
+        final Category mockCategory = getMockCategory("foo", categoryKey);
+
+        // It is safe here to cast PagedQueryResult to PagedQueryResult<Category> since we are sure
+        // it can be safely casted but the compiler doesn't see the generic type because of erasure.
+        @SuppressWarnings("unchecked") final PagedQueryResult<Category> pagedQueryResult = mock(PagedQueryResult.class);
+        when(pagedQueryResult.getResults()).thenReturn(singletonList(mockCategory));
+
+        // successful caching but exception on fetch.
+
+        when(mockDecoratedClient.execute(any(CategoryQuery.class)))
+                .thenReturn(CompletableFuture.completedFuture(pagedQueryResult))
+                .thenReturn(supplyAsync(() -> {
+                    throw new SphereException();
+                }));
+
+        when(mockDecoratedClient.execute(any(CategoryCreateCommand.class)))
+                .thenReturn(CompletableFuture.completedFuture(mockCategory));
+
         final CategorySyncOptions syncOptions = spy(CategorySyncOptionsBuilder
                 .of(mockClient)
                 .errorCallback((exception, oldResource, newResource, updateActions) -> {
@@ -499,55 +491,13 @@
                 .build());
 
         when(syncOptions.getCtpClient()).thenReturn(mockDecoratedClient);
-        final String categoryKey = "key";
-        final Category mockCategory = getMockCategory("foo", categoryKey);
-
-        // It is safe here to cast PagedQueryResult to PagedQueryResult<Category> since we are sure
-        // it can be safely casted but the compiler doesn't see the generic type because of erasure.
-        @SuppressWarnings("unchecked") final PagedQueryResult<Category> pagedQueryResult = mock(PagedQueryResult.class);
-        when(pagedQueryResult.getResults()).thenReturn(singletonList(mockCategory));
-
-        // successful caching but exception on fetch.
-<<<<<<< HEAD
-        when(mockDecoratedClient.execute(any(CategoryQuery.class)))
-            .thenReturn(CompletableFuture.completedFuture(pagedQueryResult))
-            .thenReturn(supplyAsync(() -> {
-                throw new SphereException();
-            }));
-
-        when(mockDecoratedClient.execute(any(CategoryCreateCommand.class)))
-            .thenReturn(CompletableFuture.completedFuture(mockCategory));
-
-=======
-        when(mockClient.execute(any(CategoryQuery.class)))
-                .thenReturn(CompletableFuture.completedFuture(pagedQueryResult))
-                .thenReturn(supplyAsync(() -> {
-                    throw new SphereException();
-                }));
-
-        when(mockClient.execute(any(CategoryCreateCommand.class)))
-                .thenReturn(CompletableFuture.completedFuture(mockCategory));
-
-        final CategorySyncOptions syncOptions = CategorySyncOptionsBuilder
-                .of(mockClient)
-                .errorCallback((exception, oldResource, newResource, updateActions) -> {
-                    errorCallBackMessages.add(exception.getMessage());
-                    errorCallBackExceptions.add(exception.getCause());
-                })
-                .build();
-
->>>>>>> 5a1f8d20
+
         final CategoryService categoryServiceSpy = spy(new CategoryServiceImpl(syncOptions));
 
         final CategorySync mockCategorySync = new CategorySync(syncOptions, getMockTypeService(), categoryServiceSpy);
 
         final CategoryDraft categoryDraft =
-<<<<<<< HEAD
-            getMockCategoryDraft(Locale.ENGLISH, "name", categoryKey,
-                    "parentKey", "customTypeId", new HashMap<>());
-=======
                 getMockCategoryDraft(Locale.ENGLISH, "name", categoryKey, "parentKey", "customTypeId", new HashMap<>());
->>>>>>> 5a1f8d20
 
         // test
         final CategorySyncStatistics syncStatistics = mockCategorySync.sync(singletonList(categoryDraft))
@@ -557,40 +507,22 @@
         assertThat(syncStatistics).hasValues(1, 0, 0, 1);
 
         assertThat(errorCallBackMessages)
-<<<<<<< HEAD
-            .hasSize(1)
-            .singleElement().asString().contains("Failed to fetch existing categories");
-
-        assertThat(errorCallBackExceptions)
-            .hasSize(1)
-            .singleElement().satisfies(throwable -> {
-                assertThat(throwable).isExactlyInstanceOf(CompletionException.class);
-                assertThat(throwable).hasCauseExactlyInstanceOf(SphereException.class);
-            });
-=======
                 .hasSize(1)
-                .hasOnlyOneElementSatisfying(message ->
-                        assertThat(message).contains("Failed to fetch existing categories"));
+                .singleElement().asString().contains("Failed to fetch existing categories");
 
         assertThat(errorCallBackExceptions)
                 .hasSize(1)
-                .hasOnlyOneElementSatisfying(throwable -> {
+                .singleElement().satisfies(throwable -> {
                     assertThat(throwable).isExactlyInstanceOf(CompletionException.class);
                     assertThat(throwable).hasCauseExactlyInstanceOf(SphereException.class);
                 });
->>>>>>> 5a1f8d20
     }
 
     @Test
     void sync_WithOnlyDraftsToCreate_ShouldCallBeforeCreateCallback() {
         // preparation
         final CategoryDraft categoryDraft =
-<<<<<<< HEAD
-            getMockCategoryDraft(Locale.ENGLISH, "name", "foo",
-                    "parentKey", "customTypeId", new HashMap<>());
-=======
                 getMockCategoryDraft(Locale.ENGLISH, "name", "foo", "parentKey", "customTypeId", new HashMap<>());
->>>>>>> 5a1f8d20
 
         final CategorySyncOptions categorySyncOptions = CategorySyncOptionsBuilder
                 .of(mock(SphereClient.class))
@@ -616,12 +548,7 @@
     void sync_WithOnlyDraftsToUpdate_ShouldOnlyCallBeforeUpdateCallback() {
         // preparation
         final CategoryDraft categoryDraft =
-<<<<<<< HEAD
-            getMockCategoryDraft(Locale.ENGLISH, "name", "1",
-                    "parentKey", "customTypeId", new HashMap<>());
-=======
                 getMockCategoryDraft(Locale.ENGLISH, "name", "1", "parentKey", "customTypeId", new HashMap<>());
->>>>>>> 5a1f8d20
 
         final Category mockedExistingCategory =
                 readObjectFromResource(CATEGORY_KEY_1_RESOURCE_PATH, Category.class);
