package com.commercetools.sync.categories;


import com.fasterxml.jackson.databind.JsonNode;
import io.sphere.sdk.categories.Category;
import io.sphere.sdk.categories.CategoryDraft;
import io.sphere.sdk.categories.CategoryDraftBuilder;
import io.sphere.sdk.models.LocalizedString;
import io.sphere.sdk.models.ResourceIdentifier;
import io.sphere.sdk.types.CustomFieldsDraft;

import javax.annotation.Nonnull;
import javax.annotation.Nullable;
import java.util.ArrayList;
import java.util.List;
import java.util.Locale;
import java.util.Map;
import java.util.UUID;

import static com.commercetools.sync.commons.MockUtils.getMockCustomFieldsDraft;
import static org.mockito.Mockito.mock;
import static org.mockito.Mockito.when;

public class CategorySyncMockUtils {
    /**
     * Given a {@code locale}, {@code name}, {@code slug}, {@code externalId}, {@code description},
     * {@code metaDescription}, {@code metaTitle}, {@code metaKeywords}, {@code orderHint} and
     * {@code parentId}; this method creates a mock of {@link Category} with all those supplied fields. All the supplied
     * arguments are given as {@link String} and the method internally converts them to their required types.
     * For example, for all the fields that require a {@link LocalizedString} as a value type; the method creates an
     * instance of a {@link LocalizedString} with the given {@link String} and {@link Locale}.
     *
     * @param locale          the locale to create with all the {@link LocalizedString} instances.
     * @param name            the name of the category.
     * @param slug            the slug of the category.
     * @param key             the key of the category.
     * @param externalId      the external id of the category.
     * @param description     the description of the category.
     * @param metaDescription the metadescription of the category.
     * @param metaTitle       the metatitle of the category.
     * @param metaKeywords    the metakeywords of the category.
     * @param orderHint       the orderhint of the category.
     * @param parentId        the parentId of the category.
     * @return an instance {@link Category} with all the given fields set in the given {@link Locale}.
     */
    public static Category getMockCategory(@Nonnull final Locale locale,
                                           @Nonnull final String name,
                                           @Nonnull final String slug,
                                           @Nonnull final String key,
                                           @Nonnull final String externalId,
                                           @Nonnull final String description,
                                           @Nonnull final String metaDescription,
                                           @Nonnull final String metaTitle,
                                           @Nonnull final String metaKeywords,
                                           @Nonnull final String orderHint,
                                           @Nullable final String parentId) {
        final Category category = mock(Category.class);
        when(category.getName()).thenReturn(LocalizedString.of(locale, name));
        when(category.getSlug()).thenReturn(LocalizedString.of(locale, slug));
        when(category.getKey()).thenReturn(key);
        when(category.getId()).thenReturn(externalId);
        when(category.getExternalId()).thenReturn(externalId);
        when(category.getDescription()).thenReturn(LocalizedString.of(locale, description));
        when(category.getMetaDescription()).thenReturn(LocalizedString.of(locale, metaDescription));
        when(category.getMetaTitle()).thenReturn(LocalizedString.of(locale, metaTitle));
        when(category.getMetaKeywords()).thenReturn(LocalizedString.of(locale, metaKeywords));
        when(category.getOrderHint()).thenReturn(orderHint);
        when(category.getParent()).thenReturn(Category.referenceOfId(parentId));
        when(category.toReference()).thenReturn(Category.referenceOfId(UUID.randomUUID().toString()));
        return category;
    }

    public static Category getMockCategory(@Nonnull final String id, @Nonnull final String key) {
        final Category category = mock(Category.class);
        when(category.getKey()).thenReturn(key);
        when(category.getId()).thenReturn(id);
        when(category.toReference()).thenReturn(Category.referenceOfId(id));
        return category;
    }

    public static Category mockRoot() {
        return getMockCategory(Locale.GERMAN,
            "root",
            "root",
            "root",
            "root",
            "root",
            "root",
            "root",
            "root",
            "100",
            null);
    }

    /**
     * Creates a list of 2 {@link CategoryDraft}s; the first category draft has the following fields:
     * <ul>
     * <li>name: {"de": "draft1"}</li>
     * <li>slug: {"de": "slug1"}</li>
     * <li>key: "SH663881"</li>
     * </ul>
     *
     * <p>and the other category draft has the following fields:
     * <ul>
     * <li>name: {"de": "draft2"}</li>
     * <li>slug: {"de": "slug2"}</li>
     * <li>key: "SH604972"</li>
     * </ul>
     *
     * @return a list of the of the 2 mocked category drafts.
     */
    public static List<CategoryDraft> getMockCategoryDrafts() {
        final List<CategoryDraft> categoryDrafts = new ArrayList<>();
        CategoryDraft categoryDraft1 = getMockCategoryDraft(Locale.GERMAN, "draft1", "slug1", "SH663881");
        CategoryDraft categoryDraft2 = getMockCategoryDraft(Locale.GERMAN, "draft2", "slug2", "SH604972");
        categoryDrafts.add(categoryDraft1);
        categoryDrafts.add(categoryDraft2);
        return categoryDrafts;
    }

    /**
     * Given a {@code locale}, {@code name}, {@code slug}, {@code key}, {@code externalId}, {@code description},
     * {@code metaDescription}, {@code metaTitle}, {@code metaKeywords}, {@code orderHint} and
     * {@code parentId}; this method creates a mock of {@link CategoryDraft} with all those supplied fields. All the
     * supplied arguments are given as {@link String} and the method internally converts them to their required types.
     * For example, for all the fields that require a {@link LocalizedString} as a value type; the method creates an
     * instance of a {@link LocalizedString} with the given {@link String} and {@link Locale}.
     *
     * @param locale          the locale to create with all the {@link LocalizedString} instances.
     * @param name            the name of the category.
     * @param slug            the slug of the category.
     * @param key             the key of the category.
     * @param externalId      the external id of the category.
     * @param description     the description of the category.
     * @param metaDescription the metadescription of the category.
     * @param metaTitle       the metatitle of the category.
     * @param metaKeywords    the metakeywords of the category.
     * @param orderHint       the orderhint of the category.
     * @param parentId        the parentId of the category.
     * @return an instance {@link CategoryDraft} with all the given fields set in the given {@link Locale}.
     */
    public static CategoryDraft getMockCategoryDraft(@Nonnull final Locale locale,
                                                     @Nonnull final String name,
                                                     @Nonnull final String slug,
                                                     @Nonnull final String key,
                                                     @Nonnull final String externalId,
                                                     @Nonnull final String description,
                                                     @Nonnull final String metaDescription,
                                                     @Nonnull final String metaTitle,
                                                     @Nonnull final String metaKeywords,
                                                     @Nonnull final String orderHint,
                                                     @Nonnull final String parentId) {
        final CategoryDraft categoryDraft = mock(CategoryDraft.class);
        when(categoryDraft.getName()).thenReturn(LocalizedString.of(locale, name));
        when(categoryDraft.getSlug()).thenReturn(LocalizedString.of(locale, slug));
        when(categoryDraft.getKey()).thenReturn(key);
        when(categoryDraft.getExternalId()).thenReturn(externalId);
        when(categoryDraft.getDescription()).thenReturn(LocalizedString.of(locale, description));
        when(categoryDraft.getMetaDescription()).thenReturn(LocalizedString.of(locale, metaDescription));
        when(categoryDraft.getMetaTitle()).thenReturn(LocalizedString.of(locale, metaTitle));
        when(categoryDraft.getMetaKeywords()).thenReturn(LocalizedString.of(locale, metaKeywords));
        when(categoryDraft.getOrderHint()).thenReturn(orderHint);
        when(categoryDraft.getParent()).thenReturn(Category.referenceOfId(parentId));
        return categoryDraft;
    }

    public static CategoryDraft getMockCategoryDraft(@Nonnull final Locale locale,
                                                     @Nonnull final String name,
                                                     @Nonnull final String key,
<<<<<<< HEAD
                                                     @Nullable final String parentKey,
                                                     @Nonnull final String customTypeId,
                                                     @Nonnull final Map<String, JsonNode> customFields) {
        return getMockCategoryDraftBuilder(locale, name, key, parentKey, customTypeId, customFields).build();
=======
                                                     @Nullable final String parentId,
                                                     @Nonnull final String customTypeKey,
                                                     @Nonnull final Map<String, JsonNode> customFields) {
        return getMockCategoryDraftBuilder(locale, name, key, parentId, customTypeKey, customFields).build();
>>>>>>> b3ff5ff5
    }


    /**
     * Given a {@code locale}, {@code name}, {@code slug} and {@code key}; this method creates a mock of
     * {@link CategoryDraft} with all those supplied fields. All the supplied arguments are given as {@link String} and
     * the method internally converts them to their required types. For example, for all the fields that require a
     * {@link LocalizedString} as a value type; the method creates an instance of a {@link LocalizedString} with
     * the given {@link String} and {@link Locale}.
     *
     * @param locale     the locale to create with all the {@link LocalizedString} instances.
     * @param name       the name of the category.
     * @param slug       the slug of the category.
     * @param key        the key of the category.
     * @return an instance {@link CategoryDraft} with all the given fields set in the given {@link Locale}.
     */
    public static CategoryDraft getMockCategoryDraft(@Nonnull final Locale locale,
                                                     @Nonnull final String name,
                                                     @Nonnull final String slug,
                                                     @Nullable final String key) {
        final CategoryDraft mockCategoryDraft = mock(CategoryDraft.class);
        when(mockCategoryDraft.getName()).thenReturn(LocalizedString.of(locale, name));
        when(mockCategoryDraft.getSlug()).thenReturn(LocalizedString.of(locale, slug));
        when(mockCategoryDraft.getKey()).thenReturn(key);
        when(mockCategoryDraft.getCustom()).thenReturn(getMockCustomFieldsDraft());
        return mockCategoryDraft;
    }

    /**
     * Given a {@code locale}, {@code name}, {@code slug}, {@code key}, {@code description},
     * {@code metaDescription}, {@code metaTitle}, {@code metaKeywords}, {@code orderHint} and
     * {@code parentId}; this method creates a  {@link CategoryDraftBuilder} with mocked all those supplied fields.
     * All the supplied arguments are given as {@link String} and the method internally converts them
     * to their required types.
     * For example, for all the fields that require a {@link LocalizedString} as a value type; the method creates an
     * instance of a {@link LocalizedString} with the given {@link String} and {@link Locale}.
     *
     * @param locale          the locale to create with all the {@link LocalizedString} instances.
     * @param name            the name of the category.
     * @param key             the key id of the category.
     * @param parentId        the id of the parent category.
     * @param customTypeKey   the key of the custom type of category.
     * @param customFields    the custom fields of the category.
     * @return an instance {@link CategoryDraftBuilder} with all the given fields set in the given {@link Locale}.
     */
    public static CategoryDraftBuilder getMockCategoryDraftBuilder(@Nonnull final Locale locale,
                                                                   @Nonnull final String name,
                                                                   @Nonnull final String key,
<<<<<<< HEAD
                                                                   @Nullable final String parentKey,
                                                                   @Nonnull final String customTypeId,
                                                                   @Nonnull final Map<String, JsonNode> customFields) {
        return CategoryDraftBuilder.of(LocalizedString.of(locale, name), LocalizedString.of(locale, "testSlug"))
                                   .key(key)
                                   .parent(ResourceIdentifier.ofKey(parentKey))
                                   .custom(CustomFieldsDraft.ofTypeIdAndJson(customTypeId, customFields));
=======
                                                                   @Nullable final String parentId,
                                                                   @Nonnull final String customTypeKey,
                                                                   @Nonnull final Map<String, JsonNode> customFields) {
        return CategoryDraftBuilder.of(LocalizedString.of(locale, name), LocalizedString.of(locale, "testSlug"))
                                   .key(key)
                                   .parent(ResourceIdentifier.ofId(parentId))
                                   .custom(CustomFieldsDraft.ofTypeKeyAndJson(customTypeKey, customFields));
>>>>>>> b3ff5ff5
    }
}<|MERGE_RESOLUTION|>--- conflicted
+++ resolved
@@ -167,17 +167,10 @@
     public static CategoryDraft getMockCategoryDraft(@Nonnull final Locale locale,
                                                      @Nonnull final String name,
                                                      @Nonnull final String key,
-<<<<<<< HEAD
                                                      @Nullable final String parentKey,
-                                                     @Nonnull final String customTypeId,
-                                                     @Nonnull final Map<String, JsonNode> customFields) {
-        return getMockCategoryDraftBuilder(locale, name, key, parentKey, customTypeId, customFields).build();
-=======
-                                                     @Nullable final String parentId,
                                                      @Nonnull final String customTypeKey,
                                                      @Nonnull final Map<String, JsonNode> customFields) {
-        return getMockCategoryDraftBuilder(locale, name, key, parentId, customTypeKey, customFields).build();
->>>>>>> b3ff5ff5
+        return getMockCategoryDraftBuilder(locale, name, key, parentKey, customTypeKey, customFields).build();
     }
 
 
@@ -218,7 +211,7 @@
      * @param locale          the locale to create with all the {@link LocalizedString} instances.
      * @param name            the name of the category.
      * @param key             the key id of the category.
-     * @param parentId        the id of the parent category.
+     * @param parentKey       the key of the parent category.
      * @param customTypeKey   the key of the custom type of category.
      * @param customFields    the custom fields of the category.
      * @return an instance {@link CategoryDraftBuilder} with all the given fields set in the given {@link Locale}.
@@ -226,22 +219,12 @@
     public static CategoryDraftBuilder getMockCategoryDraftBuilder(@Nonnull final Locale locale,
                                                                    @Nonnull final String name,
                                                                    @Nonnull final String key,
-<<<<<<< HEAD
                                                                    @Nullable final String parentKey,
-                                                                   @Nonnull final String customTypeId,
+                                                                   @Nonnull final String customTypeKey,
                                                                    @Nonnull final Map<String, JsonNode> customFields) {
         return CategoryDraftBuilder.of(LocalizedString.of(locale, name), LocalizedString.of(locale, "testSlug"))
                                    .key(key)
                                    .parent(ResourceIdentifier.ofKey(parentKey))
-                                   .custom(CustomFieldsDraft.ofTypeIdAndJson(customTypeId, customFields));
-=======
-                                                                   @Nullable final String parentId,
-                                                                   @Nonnull final String customTypeKey,
-                                                                   @Nonnull final Map<String, JsonNode> customFields) {
-        return CategoryDraftBuilder.of(LocalizedString.of(locale, name), LocalizedString.of(locale, "testSlug"))
-                                   .key(key)
-                                   .parent(ResourceIdentifier.ofId(parentId))
                                    .custom(CustomFieldsDraft.ofTypeKeyAndJson(customTypeKey, customFields));
->>>>>>> b3ff5ff5
     }
 }