--- conflicted
+++ resolved
@@ -202,7 +202,7 @@
     /**
      * Given a {@code locale}, {@code name}, {@code slug}, {@code key}, {@code description},
      * {@code metaDescription}, {@code metaTitle}, {@code metaKeywords}, {@code orderHint} and
-     * {@code parentKey}; this method creates a  {@link CategoryDraftBuilder} with mocked all those supplied fields.
+     * {@code parentId}; this method creates a  {@link CategoryDraftBuilder} with mocked all those supplied fields.
      * All the supplied arguments are given as {@link String} and the method internally converts them
      * to their required types.
      * For example, for all the fields that require a {@link LocalizedString} as a value type; the method creates an
@@ -211,13 +211,8 @@
      * @param locale          the locale to create with all the {@link LocalizedString} instances.
      * @param name            the name of the category.
      * @param key             the key id of the category.
-<<<<<<< HEAD
-     * @param parentKey        the id of the parent category.
-     * @param customTypeId    the id of the custom type of category.
-=======
      * @param parentKey       the key of the parent category.
      * @param customTypeKey   the key of the custom type of category.
->>>>>>> 0e019502
      * @param customFields    the custom fields of the category.
      * @return an instance {@link CategoryDraftBuilder} with all the given fields set in the given {@link Locale}.
      */
@@ -225,19 +220,11 @@
                                                                    @Nonnull final String name,
                                                                    @Nonnull final String key,
                                                                    @Nullable final String parentKey,
-<<<<<<< HEAD
-                                                                   @Nonnull final String customTypeId,
-=======
                                                                    @Nonnull final String customTypeKey,
->>>>>>> 0e019502
                                                                    @Nonnull final Map<String, JsonNode> customFields) {
         return CategoryDraftBuilder.of(LocalizedString.of(locale, name), LocalizedString.of(locale, "testSlug"))
                                    .key(key)
                                    .parent(ResourceIdentifier.ofKey(parentKey))
-<<<<<<< HEAD
-                                   .custom(CustomFieldsDraft.ofTypeIdAndJson(customTypeId, customFields));
-=======
                                    .custom(CustomFieldsDraft.ofTypeKeyAndJson(customTypeKey, customFields));
->>>>>>> 0e019502
     }
 }