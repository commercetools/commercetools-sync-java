package com.commercetools.sync.categories;


import com.commercetools.sync.services.CategoryService;
import io.sphere.sdk.categories.Category;
import io.sphere.sdk.categories.CategoryDraft;
import io.sphere.sdk.models.LocalizedString;
import io.sphere.sdk.models.Reference;

import javax.annotation.Nonnull;
import javax.annotation.Nullable;
import java.util.ArrayList;
import java.util.List;
import java.util.Locale;
import java.util.Optional;
import java.util.concurrent.CompletableFuture;
import java.util.concurrent.CompletionStage;

import static com.commercetools.sync.commons.MockUtils.getMockCustomFieldsDraft;
import static org.mockito.Matchers.any;
import static org.mockito.Matchers.anyString;
import static org.mockito.Mockito.mock;
import static org.mockito.Mockito.when;

public class CategorySyncMockUtils {
    /**
     * Given a {@code locale}, {@code name}, {@code slug}, {@code externalId}, {@code description},
     * {@code metaDescription}, {@code metaTitle}, {@code metaKeywords}, {@code orderHint} and
     * {@code parentId}; this method creates a mock of {@link Category} with all those supplied fields. All the supplied
     * arguments are given as {@link String} and the method internally converts them to their required types.
     * For example, for all the fields that require a {@link LocalizedString} as a value type; the method creates an
     * instance of a {@link LocalizedString} with the given {@link String} and {@link Locale}.
     *
     * @param locale          the locale to create with all the {@link LocalizedString} instances.
     * @param name            the name of the category.
     * @param slug            the slug of the category.
     * @param externalId      the external id of the category.
     * @param description     the description of the category.
     * @param metaDescription the metadescription of the category.
     * @param metaTitle       the metatitle of the category.
     * @param metaKeywords    the metakeywords of the category.
     * @param orderHint       the orderhint of the category.
     * @param parentId        the parentId of the category.
     * @return an instance {@link Category} with all the given fields set in the given {@link Locale}.
     */
    public static Category getMockCategory(@Nonnull final Locale locale,
                                           @Nonnull final String name,
                                           @Nonnull final String slug,
                                           @Nonnull final String externalId,
                                           @Nonnull final String description,
                                           @Nonnull final String metaDescription,
                                           @Nonnull final String metaTitle,
                                           @Nonnull final String metaKeywords,
                                           @Nonnull final String orderHint,
                                           @Nonnull final String parentId) {
        final Category oldCategory = mock(Category.class);
        when(oldCategory.getName()).thenReturn(LocalizedString.of(locale, name));
        when(oldCategory.getSlug()).thenReturn(LocalizedString.of(locale, slug));
        when(oldCategory.getExternalId()).thenReturn(externalId);
        when(oldCategory.getDescription()).thenReturn(LocalizedString.of(locale, description));
        when(oldCategory.getMetaDescription()).thenReturn(LocalizedString.of(locale, metaDescription));
        when(oldCategory.getMetaTitle()).thenReturn(LocalizedString.of(locale, metaTitle));
        when(oldCategory.getMetaKeywords()).thenReturn(LocalizedString.of(locale, metaKeywords));
        when(oldCategory.getOrderHint()).thenReturn(orderHint);
        when(oldCategory.getParent()).thenReturn(Reference.of("type", parentId));
        return oldCategory;
    }

    /**
     * Creates a list of 2 {@link CategoryDraft}s; the first category draft has the following fields:
     * <ul>
     * <li>name: {"de": "draft1"}</li>
     * <li>slug: {"de": "slug1"}</li>
     * <li>externalId: "SH663881"</li>
     * </ul>
     *
     * <p>and the other category draft has the following fields:
     * <ul>
     * <li>name: {"de": "draft2"}</li>
     * <li>slug: {"de": "slug2"}</li>
     * <li>externalId: "SH604972"</li>
     * </ul>
     *
     * @return a list of the of the 2 mocked category drafts.
     */
    public static List<CategoryDraft> getMockCategoryDrafts() {
        final List<CategoryDraft> categoryDrafts = new ArrayList<>();
        CategoryDraft categoryDraft1 = getMockCategoryDraft(Locale.GERMAN, "draft1", "slug1", "SH663881");
        CategoryDraft categoryDraft2 = getMockCategoryDraft(Locale.GERMAN, "draft2", "slug2", "SH604972");
        categoryDrafts.add(categoryDraft1);
        categoryDrafts.add(categoryDraft2);
        return categoryDrafts;
    }

    /**
     * Given a {@code locale}, {@code name}, {@code slug}, {@code externalId}, {@code description},
     * {@code metaDescription}, {@code metaTitle}, {@code metaKeywords}, {@code orderHint} and
     * {@code parentId}; this method creates a mock of {@link CategoryDraft} with all those supplied fields. All the
     * supplied arguments are given as {@link String} and the method internally converts them to their required types.
     * For example, for all the fields that require a {@link LocalizedString} as a value type; the method creates an
     * instance of a {@link LocalizedString} with the given {@link String} and {@link Locale}.
     *
     * @param locale          the locale to create with all the {@link LocalizedString} instances.
     * @param name            the name of the category.
     * @param slug            the slug of the category.
     * @param externalId      the external id of the category.
     * @param description     the description of the category.
     * @param metaDescription the metadescription of the category.
     * @param metaTitle       the metatitle of the category.
     * @param metaKeywords    the metakeywords of the category.
     * @param orderHint       the orderhint of the category.
     * @param parentId        the parentId of the category.
     * @return an instance {@link CategoryDraft} with all the given fields set in the given {@link Locale}.
     */
    public static CategoryDraft getMockCategoryDraft(@Nonnull final Locale locale,
                                                     @Nonnull final String name,
                                                     @Nonnull final String slug,
                                                     @Nonnull final String externalId,
                                                     @Nonnull final String description,
                                                     @Nonnull final String metaDescription,
                                                     @Nonnull final String metaTitle,
                                                     @Nonnull final String metaKeywords,
                                                     @Nonnull final String orderHint,
                                                     @Nonnull final String parentId) {
        final CategoryDraft categoryDraft = mock(CategoryDraft.class);
        when(categoryDraft.getName()).thenReturn(LocalizedString.of(locale, name));
        when(categoryDraft.getSlug()).thenReturn(LocalizedString.of(locale, slug));
        when(categoryDraft.getExternalId()).thenReturn(externalId);
        when(categoryDraft.getDescription()).thenReturn(LocalizedString.of(locale, description));
        when(categoryDraft.getMetaDescription()).thenReturn(LocalizedString.of(locale, metaDescription));
        when(categoryDraft.getMetaTitle()).thenReturn(LocalizedString.of(locale, metaTitle));
        when(categoryDraft.getMetaKeywords()).thenReturn(LocalizedString.of(locale, metaKeywords));
        when(categoryDraft.getOrderHint()).thenReturn(orderHint);
        when(categoryDraft.getParent()).thenReturn(Reference.of("type", parentId));
        return categoryDraft;
    }

    /**
     * Given a {@code locale}, {@code name}, {@code slug} and {@code externalId}; this method creates a mock of
     * {@link CategoryDraft} with all those supplied fields. All the supplied arguments are given as {@link String} and
     * the method internally converts them to their required types. For example, for all the fields that require a
     * {@link LocalizedString} as a value type; the method creates an instance of a {@link LocalizedString} with
     * the given {@link String} and {@link Locale}.
     *
     * @param locale     the locale to create with all the {@link LocalizedString} instances.
     * @param name       the name of the category.
     * @param slug       the slug of the category.
     * @param externalId the external id of the category.
     * @return an instance {@link CategoryDraft} with all the given fields set in the given {@link Locale}.
     */
    public static CategoryDraft getMockCategoryDraft(@Nonnull final Locale locale,
                                                     @Nonnull final String name,
                                                     @Nonnull final String slug,
                                                     @Nullable final String externalId) {
        final CategoryDraft mockCategoryDraft = mock(CategoryDraft.class);
        when(mockCategoryDraft.getName()).thenReturn(LocalizedString.of(locale, name));
        when(mockCategoryDraft.getSlug()).thenReturn(LocalizedString.of(locale, slug));
        when(mockCategoryDraft.getExternalId()).thenReturn(externalId);
        when(mockCategoryDraft.getCustom()).thenReturn(getMockCustomFieldsDraft());
        return mockCategoryDraft;
    }

<<<<<<< HEAD
    static CategoryService getMockCategoryService() {
=======
    /**
     * Creates a mock {@link CategoryService} that returns a mocked {@link Category} instance whenever any of the
     * following methods are called:
     * <ul>
     * <li>{@link CategoryService#fetchCategoryByExternalId(String)}</li>
     * <li>{@link CategoryService#createCategory(CategoryDraft)}</li>
     * <li>{@link CategoryService#updateCategory(Category, List)}</li>
     * </ul>
     *
     * <p>The mocked category returned has the following fields:
     * <ul>
     * <li>name: {"en": "name"}</li>
     * <li>slug: {"en": "slug"}</li>
     * <li>externalId: "externalId"</li>
     * <li>description: {"en": "description"}</li>
     * <li>metaDescription: {"en": "metaDescription"}</li>
     * <li>metaTitle: {"en": "metaTitle"}</li>
     * <li>metaKeywords: {"en": "metaKeywords"}</li>
     * <li>orderHint: "orderHint"</li>
     * <li>parentId: "parentId"</li>
     * </ul>
     *
     * @return the created mock of the {@link CategoryService}.
     */
    public static CategoryService getMockCategoryService() {
>>>>>>> 13341e47
        final Category category = getMockCategory(Locale.ENGLISH,
            "name",
            "slug",
            "externalId",
            "description",
            "metaDescription",
            "metaTitle",
            "metaKeywords",
            "orderHint",
            "parentId");


        final CategoryService categoryService = mock(CategoryService.class);
        when(categoryService.fetchCategoryByExternalId(anyString()))
            .thenReturn(CompletableFuture.completedFuture(Optional.of(category)));
        when(categoryService.updateCategory(any(), any()))
            .thenReturn(CompletableFuture.completedFuture(category));
        when(categoryService.createCategory(any()))
            .thenReturn(CompletableFuture.completedFuture(category));


        return categoryService;
    }
}<|MERGE_RESOLUTION|>--- conflicted
+++ resolved
@@ -14,7 +14,6 @@
 import java.util.Locale;
 import java.util.Optional;
 import java.util.concurrent.CompletableFuture;
-import java.util.concurrent.CompletionStage;
 
 import static com.commercetools.sync.commons.MockUtils.getMockCustomFieldsDraft;
 import static org.mockito.Matchers.any;
@@ -160,9 +159,6 @@
         return mockCategoryDraft;
     }
 
-<<<<<<< HEAD
-    static CategoryService getMockCategoryService() {
-=======
     /**
      * Creates a mock {@link CategoryService} that returns a mocked {@link Category} instance whenever any of the
      * following methods are called:
@@ -187,8 +183,7 @@
      *
      * @return the created mock of the {@link CategoryService}.
      */
-    public static CategoryService getMockCategoryService() {
->>>>>>> 13341e47
+    static CategoryService getMockCategoryService() {
         final Category category = getMockCategory(Locale.ENGLISH,
             "name",
             "slug",
@@ -208,8 +203,6 @@
             .thenReturn(CompletableFuture.completedFuture(category));
         when(categoryService.createCategory(any()))
             .thenReturn(CompletableFuture.completedFuture(category));
-
-
         return categoryService;
     }
 }